--- conflicted
+++ resolved
@@ -25,11 +25,7 @@
     <property name="debuglevel" value="source,lines,vars"/>
 
     <!-- default version and SCM information -->
-<<<<<<< HEAD
-    <property name="base.version" value="3.0.0-rc1"/>
-=======
-    <property name="base.version" value="3.1"/>
->>>>>>> 02a12fa1
+    <property name="base.version" value="3.2"/>
     <property name="scm.connection" value="scm:git://git.apache.org/cassandra.git"/>
     <property name="scm.developerConnection" value="scm:git://git.apache.org/cassandra.git"/>
     <property name="scm.url" value="http://git-wip-us.apache.org/repos/asf?p=cassandra.git;a=tree"/>
