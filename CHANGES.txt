<<<<<<< HEAD
2.1.0
 * Reduce likelihood of contention on local paxos locking (CASSANDRA-7359)
 * Upgrade to Pig 0.12.1 (CASSANDRA-6556)
 * Make sure we clear out repair sessions from netstats (CASSANDRA-7329)
 * Don't fail streams on failure detector downs (CASSANDRA-3569)
 * Add optional keyspace to DROP INDEX statement (CASSANDRA-7314)
 * Reduce run time for CQL tests (CASSANDRA-7327)
 * Fix heap size calculation on Windows (CASSANDRA-7352)
 * RefCount native frames from netty (CASSANDRA-7245)
 * Use tarball dir instead of /var for default paths (CASSANDRA-7136)
Merged from 2.0:
=======
2.0.9
 * Fix native protocol CAS batches (CASSANDRA-7337)
>>>>>>> aa9894df
 * Add per-CF range read request latency metrics (CASSANDRA-7338)
 * Fix NPE in StreamTransferTask.createMessageForRetry() (CASSANDRA-7323)
 * Make StreamSession#closeSession() idempotent (CASSANDRA-7262)
 * Fix infinite loop on exception while streaming (CASSANDRA-7330)
Merged from 1.2:
 * Check internal addresses for seeds (CASSANDRA-6523)
 * Fix potential / by 0 in HHOM page size calculation (CASSANDRA-7354)
 * Use LOCAL_ONE for non-superuser auth queries (CASSANDRA-7328)


2.1.0-rc1
 * Revert flush directory (CASSANDRA-6357)
 * More efficient executor service for fast operations (CASSANDRA-4718)
 * Move less common tools into a new cassandra-tools package (CASSANDRA-7160)
 * Support more concurrent requests in native protocol (CASSANDRA-7231)
 * Add tab-completion to debian nodetool packaging (CASSANDRA-6421)
 * Change concurrent_compactors defaults (CASSANDRA-7139)
 * Add PowerShell Windows launch scripts (CASSANDRA-7001)
 * Make commitlog archive+restore more robust (CASSANDRA-6974)
 * Fix marking commitlogsegments clean (CASSANDRA-6959)
 * Add snapshot "manifest" describing files included (CASSANDRA-6326)
 * Parallel streaming for sstableloader (CASSANDRA-3668)
 * Fix bugs in supercolumns handling (CASSANDRA-7138)
 * Fix ClassClassException on composite dense tables (CASSANDRA-7112)
 * Cleanup and optimize collation and slice iterators (CASSANDRA-7107)
 * Upgrade NBHM lib (CASSANDRA-7128)
 * Optimize netty server (CASSANDRA-6861)
 * Fix repair hang when given CF does not exist (CASSANDRA-7189)
 * Allow c* to be shutdown in an embedded mode (CASSANDRA-5635)
 * Add server side batching to native transport (CASSANDRA-5663)
 * Make batchlog replay asynchronous (CASSANDRA-6134)
 * remove unused classes (CASSANDRA-7197)
 * Limit user types to the keyspace they are defined in (CASSANDRA-6643)
 * Add validate method to CollectionType (CASSANDRA-7208)
 * New serialization format for UDT values (CASSANDRA-7209, CASSANDRA-7261)
 * Fix nodetool netstats (CASSANDRA-7270)
 * Fix potential ClassCastException in HintedHandoffManager (CASSANDRA-7284)
 * Use prepared statements internally (CASSANDRA-6975)
 * Fix broken paging state with prepared statement (CASSANDRA-7120)
 * Fix IllegalArgumentException in CqlStorage (CASSANDRA-7287)
 * Allow nulls/non-existant fields in UDT (CASSANDRA-7206)
 * Backport Thrift MultiSliceRequest (CASSANDRA-7027)
 * Handle overlapping MultiSlices (CASSANDRA-7279)
 * Fix DataOutputTest on Windows (CASSANDRA-7265)
 * Embedded sets in user defined data-types are not updating (CASSANDRA-7267)
 * Add tuple type to CQL/native protocol (CASSANDRA-7248)
 * Fix CqlPagingRecordReader on tables with few rows (CASSANDRA-7322)
Merged from 2.0:
 * Copy compaction options to make sure they are reloaded (CASSANDRA-7290)
 * Add option to do more aggressive tombstone compactions (CASSANDRA-6563)
 * Don't try to compact already-compacting files in HHOM (CASSANDRA-7288)
 * Always reallocate buffers in HSHA (CASSANDRA-6285)
 * (Hadoop) support authentication in CqlRecordReader (CASSANDRA-7221)
 * (Hadoop) Close java driver Cluster in CQLRR.close (CASSANDRA-7228)
 * Warn when 'USING TIMESTAMP' is used on a CAS BATCH (CASSANDRA-7067)
 * Starting threads in OutboundTcpConnectionPool constructor causes race conditions (CASSANDRA-7177)
 * return all cpu values from BackgroundActivityMonitor.readAndCompute (CASSANDRA-7183)
 * Correctly delete scheduled range xfers (CASSANDRA-7143)
 * Make batchlog replica selection rack-aware (CASSANDRA-6551)
 * Suggest CTRL-C or semicolon after three blank lines in cqlsh (CASSANDRA-7142)
 * return all cpu values from BackgroundActivityMonitor.readAndCompute (CASSANDRA-7183)  
 * reduce garbage creation in calculatePendingRanges (CASSANDRA-7191)
 * fix c* launch issues on Russian os's due to output of linux 'free' cmd (CASSANDRA-6162)
 * Fix disabling autocompaction (CASSANDRA-7187)
 * Fix potential NumberFormatException when deserializing IntegerType (CASSANDRA-7088)
 * cqlsh can't tab-complete disabling compaction (CASSANDRA-7185)
 * cqlsh: Accept and execute CQL statement(s) from command-line parameter (CASSANDRA-7172)
 * Fix IllegalStateException in CqlPagingRecordReader (CASSANDRA-7198)
 * Fix the InvertedIndex trigger example (CASSANDRA-7211)
 * Add --resolve-ip option to 'nodetool ring' (CASSANDRA-7210)
 * reduce garbage on codec flag deserialization (CASSANDRA-7244) 
 * Fix duplicated error messages on directory creation error at startup (CASSANDRA-5818)
 * Proper null handle for IF with map element access (CASSANDRA-7155)
 * Improve compaction visibility (CASSANDRA-7242)
 * Correctly delete scheduled range xfers (CASSANDRA-7143)
 * Make batchlog replica selection rack-aware (CASSANDRA-6551)
 * Allow overriding cassandra-rackdc.properties file (CASSANDRA-7072)
 * Set JMX RMI port to 7199 (CASSANDRA-7087)
 * Use LOCAL_QUORUM for data reads at LOCAL_SERIAL (CASSANDRA-6939)
 * Log a warning for large batches (CASSANDRA-6487)
 * Queries on compact tables can return more rows that requested (CASSANDRA-7052)
 * USING TIMESTAMP for batches does not work (CASSANDRA-7053)
 * Fix performance regression from CASSANDRA-5614 (CASSANDRA-6949)
 * Merge groupable mutations in TriggerExecutor#execute() (CASSANDRA-7047)
 * Fix CFMetaData#getColumnDefinitionFromColumnName() (CASSANDRA-7074)
 * Plug holes in resource release when wiring up StreamSession (CASSANDRA-7073)
 * Re-add parameter columns to tracing session (CASSANDRA-6942)
 * Fix writetime/ttl functions for static columns (CASSANDRA-7081)
 * Suggest CTRL-C or semicolon after three blank lines in cqlsh (CASSANDRA-7142)
 * Fix 2ndary index queries with DESC clustering order (CASSANDRA-6950)
 * Invalid key cache entries on DROP (CASSANDRA-6525)
 * Fix flapping RecoveryManagerTest (CASSANDRA-7084)
 * Add missing iso8601 patterns for date strings (CASSANDRA-6973)
 * Support selecting multiple rows in a partition using IN (CASSANDRA-6875)
 * Add authentication support to shuffle (CASSANDRA-6484)
 * Swap local and global default read repair chances (CASSANDRA-7320)
 * Add conditional CREATE/DROP USER support (CASSANDRA-7264)
 * Cqlsh counts non-empty lines for "Blank lines" warning (CASSANDRA-7325)
Merged from 1.2:
 * Add Cloudstack snitch (CASSANDRA-7147)
 * Update system.peers correctly when relocating tokens (CASSANDRA-7126)
 * Add Google Compute Engine snitch (CASSANDRA-7132)
 * remove duplicate query for local tokens (CASSANDRA-7182)
 * exit CQLSH with error status code if script fails (CASSANDRA-6344)
 * Fix bug with some IN queries missig results (CASSANDRA-7105)
 * Fix availability validation for LOCAL_ONE CL (CASSANDRA-7319)
 * Hint streaming can cause decommission to fail (CASSANDRA-7219)


2.1.0-beta2
 * Increase default CL space to 8GB (CASSANDRA-7031)
 * Add range tombstones to read repair digests (CASSANDRA-6863)
 * Fix BTree.clear for large updates (CASSANDRA-6943)
 * Fail write instead of logging a warning when unable to append to CL
   (CASSANDRA-6764)
 * Eliminate possibility of CL segment appearing twice in active list 
   (CASSANDRA-6557)
 * Apply DONTNEED fadvise to commitlog segments (CASSANDRA-6759)
 * Switch CRC component to Adler and include it for compressed sstables 
   (CASSANDRA-4165)
 * Allow cassandra-stress to set compaction strategy options (CASSANDRA-6451)
 * Add broadcast_rpc_address option to cassandra.yaml (CASSANDRA-5899)
 * Auto reload GossipingPropertyFileSnitch config (CASSANDRA-5897)
 * Fix overflow of memtable_total_space_in_mb (CASSANDRA-6573)
 * Fix ABTC NPE and apply update function correctly (CASSANDRA-6692)
 * Allow nodetool to use a file or prompt for password (CASSANDRA-6660)
 * Fix AIOOBE when concurrently accessing ABSC (CASSANDRA-6742)
 * Fix assertion error in ALTER TYPE RENAME (CASSANDRA-6705)
 * Scrub should not always clear out repaired status (CASSANDRA-5351)
 * Improve handling of range tombstone for wide partitions (CASSANDRA-6446)
 * Fix ClassCastException for compact table with composites (CASSANDRA-6738)
 * Fix potentially repairing with wrong nodes (CASSANDRA-6808)
 * Change caching option syntax (CASSANDRA-6745)
 * Fix stress to do proper counter reads (CASSANDRA-6835)
 * Fix help message for stress counter_write (CASSANDRA-6824)
 * Fix stress smart Thrift client to pick servers correctly (CASSANDRA-6848)
 * Add logging levels (minimal, normal or verbose) to stress tool (CASSANDRA-6849)
 * Fix race condition in Batch CLE (CASSANDRA-6860)
 * Improve cleanup/scrub/upgradesstables failure handling (CASSANDRA-6774)
 * ByteBuffer write() methods for serializing sstables (CASSANDRA-6781)
 * Proper compare function for CollectionType (CASSANDRA-6783)
 * Update native server to Netty 4 (CASSANDRA-6236)
 * Fix off-by-one error in stress (CASSANDRA-6883)
 * Make OpOrder AutoCloseable (CASSANDRA-6901)
 * Remove sync repair JMX interface (CASSANDRA-6900)
 * Add multiple memory allocation options for memtables (CASSANDRA-6689, 6694)
 * Remove adjusted op rate from stress output (CASSANDRA-6921)
 * Add optimized CF.hasColumns() implementations (CASSANDRA-6941)
 * Serialize batchlog mutations with the version of the target node
   (CASSANDRA-6931)
 * Optimize CounterColumn#reconcile() (CASSANDRA-6953)
 * Properly remove 1.2 sstable support in 2.1 (CASSANDRA-6869)
 * Lock counter cells, not partitions (CASSANDRA-6880)
 * Track presence of legacy counter shards in sstables (CASSANDRA-6888)
 * Ensure safe resource cleanup when replacing sstables (CASSANDRA-6912)
 * Add failure handler to async callback (CASSANDRA-6747)
 * Fix AE when closing SSTable without releasing reference (CASSANDRA-7000)
 * Clean up IndexInfo on keyspace/table drops (CASSANDRA-6924)
 * Only snapshot relative SSTables when sequential repair (CASSANDRA-7024)
 * Require nodetool rebuild_index to specify index names (CASSANDRA-7038)
 * fix cassandra stress errors on reads with native protocol (CASSANDRA-7033)
 * Use OpOrder to guard sstable references for reads (CASSANDRA-6919)
 * Preemptive opening of compaction result (CASSANDRA-6916)
 * Multi-threaded scrub/cleanup/upgradesstables (CASSANDRA-5547)
 * Optimize cellname comparison (CASSANDRA-6934)
 * Native protocol v3 (CASSANDRA-6855)
 * Optimize Cell liveness checks and clean up Cell (CASSANDRA-7119)
 * Support consistent range movements (CASSANDRA-2434)
Merged from 2.0:
 * Avoid race-prone second "scrub" of system keyspace (CASSANDRA-6797)
 * Pool CqlRecordWriter clients by inetaddress rather than Range
   (CASSANDRA-6665)
 * Fix compaction_history timestamps (CASSANDRA-6784)
 * Compare scores of full replica ordering in DES (CASSANDRA-6683)
 * fix CME in SessionInfo updateProgress affecting netstats (CASSANDRA-6577)
 * Allow repairing between specific replicas (CASSANDRA-6440)
 * Allow per-dc enabling of hints (CASSANDRA-6157)
 * Add compatibility for Hadoop 0.2.x (CASSANDRA-5201)
 * Fix EstimatedHistogram races (CASSANDRA-6682)
 * Failure detector correctly converts initial value to nanos (CASSANDRA-6658)
 * Add nodetool taketoken to relocate vnodes (CASSANDRA-4445)
 * Fix upgradesstables NPE for non-CF-based indexes (CASSANDRA-6645)
 * Expose bulk loading progress over JMX (CASSANDRA-4757)
 * Correctly handle null with IF conditions and TTL (CASSANDRA-6623)
 * Account for range/row tombstones in tombstone drop
   time histogram (CASSANDRA-6522)
 * Stop CommitLogSegment.close() from calling sync() (CASSANDRA-6652)
 * Make commitlog failure handling configurable (CASSANDRA-6364)
 * Avoid overlaps in LCS (CASSANDRA-6688)
 * Improve support for paginating over composites (CASSANDRA-4851)
 * Fix count(*) queries in a mixed cluster (CASSANDRA-6707)
 * Improve repair tasks(snapshot, differencing) concurrency (CASSANDRA-6566)
 * Fix replaying pre-2.0 commit logs (CASSANDRA-6714)
 * Add static columns to CQL3 (CASSANDRA-6561)
 * Optimize single partition batch statements (CASSANDRA-6737)
 * Disallow post-query re-ordering when paging (CASSANDRA-6722)
 * Fix potential paging bug with deleted columns (CASSANDRA-6748)
 * Fix NPE on BulkLoader caused by losing StreamEvent (CASSANDRA-6636)
 * Fix truncating compression metadata (CASSANDRA-6791)
 * Add CMSClassUnloadingEnabled JVM option (CASSANDRA-6541)
 * Catch memtable flush exceptions during shutdown (CASSANDRA-6735)
 * Fix upgradesstables NPE for non-CF-based indexes (CASSANDRA-6645)
 * Fix UPDATE updating PRIMARY KEY columns implicitly (CASSANDRA-6782)
 * Fix IllegalArgumentException when updating from 1.2 with SuperColumns
   (CASSANDRA-6733)
 * FBUtilities.singleton() should use the CF comparator (CASSANDRA-6778)
 * Fix CQLSStableWriter.addRow(Map<String, Object>) (CASSANDRA-6526)
 * Fix HSHA server introducing corrupt data (CASSANDRA-6285)
 * Fix CAS conditions for COMPACT STORAGE tables (CASSANDRA-6813)
 * Fix saving triggers to schema (CASSANDRA-6789)
 * Fix trigger mutations when base mutation list is immutable (CASSANDRA-6790)
 * Fix accounting in FileCacheService to allow re-using RAR (CASSANDRA-6838)
 * Fix static counter columns (CASSANDRA-6827)
 * Restore expiring->deleted (cell) compaction optimization (CASSANDRA-6844)
 * Fix CompactionManager.needsCleanup (CASSANDRA-6845)
 * Correctly compare BooleanType values other than 0 and 1 (CASSANDRA-6779)
 * Read message id as string from earlier versions (CASSANDRA-6840)
 * Properly use the Paxos consistency for (non-protocol) batch (CASSANDRA-6837)
 * Starting threads in OutboundTcpConnectionPool constructor causes race conditions (CASSANDRA-7177)
 * Allow overriding cassandra-rackdc.properties file (CASSANDRA-7072)
 * Set JMX RMI port to 7199 (CASSANDRA-7087)
 * Use LOCAL_QUORUM for data reads at LOCAL_SERIAL (CASSANDRA-6939)
 * Log a warning for large batches (CASSANDRA-6487)
 * Put nodes in hibernate when join_ring is false (CASSANDRA-6961)
 * Avoid early loading of non-system keyspaces before compaction-leftovers 
   cleanup at startup (CASSANDRA-6913)
 * Restrict Windows to parallel repairs (CASSANDRA-6907)
 * (Hadoop) Allow manually specifying start/end tokens in CFIF (CASSANDRA-6436)
 * Fix NPE in MeteredFlusher (CASSANDRA-6820)
 * Fix race processing range scan responses (CASSANDRA-6820)
 * Allow deleting snapshots from dropped keyspaces (CASSANDRA-6821)
 * Add uuid() function (CASSANDRA-6473)
 * Omit tombstones from schema digests (CASSANDRA-6862)
 * Include correct consistencyLevel in LWT timeout (CASSANDRA-6884)
 * Lower chances for losing new SSTables during nodetool refresh and
   ColumnFamilyStore.loadNewSSTables (CASSANDRA-6514)
 * Add support for DELETE ... IF EXISTS to CQL3 (CASSANDRA-5708)
 * Update hadoop_cql3_word_count example (CASSANDRA-6793)
 * Fix handling of RejectedExecution in sync Thrift server (CASSANDRA-6788)
 * Log more information when exceeding tombstone_warn_threshold (CASSANDRA-6865)
 * Fix truncate to not abort due to unreachable fat clients (CASSANDRA-6864)
 * Fix schema concurrency exceptions (CASSANDRA-6841)
 * Fix leaking validator FH in StreamWriter (CASSANDRA-6832)
 * fix nodetool getsstables for blob PK (CASSANDRA-6803)
 * Fix saving triggers to schema (CASSANDRA-6789)
 * Fix trigger mutations when base mutation list is immutable (CASSANDRA-6790)
 * Fix accounting in FileCacheService to allow re-using RAR (CASSANDRA-6838)
 * Fix static counter columns (CASSANDRA-6827)
 * Restore expiring->deleted (cell) compaction optimization (CASSANDRA-6844)
 * Fix CompactionManager.needsCleanup (CASSANDRA-6845)
 * Correctly compare BooleanType values other than 0 and 1 (CASSANDRA-6779)
 * Read message id as string from earlier versions (CASSANDRA-6840)
 * Properly use the Paxos consistency for (non-protocol) batch (CASSANDRA-6837)
 * Add paranoid disk failure option (CASSANDRA-6646)
 * Improve PerRowSecondaryIndex performance (CASSANDRA-6876)
 * Extend triggers to support CAS updates (CASSANDRA-6882)
 * Static columns with IF NOT EXISTS don't always work as expected (CASSANDRA-6873)
 * Fix paging with SELECT DISTINCT (CASSANDRA-6857)
 * Fix UnsupportedOperationException on CAS timeout (CASSANDRA-6923)
 * Improve MeteredFlusher handling of MF-unaffected column families
   (CASSANDRA-6867)
 * Add CqlRecordReader using native pagination (CASSANDRA-6311)
 * Add QueryHandler interface (CASSANDRA-6659)
 * Track liveRatio per-memtable, not per-CF (CASSANDRA-6945)
 * Make sure upgradesstables keeps sstable level (CASSANDRA-6958)
 * Fix LIMIT with static columns (CASSANDRA-6956)
 * Fix clash with CQL column name in thrift validation (CASSANDRA-6892)
 * Fix error with super columns in mixed 1.2-2.0 clusters (CASSANDRA-6966)
 * Fix bad skip of sstables on slice query with composite start/finish (CASSANDRA-6825)
 * Fix unintended update with conditional statement (CASSANDRA-6893)
 * Fix map element access in IF (CASSANDRA-6914)
 * Avoid costly range calculations for range queries on system keyspaces
   (CASSANDRA-6906)
 * Fix SSTable not released if stream session fails (CASSANDRA-6818)
 * Avoid build failure due to ANTLR timeout (CASSANDRA-6991)
 * Queries on compact tables can return more rows that requested (CASSANDRA-7052)
 * USING TIMESTAMP for batches does not work (CASSANDRA-7053)
 * Fix performance regression from CASSANDRA-5614 (CASSANDRA-6949)
 * Ensure that batchlog and hint timeouts do not produce hints (CASSANDRA-7058)
 * Merge groupable mutations in TriggerExecutor#execute() (CASSANDRA-7047)
 * Plug holes in resource release when wiring up StreamSession (CASSANDRA-7073)
 * Re-add parameter columns to tracing session (CASSANDRA-6942)
 * Preserves CQL metadata when updating table from thrift (CASSANDRA-6831)
Merged from 1.2:
 * Fix nodetool display with vnodes (CASSANDRA-7082)
 * Add UNLOGGED, COUNTER options to BATCH documentation (CASSANDRA-6816)
 * add extra SSL cipher suites (CASSANDRA-6613)
 * fix nodetool getsstables for blob PK (CASSANDRA-6803)
 * Fix BatchlogManager#deleteBatch() use of millisecond timestamps
   (CASSANDRA-6822)
 * Continue assassinating even if the endpoint vanishes (CASSANDRA-6787)
 * Schedule schema pulls on change (CASSANDRA-6971)
 * Non-droppable verbs shouldn't be dropped from OTC (CASSANDRA-6980)
 * Shutdown batchlog executor in SS#drain() (CASSANDRA-7025)
 * Fix batchlog to account for CF truncation records (CASSANDRA-6999)
 * Fix CQLSH parsing of functions and BLOB literals (CASSANDRA-7018)
 * Properly load trustore in the native protocol (CASSANDRA-6847)
 * Always clean up references in SerializingCache (CASSANDRA-6994)
 * Don't shut MessagingService down when replacing a node (CASSANDRA-6476)
 * fix npe when doing -Dcassandra.fd_initial_value_ms (CASSANDRA-6751)


2.1.0-beta1
 * Add flush directory distinct from compaction directories (CASSANDRA-6357)
 * Require JNA by default (CASSANDRA-6575)
 * add listsnapshots command to nodetool (CASSANDRA-5742)
 * Introduce AtomicBTreeColumns (CASSANDRA-6271, 6692)
 * Multithreaded commitlog (CASSANDRA-3578)
 * allocate fixed index summary memory pool and resample cold index summaries 
   to use less memory (CASSANDRA-5519)
 * Removed multithreaded compaction (CASSANDRA-6142)
 * Parallelize fetching rows for low-cardinality indexes (CASSANDRA-1337)
 * change logging from log4j to logback (CASSANDRA-5883)
 * switch to LZ4 compression for internode communication (CASSANDRA-5887)
 * Stop using Thrift-generated Index* classes internally (CASSANDRA-5971)
 * Remove 1.2 network compatibility code (CASSANDRA-5960)
 * Remove leveled json manifest migration code (CASSANDRA-5996)
 * Remove CFDefinition (CASSANDRA-6253)
 * Use AtomicIntegerFieldUpdater in RefCountedMemory (CASSANDRA-6278)
 * User-defined types for CQL3 (CASSANDRA-5590)
 * Use of o.a.c.metrics in nodetool (CASSANDRA-5871, 6406)
 * Batch read from OTC's queue and cleanup (CASSANDRA-1632)
 * Secondary index support for collections (CASSANDRA-4511, 6383)
 * SSTable metadata(Stats.db) format change (CASSANDRA-6356)
 * Push composites support in the storage engine
   (CASSANDRA-5417, CASSANDRA-6520)
 * Add snapshot space used to cfstats (CASSANDRA-6231)
 * Add cardinality estimator for key count estimation (CASSANDRA-5906)
 * CF id is changed to be non-deterministic. Data dir/key cache are created
   uniquely for CF id (CASSANDRA-5202)
 * New counters implementation (CASSANDRA-6504)
 * Replace UnsortedColumns, EmptyColumns, TreeMapBackedSortedColumns with new
   ArrayBackedSortedColumns (CASSANDRA-6630, CASSANDRA-6662, CASSANDRA-6690)
 * Add option to use row cache with a given amount of rows (CASSANDRA-5357)
 * Avoid repairing already repaired data (CASSANDRA-5351)
 * Reject counter updates with USING TTL/TIMESTAMP (CASSANDRA-6649)
 * Replace index_interval with min/max_index_interval (CASSANDRA-6379)
 * Lift limitation that order by columns must be selected for IN queries (CASSANDRA-4911)


2.0.5
 * Reduce garbage generated by bloom filter lookups (CASSANDRA-6609)
 * Add ks.cf names to tombstone logging (CASSANDRA-6597)
 * Use LOCAL_QUORUM for LWT operations at LOCAL_SERIAL (CASSANDRA-6495)
 * Wait for gossip to settle before accepting client connections (CASSANDRA-4288)
 * Delete unfinished compaction incrementally (CASSANDRA-6086)
 * Allow specifying custom secondary index options in CQL3 (CASSANDRA-6480)
 * Improve replica pinning for cache efficiency in DES (CASSANDRA-6485)
 * Fix LOCAL_SERIAL from thrift (CASSANDRA-6584)
 * Don't special case received counts in CAS timeout exceptions (CASSANDRA-6595)
 * Add support for 2.1 global counter shards (CASSANDRA-6505)
 * Fix NPE when streaming connection is not yet established (CASSANDRA-6210)
 * Avoid rare duplicate read repair triggering (CASSANDRA-6606)
 * Fix paging discardFirst (CASSANDRA-6555)
 * Fix ArrayIndexOutOfBoundsException in 2ndary index query (CASSANDRA-6470)
 * Release sstables upon rebuilding 2i (CASSANDRA-6635)
 * Add AbstractCompactionStrategy.startup() method (CASSANDRA-6637)
 * SSTableScanner may skip rows during cleanup (CASSANDRA-6638)
 * sstables from stalled repair sessions can resurrect deleted data (CASSANDRA-6503)
 * Switch stress to use ITransportFactory (CASSANDRA-6641)
 * Fix IllegalArgumentException during prepare (CASSANDRA-6592)
 * Fix possible loss of 2ndary index entries during compaction (CASSANDRA-6517)
 * Fix direct Memory on architectures that do not support unaligned long access
   (CASSANDRA-6628)
 * Let scrub optionally skip broken counter partitions (CASSANDRA-5930)
Merged from 1.2:
 * fsync compression metadata (CASSANDRA-6531)
 * Validate CF existence on execution for prepared statement (CASSANDRA-6535)
 * Add ability to throttle batchlog replay (CASSANDRA-6550)
 * Fix executing LOCAL_QUORUM with SimpleStrategy (CASSANDRA-6545)
 * Avoid StackOverflow when using large IN queries (CASSANDRA-6567)
 * Nodetool upgradesstables includes secondary indexes (CASSANDRA-6598)
 * Paginate batchlog replay (CASSANDRA-6569)
 * skip blocking on streaming during drain (CASSANDRA-6603)
 * Improve error message when schema doesn't match loaded sstable (CASSANDRA-6262)
 * Add properties to adjust FD initial value and max interval (CASSANDRA-4375)
 * Fix preparing with batch and delete from collection (CASSANDRA-6607)
 * Fix ABSC reverse iterator's remove() method (CASSANDRA-6629)
 * Handle host ID conflicts properly (CASSANDRA-6615)
 * Move handling of migration event source to solve bootstrap race. (CASSANDRA-6648)
 * Make sure compaction throughput value doesn't overflow with int math (CASSANDRA-6647)


2.0.4
 * Allow removing snapshots of no-longer-existing CFs (CASSANDRA-6418)
 * add StorageService.stopDaemon() (CASSANDRA-4268)
 * add IRE for invalid CF supplied to get_count (CASSANDRA-5701)
 * add client encryption support to sstableloader (CASSANDRA-6378)
 * Fix accept() loop for SSL sockets post-shutdown (CASSANDRA-6468)
 * Fix size-tiered compaction in LCS L0 (CASSANDRA-6496)
 * Fix assertion failure in filterColdSSTables (CASSANDRA-6483)
 * Fix row tombstones in larger-than-memory compactions (CASSANDRA-6008)
 * Fix cleanup ClassCastException (CASSANDRA-6462)
 * Reduce gossip memory use by interning VersionedValue strings (CASSANDRA-6410)
 * Allow specifying datacenters to participate in a repair (CASSANDRA-6218)
 * Fix divide-by-zero in PCI (CASSANDRA-6403)
 * Fix setting last compacted key in the wrong level for LCS (CASSANDRA-6284)
 * Add millisecond precision formats to the timestamp parser (CASSANDRA-6395)
 * Expose a total memtable size metric for a CF (CASSANDRA-6391)
 * cqlsh: handle symlinks properly (CASSANDRA-6425)
 * Fix potential infinite loop when paging query with IN (CASSANDRA-6464)
 * Fix assertion error in AbstractQueryPager.discardFirst (CASSANDRA-6447)
 * Fix streaming older SSTable yields unnecessary tombstones (CASSANDRA-6527)
Merged from 1.2:
 * Improved error message on bad properties in DDL queries (CASSANDRA-6453)
 * Randomize batchlog candidates selection (CASSANDRA-6481)
 * Fix thundering herd on endpoint cache invalidation (CASSANDRA-6345, 6485)
 * Improve batchlog write performance with vnodes (CASSANDRA-6488)
 * cqlsh: quote single quotes in strings inside collections (CASSANDRA-6172)
 * Improve gossip performance for typical messages (CASSANDRA-6409)
 * Throw IRE if a prepared statement has more markers than supported 
   (CASSANDRA-5598)
 * Expose Thread metrics for the native protocol server (CASSANDRA-6234)
 * Change snapshot response message verb to INTERNAL to avoid dropping it 
   (CASSANDRA-6415)
 * Warn when collection read has > 65K elements (CASSANDRA-5428)
 * Fix cache persistence when both row and key cache are enabled 
   (CASSANDRA-6413)
 * (Hadoop) add describe_local_ring (CASSANDRA-6268)
 * Fix handling of concurrent directory creation failure (CASSANDRA-6459)
 * Allow executing CREATE statements multiple times (CASSANDRA-6471)
 * Don't send confusing info with timeouts (CASSANDRA-6491)
 * Don't resubmit counter mutation runnables internally (CASSANDRA-6427)
 * Don't drop local mutations without a hint (CASSANDRA-6510)
 * Don't allow null max_hint_window_in_ms (CASSANDRA-6419)
 * Validate SliceRange start and finish lengths (CASSANDRA-6521)


2.0.3
 * Fix FD leak on slice read path (CASSANDRA-6275)
 * Cancel read meter task when closing SSTR (CASSANDRA-6358)
 * free off-heap IndexSummary during bulk (CASSANDRA-6359)
 * Recover from IOException in accept() thread (CASSANDRA-6349)
 * Improve Gossip tolerance of abnormally slow tasks (CASSANDRA-6338)
 * Fix trying to hint timed out counter writes (CASSANDRA-6322)
 * Allow restoring specific columnfamilies from archived CL (CASSANDRA-4809)
 * Avoid flushing compaction_history after each operation (CASSANDRA-6287)
 * Fix repair assertion error when tombstones expire (CASSANDRA-6277)
 * Skip loading corrupt key cache (CASSANDRA-6260)
 * Fixes for compacting larger-than-memory rows (CASSANDRA-6274)
 * Compact hottest sstables first and optionally omit coldest from
   compaction entirely (CASSANDRA-6109)
 * Fix modifying column_metadata from thrift (CASSANDRA-6182)
 * cqlsh: fix LIST USERS output (CASSANDRA-6242)
 * Add IRequestSink interface (CASSANDRA-6248)
 * Update memtable size while flushing (CASSANDRA-6249)
 * Provide hooks around CQL2/CQL3 statement execution (CASSANDRA-6252)
 * Require Permission.SELECT for CAS updates (CASSANDRA-6247)
 * New CQL-aware SSTableWriter (CASSANDRA-5894)
 * Reject CAS operation when the protocol v1 is used (CASSANDRA-6270)
 * Correctly throw error when frame too large (CASSANDRA-5981)
 * Fix serialization bug in PagedRange with 2ndary indexes (CASSANDRA-6299)
 * Fix CQL3 table validation in Thrift (CASSANDRA-6140)
 * Fix bug missing results with IN clauses (CASSANDRA-6327)
 * Fix paging with reversed slices (CASSANDRA-6343)
 * Set minTimestamp correctly to be able to drop expired sstables (CASSANDRA-6337)
 * Support NaN and Infinity as float literals (CASSANDRA-6003)
 * Remove RF from nodetool ring output (CASSANDRA-6289)
 * Fix attempting to flush empty rows (CASSANDRA-6374)
 * Fix potential out of bounds exception when paging (CASSANDRA-6333)
Merged from 1.2:
 * Optimize FD phi calculation (CASSANDRA-6386)
 * Improve initial FD phi estimate when starting up (CASSANDRA-6385)
 * Don't list CQL3 table in CLI describe even if named explicitely 
   (CASSANDRA-5750)
 * Invalidate row cache when dropping CF (CASSANDRA-6351)
 * add non-jamm path for cached statements (CASSANDRA-6293)
 * (Hadoop) Require CFRR batchSize to be at least 2 (CASSANDRA-6114)
 * Fix altering column types (CASSANDRA-6185)
 * cqlsh: fix CREATE/ALTER WITH completion (CASSANDRA-6196)
 * add windows bat files for shell commands (CASSANDRA-6145)
 * Fix potential stack overflow during range tombstones insertion (CASSANDRA-6181)
 * (Hadoop) Make LOCAL_ONE the default consistency level (CASSANDRA-6214)
 * Require logging in for Thrift CQL2/3 statement preparation (CASSANDRA-6254)
 * restrict max_num_tokens to 1536 (CASSANDRA-6267)
 * Nodetool gets default JMX port from cassandra-env.sh (CASSANDRA-6273)
 * make calculatePendingRanges asynchronous (CASSANDRA-6244)
 * Remove blocking flushes in gossip thread (CASSANDRA-6297)
 * Fix potential socket leak in connectionpool creation (CASSANDRA-6308)
 * Allow LOCAL_ONE/LOCAL_QUORUM to work with SimpleStrategy (CASSANDRA-6238)
 * cqlsh: handle 'null' as session duration (CASSANDRA-6317)
 * Fix json2sstable handling of range tombstones (CASSANDRA-6316)
 * Fix missing one row in reverse query (CASSANDRA-6330)
 * Fix reading expired row value from row cache (CASSANDRA-6325)
 * Fix AssertionError when doing set element deletion (CASSANDRA-6341)
 * Make CL code for the native protocol match the one in C* 2.0
   (CASSANDRA-6347)
 * Disallow altering CQL3 table from thrift (CASSANDRA-6370)
 * Fix size computation of prepared statement (CASSANDRA-6369)


2.0.2
 * Update FailureDetector to use nanontime (CASSANDRA-4925)
 * Fix FileCacheService regressions (CASSANDRA-6149)
 * Never return WriteTimeout for CL.ANY (CASSANDRA-6132)
 * Fix race conditions in bulk loader (CASSANDRA-6129)
 * Add configurable metrics reporting (CASSANDRA-4430)
 * drop queries exceeding a configurable number of tombstones (CASSANDRA-6117)
 * Track and persist sstable read activity (CASSANDRA-5515)
 * Fixes for speculative retry (CASSANDRA-5932, CASSANDRA-6194)
 * Improve memory usage of metadata min/max column names (CASSANDRA-6077)
 * Fix thrift validation refusing row markers on CQL3 tables (CASSANDRA-6081)
 * Fix insertion of collections with CAS (CASSANDRA-6069)
 * Correctly send metadata on SELECT COUNT (CASSANDRA-6080)
 * Track clients' remote addresses in ClientState (CASSANDRA-6070)
 * Create snapshot dir if it does not exist when migrating
   leveled manifest (CASSANDRA-6093)
 * make sequential nodetool repair the default (CASSANDRA-5950)
 * Add more hooks for compaction strategy implementations (CASSANDRA-6111)
 * Fix potential NPE on composite 2ndary indexes (CASSANDRA-6098)
 * Delete can potentially be skipped in batch (CASSANDRA-6115)
 * Allow alter keyspace on system_traces (CASSANDRA-6016)
 * Disallow empty column names in cql (CASSANDRA-6136)
 * Use Java7 file-handling APIs and fix file moving on Windows (CASSANDRA-5383)
 * Save compaction history to system keyspace (CASSANDRA-5078)
 * Fix NPE if StorageService.getOperationMode() is executed before full startup (CASSANDRA-6166)
 * CQL3: support pre-epoch longs for TimestampType (CASSANDRA-6212)
 * Add reloadtriggers command to nodetool (CASSANDRA-4949)
 * cqlsh: ignore empty 'value alias' in DESCRIBE (CASSANDRA-6139)
 * Fix sstable loader (CASSANDRA-6205)
 * Reject bootstrapping if the node already exists in gossip (CASSANDRA-5571)
 * Fix NPE while loading paxos state (CASSANDRA-6211)
 * cqlsh: add SHOW SESSION <tracing-session> command (CASSANDRA-6228)
 * Reject bootstrapping if the node already exists in gossip (CASSANDRA-5571)
 * Fix NPE while loading paxos state (CASSANDRA-6211)
 * cqlsh: add SHOW SESSION <tracing-session> command (CASSANDRA-6228)
Merged from 1.2:
 * (Hadoop) Require CFRR batchSize to be at least 2 (CASSANDRA-6114)
 * Add a warning for small LCS sstable size (CASSANDRA-6191)
 * Add ability to list specific KS/CF combinations in nodetool cfstats (CASSANDRA-4191)
 * Mark CF clean if a mutation raced the drop and got it marked dirty (CASSANDRA-5946)
 * Add a LOCAL_ONE consistency level (CASSANDRA-6202)
 * Limit CQL prepared statement cache by size instead of count (CASSANDRA-6107)
 * Tracing should log write failure rather than raw exceptions (CASSANDRA-6133)
 * lock access to TM.endpointToHostIdMap (CASSANDRA-6103)
 * Allow estimated memtable size to exceed slab allocator size (CASSANDRA-6078)
 * Start MeteredFlusher earlier to prevent OOM during CL replay (CASSANDRA-6087)
 * Avoid sending Truncate command to fat clients (CASSANDRA-6088)
 * Allow cache-keys-to-save to be set at runtime (CASSANDRA-5980)
 * Allow where clause conditions to be in parenthesis (CASSANDRA-6037)
 * Do not open non-ssl storage port if encryption option is all (CASSANDRA-3916)
 * Move batchlog replay to its own executor (CASSANDRA-6079)
 * Add tombstone debug threshold and histogram (CASSANDRA-6042, 6057)
 * Enable tcp keepalive on incoming connections (CASSANDRA-4053)
 * Fix fat client schema pull NPE (CASSANDRA-6089)
 * Fix memtable flushing for indexed tables (CASSANDRA-6112)
 * Fix skipping columns with multiple slices (CASSANDRA-6119)
 * Expose connected thrift + native client counts (CASSANDRA-5084)
 * Optimize auth setup (CASSANDRA-6122)
 * Trace index selection (CASSANDRA-6001)
 * Update sstablesPerReadHistogram to use biased sampling (CASSANDRA-6164)
 * Log UnknownColumnfamilyException when closing socket (CASSANDRA-5725)
 * Properly error out on CREATE INDEX for counters table (CASSANDRA-6160)
 * Handle JMX notification failure for repair (CASSANDRA-6097)
 * (Hadoop) Fetch no more than 128 splits in parallel (CASSANDRA-6169)
 * stress: add username/password authentication support (CASSANDRA-6068)
 * Fix indexed queries with row cache enabled on parent table (CASSANDRA-5732)
 * Fix compaction race during columnfamily drop (CASSANDRA-5957)
 * Fix validation of empty column names for compact tables (CASSANDRA-6152)
 * Skip replaying mutations that pass CRC but fail to deserialize (CASSANDRA-6183)
 * Rework token replacement to use replace_address (CASSANDRA-5916)
 * Fix altering column types (CASSANDRA-6185)
 * cqlsh: fix CREATE/ALTER WITH completion (CASSANDRA-6196)
 * Fix altering column types (CASSANDRA-6185)
 * cqlsh: fix CREATE/ALTER WITH completion (CASSANDRA-6196)
 * add windows bat files for shell commands (CASSANDRA-6145)
 * Fix potential stack overflow during range tombstones insertion (CASSANDRA-6181)
 * (Hadoop) Make LOCAL_ONE the default consistency level (CASSANDRA-6214)


2.0.1
 * Fix bug that could allow reading deleted data temporarily (CASSANDRA-6025)
 * Improve memory use defaults (CASSANDRA-6059)
 * Make ThriftServer more easlly extensible (CASSANDRA-6058)
 * Remove Hadoop dependency from ITransportFactory (CASSANDRA-6062)
 * add file_cache_size_in_mb setting (CASSANDRA-5661)
 * Improve error message when yaml contains invalid properties (CASSANDRA-5958)
 * Improve leveled compaction's ability to find non-overlapping L0 compactions
   to work on concurrently (CASSANDRA-5921)
 * Notify indexer of columns shadowed by range tombstones (CASSANDRA-5614)
 * Log Merkle tree stats (CASSANDRA-2698)
 * Switch from crc32 to adler32 for compressed sstable checksums (CASSANDRA-5862)
 * Improve offheap memcpy performance (CASSANDRA-5884)
 * Use a range aware scanner for cleanup (CASSANDRA-2524)
 * Cleanup doesn't need to inspect sstables that contain only local data
   (CASSANDRA-5722)
 * Add ability for CQL3 to list partition keys (CASSANDRA-4536)
 * Improve native protocol serialization (CASSANDRA-5664)
 * Upgrade Thrift to 0.9.1 (CASSANDRA-5923)
 * Require superuser status for adding triggers (CASSANDRA-5963)
 * Make standalone scrubber handle old and new style leveled manifest
   (CASSANDRA-6005)
 * Fix paxos bugs (CASSANDRA-6012, 6013, 6023)
 * Fix paged ranges with multiple replicas (CASSANDRA-6004)
 * Fix potential AssertionError during tracing (CASSANDRA-6041)
 * Fix NPE in sstablesplit (CASSANDRA-6027)
 * Migrate pre-2.0 key/value/column aliases to system.schema_columns
   (CASSANDRA-6009)
 * Paging filter empty rows too agressively (CASSANDRA-6040)
 * Support variadic parameters for IN clauses (CASSANDRA-4210)
 * cqlsh: return the result of CAS writes (CASSANDRA-5796)
 * Fix validation of IN clauses with 2ndary indexes (CASSANDRA-6050)
 * Support named bind variables in CQL (CASSANDRA-6033)
Merged from 1.2:
 * Allow cache-keys-to-save to be set at runtime (CASSANDRA-5980)
 * Avoid second-guessing out-of-space state (CASSANDRA-5605)
 * Tuning knobs for dealing with large blobs and many CFs (CASSANDRA-5982)
 * (Hadoop) Fix CQLRW for thrift tables (CASSANDRA-6002)
 * Fix possible divide-by-zero in HHOM (CASSANDRA-5990)
 * Allow local batchlog writes for CL.ANY (CASSANDRA-5967)
 * Upgrade metrics-core to version 2.2.0 (CASSANDRA-5947)
 * Add snitch, schema version, cluster, partitioner to JMX (CASSANDRA-5881)
 * Fix CqlRecordWriter with composite keys (CASSANDRA-5949)
 * Add snitch, schema version, cluster, partitioner to JMX (CASSANDRA-5881)
 * Allow disabling SlabAllocator (CASSANDRA-5935)
 * Make user-defined compaction JMX blocking (CASSANDRA-4952)
 * Fix streaming does not transfer wrapped range (CASSANDRA-5948)
 * Fix loading index summary containing empty key (CASSANDRA-5965)
 * Correctly handle limits in CompositesSearcher (CASSANDRA-5975)
 * Pig: handle CQL collections (CASSANDRA-5867)
 * Pass the updated cf to the PRSI index() method (CASSANDRA-5999)
 * Allow empty CQL3 batches (as no-op) (CASSANDRA-5994)
 * Support null in CQL3 functions (CASSANDRA-5910)
 * Replace the deprecated MapMaker with CacheLoader (CASSANDRA-6007)
 * Add SSTableDeletingNotification to DataTracker (CASSANDRA-6010)
 * Fix snapshots in use get deleted during snapshot repair (CASSANDRA-6011)
 * Move hints and exception count to o.a.c.metrics (CASSANDRA-6017)
 * Fix memory leak in snapshot repair (CASSANDRA-6047)
 * Fix sstable2sjon for CQL3 tables (CASSANDRA-5852)


2.0.0
 * Fix thrift validation when inserting into CQL3 tables (CASSANDRA-5138)
 * Fix periodic memtable flushing behavior with clean memtables (CASSANDRA-5931)
 * Fix dateOf() function for pre-2.0 timestamp columns (CASSANDRA-5928)
 * Fix SSTable unintentionally loads BF when opened for batch (CASSANDRA-5938)
 * Add stream session progress to JMX (CASSANDRA-4757)
 * Fix NPE during CAS operation (CASSANDRA-5925)
Merged from 1.2:
 * Fix getBloomFilterDiskSpaceUsed for AlwaysPresentFilter (CASSANDRA-5900)
 * Don't announce schema version until we've loaded the changes locally
   (CASSANDRA-5904)
 * Fix to support off heap bloom filters size greater than 2 GB (CASSANDRA-5903)
 * Properly handle parsing huge map and set literals (CASSANDRA-5893)


2.0.0-rc2
 * enable vnodes by default (CASSANDRA-5869)
 * fix CAS contention timeout (CASSANDRA-5830)
 * fix HsHa to respect max frame size (CASSANDRA-4573)
 * Fix (some) 2i on composite components omissions (CASSANDRA-5851)
 * cqlsh: add DESCRIBE FULL SCHEMA variant (CASSANDRA-5880)
Merged from 1.2:
 * Correctly validate sparse composite cells in scrub (CASSANDRA-5855)
 * Add KeyCacheHitRate metric to CF metrics (CASSANDRA-5868)
 * cqlsh: add support for multiline comments (CASSANDRA-5798)
 * Handle CQL3 SELECT duplicate IN restrictions on clustering columns
   (CASSANDRA-5856)


2.0.0-rc1
 * improve DecimalSerializer performance (CASSANDRA-5837)
 * fix potential spurious wakeup in AsyncOneResponse (CASSANDRA-5690)
 * fix schema-related trigger issues (CASSANDRA-5774)
 * Better validation when accessing CQL3 table from thrift (CASSANDRA-5138)
 * Fix assertion error during repair (CASSANDRA-5801)
 * Fix range tombstone bug (CASSANDRA-5805)
 * DC-local CAS (CASSANDRA-5797)
 * Add a native_protocol_version column to the system.local table (CASSANRDA-5819)
 * Use index_interval from cassandra.yaml when upgraded (CASSANDRA-5822)
 * Fix buffer underflow on socket close (CASSANDRA-5792)
Merged from 1.2:
 * Fix reading DeletionTime from 1.1-format sstables (CASSANDRA-5814)
 * cqlsh: add collections support to COPY (CASSANDRA-5698)
 * retry important messages for any IOException (CASSANDRA-5804)
 * Allow empty IN relations in SELECT/UPDATE/DELETE statements (CASSANDRA-5626)
 * cqlsh: fix crashing on Windows due to libedit detection (CASSANDRA-5812)
 * fix bulk-loading compressed sstables (CASSANDRA-5820)
 * (Hadoop) fix quoting in CqlPagingRecordReader and CqlRecordWriter 
   (CASSANDRA-5824)
 * update default LCS sstable size to 160MB (CASSANDRA-5727)
 * Allow compacting 2Is via nodetool (CASSANDRA-5670)
 * Hex-encode non-String keys in OPP (CASSANDRA-5793)
 * nodetool history logging (CASSANDRA-5823)
 * (Hadoop) fix support for Thrift tables in CqlPagingRecordReader 
   (CASSANDRA-5752)
 * add "all time blocked" to StatusLogger output (CASSANDRA-5825)
 * Future-proof inter-major-version schema migrations (CASSANDRA-5845)
 * (Hadoop) add CqlPagingRecordReader support for ReversedType in Thrift table
   (CASSANDRA-5718)
 * Add -no-snapshot option to scrub (CASSANDRA-5891)
 * Fix to support off heap bloom filters size greater than 2 GB (CASSANDRA-5903)
 * Properly handle parsing huge map and set literals (CASSANDRA-5893)
 * Fix LCS L0 compaction may overlap in L1 (CASSANDRA-5907)
 * New sstablesplit tool to split large sstables offline (CASSANDRA-4766)
 * Fix potential deadlock in native protocol server (CASSANDRA-5926)
 * Disallow incompatible type change in CQL3 (CASSANDRA-5882)
Merged from 1.1:
 * Correctly validate sparse composite cells in scrub (CASSANDRA-5855)


2.0.0-beta2
 * Replace countPendingHints with Hints Created metric (CASSANDRA-5746)
 * Allow nodetool with no args, and with help to run without a server (CASSANDRA-5734)
 * Cleanup AbstractType/TypeSerializer classes (CASSANDRA-5744)
 * Remove unimplemented cli option schema-mwt (CASSANDRA-5754)
 * Support range tombstones in thrift (CASSANDRA-5435)
 * Normalize table-manipulating CQL3 statements' class names (CASSANDRA-5759)
 * cqlsh: add missing table options to DESCRIBE output (CASSANDRA-5749)
 * Fix assertion error during repair (CASSANDRA-5757)
 * Fix bulkloader (CASSANDRA-5542)
 * Add LZ4 compression to the native protocol (CASSANDRA-5765)
 * Fix bugs in the native protocol v2 (CASSANDRA-5770)
 * CAS on 'primary key only' table (CASSANDRA-5715)
 * Support streaming SSTables of old versions (CASSANDRA-5772)
 * Always respect protocol version in native protocol (CASSANDRA-5778)
 * Fix ConcurrentModificationException during streaming (CASSANDRA-5782)
 * Update deletion timestamp in Commit#updatesWithPaxosTime (CASSANDRA-5787)
 * Thrift cas() method crashes if input columns are not sorted (CASSANDRA-5786)
 * Order columns names correctly when querying for CAS (CASSANDRA-5788)
 * Fix streaming retry (CASSANDRA-5775)
Merged from 1.2:
 * if no seeds can be a reached a node won't start in a ring by itself (CASSANDRA-5768)
 * add cassandra.unsafesystem property (CASSANDRA-5704)
 * (Hadoop) quote identifiers in CqlPagingRecordReader (CASSANDRA-5763)
 * Add replace_node functionality for vnodes (CASSANDRA-5337)
 * Add timeout events to query traces (CASSANDRA-5520)
 * Fix serialization of the LEFT gossip value (CASSANDRA-5696)
 * Pig: support for cql3 tables (CASSANDRA-5234)
 * cqlsh: Don't show 'null' in place of empty values (CASSANDRA-5675)
 * Race condition in detecting version on a mixed 1.1/1.2 cluster
   (CASSANDRA-5692)
 * Fix skipping range tombstones with reverse queries (CASSANDRA-5712)
 * Expire entries out of ThriftSessionManager (CASSANDRA-5719)
 * Don't keep ancestor information in memory (CASSANDRA-5342)
 * cqlsh: fix handling of semicolons inside BATCH queries (CASSANDRA-5697)
 * Expose native protocol server status in nodetool info (CASSANDRA-5735)
 * Fix pathetic performance of range tombstones (CASSANDRA-5677)
 * Fix querying with an empty (impossible) range (CASSANDRA-5573)
 * cqlsh: handle CUSTOM 2i in DESCRIBE output (CASSANDRA-5760)
 * Fix minor bug in Range.intersects(Bound) (CASSANDRA-5771)
 * cqlsh: handle disabled compression in DESCRIBE output (CASSANDRA-5766)
 * Ensure all UP events are notified on the native protocol (CASSANDRA-5769)
 * Fix formatting of sstable2json with multiple -k arguments (CASSANDRA-5781)
 * Don't rely on row marker for queries in general to hide lost markers
   after TTL expires (CASSANDRA-5762)
 * Sort nodetool help output (CASSANDRA-5776)
 * Fix column expiring during 2 phases compaction (CASSANDRA-5799)
 * now() is being rejected in INSERTs when inside collections (CASSANDRA-5795)


2.0.0-beta1
 * Add support for indexing clustered columns (CASSANDRA-5125)
 * Removed on-heap row cache (CASSANDRA-5348)
 * use nanotime consistently for node-local timeouts (CASSANDRA-5581)
 * Avoid unnecessary second pass on name-based queries (CASSANDRA-5577)
 * Experimental triggers (CASSANDRA-1311)
 * JEMalloc support for off-heap allocation (CASSANDRA-3997)
 * Single-pass compaction (CASSANDRA-4180)
 * Removed token range bisection (CASSANDRA-5518)
 * Removed compatibility with pre-1.2.5 sstables and network messages
   (CASSANDRA-5511)
 * removed PBSPredictor (CASSANDRA-5455)
 * CAS support (CASSANDRA-5062, 5441, 5442, 5443, 5619, 5667)
 * Leveled compaction performs size-tiered compactions in L0 
   (CASSANDRA-5371, 5439)
 * Add yaml network topology snitch for mixed ec2/other envs (CASSANDRA-5339)
 * Log when a node is down longer than the hint window (CASSANDRA-4554)
 * Optimize tombstone creation for ExpiringColumns (CASSANDRA-4917)
 * Improve LeveledScanner work estimation (CASSANDRA-5250, 5407)
 * Replace compaction lock with runWithCompactionsDisabled (CASSANDRA-3430)
 * Change Message IDs to ints (CASSANDRA-5307)
 * Move sstable level information into the Stats component, removing the
   need for a separate Manifest file (CASSANDRA-4872)
 * avoid serializing to byte[] on commitlog append (CASSANDRA-5199)
 * make index_interval configurable per columnfamily (CASSANDRA-3961, CASSANDRA-5650)
 * add default_time_to_live (CASSANDRA-3974)
 * add memtable_flush_period_in_ms (CASSANDRA-4237)
 * replace supercolumns internally by composites (CASSANDRA-3237, 5123)
 * upgrade thrift to 0.9.0 (CASSANDRA-3719)
 * drop unnecessary keyspace parameter from user-defined compaction API 
   (CASSANDRA-5139)
 * more robust solution to incomplete compactions + counters (CASSANDRA-5151)
 * Change order of directory searching for c*.in.sh (CASSANDRA-3983)
 * Add tool to reset SSTable compaction level for LCS (CASSANDRA-5271)
 * Allow custom configuration loader (CASSANDRA-5045)
 * Remove memory emergency pressure valve logic (CASSANDRA-3534)
 * Reduce request latency with eager retry (CASSANDRA-4705)
 * cqlsh: Remove ASSUME command (CASSANDRA-5331)
 * Rebuild BF when loading sstables if bloom_filter_fp_chance
   has changed since compaction (CASSANDRA-5015)
 * remove row-level bloom filters (CASSANDRA-4885)
 * Change Kernel Page Cache skipping into row preheating (disabled by default)
   (CASSANDRA-4937)
 * Improve repair by deciding on a gcBefore before sending
   out TreeRequests (CASSANDRA-4932)
 * Add an official way to disable compactions (CASSANDRA-5074)
 * Reenable ALTER TABLE DROP with new semantics (CASSANDRA-3919)
 * Add binary protocol versioning (CASSANDRA-5436)
 * Swap THshaServer for TThreadedSelectorServer (CASSANDRA-5530)
 * Add alias support to SELECT statement (CASSANDRA-5075)
 * Don't create empty RowMutations in CommitLogReplayer (CASSANDRA-5541)
 * Use range tombstones when dropping cfs/columns from schema (CASSANDRA-5579)
 * cqlsh: drop CQL2/CQL3-beta support (CASSANDRA-5585)
 * Track max/min column names in sstables to be able to optimize slice
   queries (CASSANDRA-5514, CASSANDRA-5595, CASSANDRA-5600)
 * Binary protocol: allow batching already prepared statements (CASSANDRA-4693)
 * Allow preparing timestamp, ttl and limit in CQL3 queries (CASSANDRA-4450)
 * Support native link w/o JNA in Java7 (CASSANDRA-3734)
 * Use SASL authentication in binary protocol v2 (CASSANDRA-5545)
 * Replace Thrift HsHa with LMAX Disruptor based implementation (CASSANDRA-5582)
 * cqlsh: Add row count to SELECT output (CASSANDRA-5636)
 * Include a timestamp with all read commands to determine column expiration
   (CASSANDRA-5149)
 * Streaming 2.0 (CASSANDRA-5286, 5699)
 * Conditional create/drop ks/table/index statements in CQL3 (CASSANDRA-2737)
 * more pre-table creation property validation (CASSANDRA-5693)
 * Redesign repair messages (CASSANDRA-5426)
 * Fix ALTER RENAME post-5125 (CASSANDRA-5702)
 * Disallow renaming a 2ndary indexed column (CASSANDRA-5705)
 * Rename Table to Keyspace (CASSANDRA-5613)
 * Ensure changing column_index_size_in_kb on different nodes don't corrupt the
   sstable (CASSANDRA-5454)
 * Move resultset type information into prepare, not execute (CASSANDRA-5649)
 * Auto paging in binary protocol (CASSANDRA-4415, 5714)
 * Don't tie client side use of AbstractType to JDBC (CASSANDRA-4495)
 * Adds new TimestampType to replace DateType (CASSANDRA-5723, CASSANDRA-5729)
Merged from 1.2:
 * make starting native protocol server idempotent (CASSANDRA-5728)
 * Fix loading key cache when a saved entry is no longer valid (CASSANDRA-5706)
 * Fix serialization of the LEFT gossip value (CASSANDRA-5696)
 * cqlsh: Don't show 'null' in place of empty values (CASSANDRA-5675)
 * Race condition in detecting version on a mixed 1.1/1.2 cluster
   (CASSANDRA-5692)
 * Fix skipping range tombstones with reverse queries (CASSANDRA-5712)
 * Expire entries out of ThriftSessionManager (CASSANRDA-5719)
 * Don't keep ancestor information in memory (CASSANDRA-5342)
 * cqlsh: fix handling of semicolons inside BATCH queries (CASSANDRA-5697)


1.2.6
 * Fix tracing when operation completes before all responses arrive 
   (CASSANDRA-5668)
 * Fix cross-DC mutation forwarding (CASSANDRA-5632)
 * Reduce SSTableLoader memory usage (CASSANDRA-5555)
 * Scale hinted_handoff_throttle_in_kb to cluster size (CASSANDRA-5272)
 * (Hadoop) Add CQL3 input/output formats (CASSANDRA-4421, 5622)
 * (Hadoop) Fix InputKeyRange in CFIF (CASSANDRA-5536)
 * Fix dealing with ridiculously large max sstable sizes in LCS (CASSANDRA-5589)
 * Ignore pre-truncate hints (CASSANDRA-4655)
 * Move System.exit on OOM into a separate thread (CASSANDRA-5273)
 * Write row markers when serializing schema (CASSANDRA-5572)
 * Check only SSTables for the requested range when streaming (CASSANDRA-5569)
 * Improve batchlog replay behavior and hint ttl handling (CASSANDRA-5314)
 * Exclude localTimestamp from validation for tombstones (CASSANDRA-5398)
 * cqlsh: add custom prompt support (CASSANDRA-5539)
 * Reuse prepared statements in hot auth queries (CASSANDRA-5594)
 * cqlsh: add vertical output option (see EXPAND) (CASSANDRA-5597)
 * Add a rate limit option to stress (CASSANDRA-5004)
 * have BulkLoader ignore snapshots directories (CASSANDRA-5587) 
 * fix SnitchProperties logging context (CASSANDRA-5602)
 * Expose whether jna is enabled and memory is locked via JMX (CASSANDRA-5508)
 * cqlsh: fix COPY FROM with ReversedType (CASSANDRA-5610)
 * Allow creating CUSTOM indexes on collections (CASSANDRA-5615)
 * Evaluate now() function at execution time (CASSANDRA-5616)
 * Expose detailed read repair metrics (CASSANDRA-5618)
 * Correct blob literal + ReversedType parsing (CASSANDRA-5629)
 * Allow GPFS to prefer the internal IP like EC2MRS (CASSANDRA-5630)
 * fix help text for -tspw cassandra-cli (CASSANDRA-5643)
 * don't throw away initial causes exceptions for internode encryption issues 
   (CASSANDRA-5644)
 * Fix message spelling errors for cql select statements (CASSANDRA-5647)
 * Suppress custom exceptions thru jmx (CASSANDRA-5652)
 * Update CREATE CUSTOM INDEX syntax (CASSANDRA-5639)
 * Fix PermissionDetails.equals() method (CASSANDRA-5655)
 * Never allow partition key ranges in CQL3 without token() (CASSANDRA-5666)
 * Gossiper incorrectly drops AppState for an upgrading node (CASSANDRA-5660)
 * Connection thrashing during multi-region ec2 during upgrade, due to 
   messaging version (CASSANDRA-5669)
 * Avoid over reconnecting in EC2MRS (CASSANDRA-5678)
 * Fix ReadResponseSerializer.serializedSize() for digest reads (CASSANDRA-5476)
 * allow sstable2json on 2i CFs (CASSANDRA-5694)
Merged from 1.1:
 * Remove buggy thrift max message length option (CASSANDRA-5529)
 * Fix NPE in Pig's widerow mode (CASSANDRA-5488)
 * Add split size parameter to Pig and disable split combination (CASSANDRA-5544)


1.2.5
 * make BytesToken.toString only return hex bytes (CASSANDRA-5566)
 * Ensure that submitBackground enqueues at least one task (CASSANDRA-5554)
 * fix 2i updates with identical values and timestamps (CASSANDRA-5540)
 * fix compaction throttling bursty-ness (CASSANDRA-4316)
 * reduce memory consumption of IndexSummary (CASSANDRA-5506)
 * remove per-row column name bloom filters (CASSANDRA-5492)
 * Include fatal errors in trace events (CASSANDRA-5447)
 * Ensure that PerRowSecondaryIndex is notified of row-level deletes
   (CASSANDRA-5445)
 * Allow empty blob literals in CQL3 (CASSANDRA-5452)
 * Fix streaming RangeTombstones at column index boundary (CASSANDRA-5418)
 * Fix preparing statements when current keyspace is not set (CASSANDRA-5468)
 * Fix SemanticVersion.isSupportedBy minor/patch handling (CASSANDRA-5496)
 * Don't provide oldCfId for post-1.1 system cfs (CASSANDRA-5490)
 * Fix primary range ignores replication strategy (CASSANDRA-5424)
 * Fix shutdown of binary protocol server (CASSANDRA-5507)
 * Fix repair -snapshot not working (CASSANDRA-5512)
 * Set isRunning flag later in binary protocol server (CASSANDRA-5467)
 * Fix use of CQL3 functions with descending clustering order (CASSANDRA-5472)
 * Disallow renaming columns one at a time for thrift table in CQL3
   (CASSANDRA-5531)
 * cqlsh: add CLUSTERING ORDER BY support to DESCRIBE (CASSANDRA-5528)
 * Add custom secondary index support to CQL3 (CASSANDRA-5484)
 * Fix repair hanging silently on unexpected error (CASSANDRA-5229)
 * Fix Ec2Snitch regression introduced by CASSANDRA-5171 (CASSANDRA-5432)
 * Add nodetool enablebackup/disablebackup (CASSANDRA-5556)
 * cqlsh: fix DESCRIBE after case insensitive USE (CASSANDRA-5567)
Merged from 1.1
 * Remove buggy thrift max message length option (CASSANDRA-5529)
 * Add retry mechanism to OTC for non-droppable_verbs (CASSANDRA-5393)
 * Use allocator information to improve memtable memory usage estimate
   (CASSANDRA-5497)
 * Fix trying to load deleted row into row cache on startup (CASSANDRA-4463)
 * fsync leveled manifest to avoid corruption (CASSANDRA-5535)
 * Fix Bound intersection computation (CASSANDRA-5551)
 * sstablescrub now respects max memory size in cassandra.in.sh (CASSANDRA-5562)


1.2.4
 * Ensure that PerRowSecondaryIndex updates see the most recent values
   (CASSANDRA-5397)
 * avoid duplicate index entries ind PrecompactedRow and 
   ParallelCompactionIterable (CASSANDRA-5395)
 * remove the index entry on oldColumn when new column is a tombstone 
   (CASSANDRA-5395)
 * Change default stream throughput from 400 to 200 mbps (CASSANDRA-5036)
 * Gossiper logs DOWN for symmetry with UP (CASSANDRA-5187)
 * Fix mixing prepared statements between keyspaces (CASSANDRA-5352)
 * Fix consistency level during bootstrap - strike 3 (CASSANDRA-5354)
 * Fix transposed arguments in AlreadyExistsException (CASSANDRA-5362)
 * Improve asynchronous hint delivery (CASSANDRA-5179)
 * Fix Guava dependency version (12.0 -> 13.0.1) for Maven (CASSANDRA-5364)
 * Validate that provided CQL3 collection value are < 64K (CASSANDRA-5355)
 * Make upgradeSSTable skip current version sstables by default (CASSANDRA-5366)
 * Optimize min/max timestamp collection (CASSANDRA-5373)
 * Invalid streamId in cql binary protocol when using invalid CL 
   (CASSANDRA-5164)
 * Fix validation for IN where clauses with collections (CASSANDRA-5376)
 * Copy resultSet on count query to avoid ConcurrentModificationException 
   (CASSANDRA-5382)
 * Correctly typecheck in CQL3 even with ReversedType (CASSANDRA-5386)
 * Fix streaming compressed files when using encryption (CASSANDRA-5391)
 * cassandra-all 1.2.0 pom missing netty dependency (CASSANDRA-5392)
 * Fix writetime/ttl functions on null values (CASSANDRA-5341)
 * Fix NPE during cql3 select with token() (CASSANDRA-5404)
 * IndexHelper.skipBloomFilters won't skip non-SHA filters (CASSANDRA-5385)
 * cqlsh: Print maps ordered by key, sort sets (CASSANDRA-5413)
 * Add null syntax support in CQL3 for inserts (CASSANDRA-3783)
 * Allow unauthenticated set_keyspace() calls (CASSANDRA-5423)
 * Fix potential incremental backups race (CASSANDRA-5410)
 * Fix prepared BATCH statements with batch-level timestamps (CASSANDRA-5415)
 * Allow overriding superuser setup delay (CASSANDRA-5430)
 * cassandra-shuffle with JMX usernames and passwords (CASSANDRA-5431)
Merged from 1.1:
 * cli: Quote ks and cf names in schema output when needed (CASSANDRA-5052)
 * Fix bad default for min/max timestamp in SSTableMetadata (CASSANDRA-5372)
 * Fix cf name extraction from manifest in Directories.migrateFile() 
   (CASSANDRA-5242)
 * Support pluggable internode authentication (CASSANDRA-5401)


1.2.3
 * add check for sstable overlap within a level on startup (CASSANDRA-5327)
 * replace ipv6 colons in jmx object names (CASSANDRA-5298, 5328)
 * Avoid allocating SSTableBoundedScanner during repair when the range does 
   not intersect the sstable (CASSANDRA-5249)
 * Don't lowercase property map keys (this breaks NTS) (CASSANDRA-5292)
 * Fix composite comparator with super columns (CASSANDRA-5287)
 * Fix insufficient validation of UPDATE queries against counter cfs
   (CASSANDRA-5300)
 * Fix PropertyFileSnitch default DC/Rack behavior (CASSANDRA-5285)
 * Handle null values when executing prepared statement (CASSANDRA-5081)
 * Add netty to pom dependencies (CASSANDRA-5181)
 * Include type arguments in Thrift CQLPreparedResult (CASSANDRA-5311)
 * Fix compaction not removing columns when bf_fp_ratio is 1 (CASSANDRA-5182)
 * cli: Warn about missing CQL3 tables in schema descriptions (CASSANDRA-5309)
 * Re-enable unknown option in replication/compaction strategies option for
   backward compatibility (CASSANDRA-4795)
 * Add binary protocol support to stress (CASSANDRA-4993)
 * cqlsh: Fix COPY FROM value quoting and null handling (CASSANDRA-5305)
 * Fix repair -pr for vnodes (CASSANDRA-5329)
 * Relax CL for auth queries for non-default users (CASSANDRA-5310)
 * Fix AssertionError during repair (CASSANDRA-5245)
 * Don't announce migrations to pre-1.2 nodes (CASSANDRA-5334)
Merged from 1.1:
 * Fix trying to load deleted row into row cache on startup (CASSANDRA-4463)
 * Update offline scrub for 1.0 -> 1.1 directory structure (CASSANDRA-5195)
 * add tmp flag to Descriptor hashcode (CASSANDRA-4021)
 * fix logging of "Found table data in data directories" when only system tables
   are present (CASSANDRA-5289)
 * cli: Add JMX authentication support (CASSANDRA-5080)
 * nodetool: ability to repair specific range (CASSANDRA-5280)
 * Fix possible assertion triggered in SliceFromReadCommand (CASSANDRA-5284)
 * cqlsh: Add inet type support on Windows (ipv4-only) (CASSANDRA-4801)
 * Fix race when initializing ColumnFamilyStore (CASSANDRA-5350)
 * Add UseTLAB JVM flag (CASSANDRA-5361)


1.2.2
 * fix potential for multiple concurrent compactions of the same sstables
   (CASSANDRA-5256)
 * avoid no-op caching of byte[] on commitlog append (CASSANDRA-5199)
 * fix symlinks under data dir not working (CASSANDRA-5185)
 * fix bug in compact storage metadata handling (CASSANDRA-5189)
 * Validate login for USE queries (CASSANDRA-5207)
 * cli: remove default username and password (CASSANDRA-5208)
 * configure populate_io_cache_on_flush per-CF (CASSANDRA-4694)
 * allow configuration of internode socket buffer (CASSANDRA-3378)
 * Make sstable directory picking blacklist-aware again (CASSANDRA-5193)
 * Correctly expire gossip states for edge cases (CASSANDRA-5216)
 * Improve handling of directory creation failures (CASSANDRA-5196)
 * Expose secondary indicies to the rest of nodetool (CASSANDRA-4464)
 * Binary protocol: avoid sending notification for 0.0.0.0 (CASSANDRA-5227)
 * add UseCondCardMark XX jvm settings on jdk 1.7 (CASSANDRA-4366)
 * CQL3 refactor to allow conversion function (CASSANDRA-5226)
 * Fix drop of sstables in some circumstance (CASSANDRA-5232)
 * Implement caching of authorization results (CASSANDRA-4295)
 * Add support for LZ4 compression (CASSANDRA-5038)
 * Fix missing columns in wide rows queries (CASSANDRA-5225)
 * Simplify auth setup and make system_auth ks alterable (CASSANDRA-5112)
 * Stop compactions from hanging during bootstrap (CASSANDRA-5244)
 * fix compressed streaming sending extra chunk (CASSANDRA-5105)
 * Add CQL3-based implementations of IAuthenticator and IAuthorizer
   (CASSANDRA-4898)
 * Fix timestamp-based tomstone removal logic (CASSANDRA-5248)
 * cli: Add JMX authentication support (CASSANDRA-5080)
 * Fix forceFlush behavior (CASSANDRA-5241)
 * cqlsh: Add username autocompletion (CASSANDRA-5231)
 * Fix CQL3 composite partition key error (CASSANDRA-5240)
 * Allow IN clause on last clustering key (CASSANDRA-5230)
Merged from 1.1:
 * fix start key/end token validation for wide row iteration (CASSANDRA-5168)
 * add ConfigHelper support for Thrift frame and max message sizes (CASSANDRA-5188)
 * fix nodetool repair not fail on node down (CASSANDRA-5203)
 * always collect tombstone hints (CASSANDRA-5068)
 * Fix error when sourcing file in cqlsh (CASSANDRA-5235)


1.2.1
 * stream undelivered hints on decommission (CASSANDRA-5128)
 * GossipingPropertyFileSnitch loads saved dc/rack info if needed (CASSANDRA-5133)
 * drain should flush system CFs too (CASSANDRA-4446)
 * add inter_dc_tcp_nodelay setting (CASSANDRA-5148)
 * re-allow wrapping ranges for start_token/end_token range pairitspwng (CASSANDRA-5106)
 * fix validation compaction of empty rows (CASSANDRA-5136)
 * nodetool methods to enable/disable hint storage/delivery (CASSANDRA-4750)
 * disallow bloom filter false positive chance of 0 (CASSANDRA-5013)
 * add threadpool size adjustment methods to JMXEnabledThreadPoolExecutor and 
   CompactionManagerMBean (CASSANDRA-5044)
 * fix hinting for dropped local writes (CASSANDRA-4753)
 * off-heap cache doesn't need mutable column container (CASSANDRA-5057)
 * apply disk_failure_policy to bad disks on initial directory creation 
   (CASSANDRA-4847)
 * Optimize name-based queries to use ArrayBackedSortedColumns (CASSANDRA-5043)
 * Fall back to old manifest if most recent is unparseable (CASSANDRA-5041)
 * pool [Compressed]RandomAccessReader objects on the partitioned read path
   (CASSANDRA-4942)
 * Add debug logging to list filenames processed by Directories.migrateFile 
   method (CASSANDRA-4939)
 * Expose black-listed directories via JMX (CASSANDRA-4848)
 * Log compaction merge counts (CASSANDRA-4894)
 * Minimize byte array allocation by AbstractData{Input,Output} (CASSANDRA-5090)
 * Add SSL support for the binary protocol (CASSANDRA-5031)
 * Allow non-schema system ks modification for shuffle to work (CASSANDRA-5097)
 * cqlsh: Add default limit to SELECT statements (CASSANDRA-4972)
 * cqlsh: fix DESCRIBE for 1.1 cfs in CQL3 (CASSANDRA-5101)
 * Correctly gossip with nodes >= 1.1.7 (CASSANDRA-5102)
 * Ensure CL guarantees on digest mismatch (CASSANDRA-5113)
 * Validate correctly selects on composite partition key (CASSANDRA-5122)
 * Fix exception when adding collection (CASSANDRA-5117)
 * Handle states for non-vnode clusters correctly (CASSANDRA-5127)
 * Refuse unrecognized replication and compaction strategy options (CASSANDRA-4795)
 * Pick the correct value validator in sstable2json for cql3 tables (CASSANDRA-5134)
 * Validate login for describe_keyspace, describe_keyspaces and set_keyspace
   (CASSANDRA-5144)
 * Fix inserting empty maps (CASSANDRA-5141)
 * Don't remove tokens from System table for node we know (CASSANDRA-5121)
 * fix streaming progress report for compresed files (CASSANDRA-5130)
 * Coverage analysis for low-CL queries (CASSANDRA-4858)
 * Stop interpreting dates as valid timeUUID value (CASSANDRA-4936)
 * Adds E notation for floating point numbers (CASSANDRA-4927)
 * Detect (and warn) unintentional use of the cql2 thrift methods when cql3 was
   intended (CASSANDRA-5172)
 * cli: Quote ks and cf names in schema output when needed (CASSANDRA-5052)
 * Fix bad default for min/max timestamp in SSTableMetadata (CASSANDRA-5372)
 * Fix cf name extraction from manifest in Directories.migrateFile() (CASSANDRA-5242)
 * Support pluggable internode authentication (CASSANDRA-5401)
 * Replace mistaken usage of commons-logging with slf4j (CASSANDRA-5464)
 * Ensure Jackson dependency matches lib (CASSANDRA-5126)
 * Expose droppable tombstone ratio stats over JMX (CASSANDRA-5159)
Merged from 1.1:
 * Simplify CompressedRandomAccessReader to work around JDK FD bug (CASSANDRA-5088)
 * Improve handling a changing target throttle rate mid-compaction (CASSANDRA-5087)
 * Pig: correctly decode row keys in widerow mode (CASSANDRA-5098)
 * nodetool repair command now prints progress (CASSANDRA-4767)
 * fix user defined compaction to run against 1.1 data directory (CASSANDRA-5118)
 * Fix CQL3 BATCH authorization caching (CASSANDRA-5145)
 * fix get_count returns incorrect value with TTL (CASSANDRA-5099)
 * better handling for mid-compaction failure (CASSANDRA-5137)
 * convert default marshallers list to map for better readability (CASSANDRA-5109)
 * fix ConcurrentModificationException in getBootstrapSource (CASSANDRA-5170)
 * fix sstable maxtimestamp for row deletes and pre-1.1.1 sstables (CASSANDRA-5153)
 * Fix thread growth on node removal (CASSANDRA-5175)
 * Make Ec2Region's datacenter name configurable (CASSANDRA-5155)


1.2.0
 * Disallow counters in collections (CASSANDRA-5082)
 * cqlsh: add unit tests (CASSANDRA-3920)
 * fix default bloom_filter_fp_chance for LeveledCompactionStrategy (CASSANDRA-5093)
Merged from 1.1:
 * add validation for get_range_slices with start_key and end_token (CASSANDRA-5089)


1.2.0-rc2
 * fix nodetool ownership display with vnodes (CASSANDRA-5065)
 * cqlsh: add DESCRIBE KEYSPACES command (CASSANDRA-5060)
 * Fix potential infinite loop when reloading CFS (CASSANDRA-5064)
 * Fix SimpleAuthorizer example (CASSANDRA-5072)
 * cqlsh: force CL.ONE for tracing and system.schema* queries (CASSANDRA-5070)
 * Includes cassandra-shuffle in the debian package (CASSANDRA-5058)
Merged from 1.1:
 * fix multithreaded compaction deadlock (CASSANDRA-4492)
 * fix temporarily missing schema after upgrade from pre-1.1.5 (CASSANDRA-5061)
 * Fix ALTER TABLE overriding compression options with defaults
   (CASSANDRA-4996, 5066)
 * fix specifying and altering crc_check_chance (CASSANDRA-5053)
 * fix Murmur3Partitioner ownership% calculation (CASSANDRA-5076)
 * Don't expire columns sooner than they should in 2ndary indexes (CASSANDRA-5079)


1.2-rc1
 * rename rpc_timeout settings to request_timeout (CASSANDRA-5027)
 * add BF with 0.1 FP to LCS by default (CASSANDRA-5029)
 * Fix preparing insert queries (CASSANDRA-5016)
 * Fix preparing queries with counter increment (CASSANDRA-5022)
 * Fix preparing updates with collections (CASSANDRA-5017)
 * Don't generate UUID based on other node address (CASSANDRA-5002)
 * Fix message when trying to alter a clustering key type (CASSANDRA-5012)
 * Update IAuthenticator to match the new IAuthorizer (CASSANDRA-5003)
 * Fix inserting only a key in CQL3 (CASSANDRA-5040)
 * Fix CQL3 token() function when used with strings (CASSANDRA-5050)
Merged from 1.1:
 * reduce log spam from invalid counter shards (CASSANDRA-5026)
 * Improve schema propagation performance (CASSANDRA-5025)
 * Fix for IndexHelper.IndexFor throws OOB Exception (CASSANDRA-5030)
 * cqlsh: make it possible to describe thrift CFs (CASSANDRA-4827)
 * cqlsh: fix timestamp formatting on some platforms (CASSANDRA-5046)


1.2-beta3
 * make consistency level configurable in cqlsh (CASSANDRA-4829)
 * fix cqlsh rendering of blob fields (CASSANDRA-4970)
 * fix cqlsh DESCRIBE command (CASSANDRA-4913)
 * save truncation position in system table (CASSANDRA-4906)
 * Move CompressionMetadata off-heap (CASSANDRA-4937)
 * allow CLI to GET cql3 columnfamily data (CASSANDRA-4924)
 * Fix rare race condition in getExpireTimeForEndpoint (CASSANDRA-4402)
 * acquire references to overlapping sstables during compaction so bloom filter
   doesn't get free'd prematurely (CASSANDRA-4934)
 * Don't share slice query filter in CQL3 SelectStatement (CASSANDRA-4928)
 * Separate tracing from Log4J (CASSANDRA-4861)
 * Exclude gcable tombstones from merkle-tree computation (CASSANDRA-4905)
 * Better printing of AbstractBounds for tracing (CASSANDRA-4931)
 * Optimize mostRecentTombstone check in CC.collectAllData (CASSANDRA-4883)
 * Change stream session ID to UUID to avoid collision from same node (CASSANDRA-4813)
 * Use Stats.db when bulk loading if present (CASSANDRA-4957)
 * Skip repair on system_trace and keyspaces with RF=1 (CASSANDRA-4956)
 * (cql3) Remove arbitrary SELECT limit (CASSANDRA-4918)
 * Correctly handle prepared operation on collections (CASSANDRA-4945)
 * Fix CQL3 LIMIT (CASSANDRA-4877)
 * Fix Stress for CQL3 (CASSANDRA-4979)
 * Remove cassandra specific exceptions from JMX interface (CASSANDRA-4893)
 * (CQL3) Force using ALLOW FILTERING on potentially inefficient queries (CASSANDRA-4915)
 * (cql3) Fix adding column when the table has collections (CASSANDRA-4982)
 * (cql3) Fix allowing collections with compact storage (CASSANDRA-4990)
 * (cql3) Refuse ttl/writetime function on collections (CASSANDRA-4992)
 * Replace IAuthority with new IAuthorizer (CASSANDRA-4874)
 * clqsh: fix KEY pseudocolumn escaping when describing Thrift tables
   in CQL3 mode (CASSANDRA-4955)
 * add basic authentication support for Pig CassandraStorage (CASSANDRA-3042)
 * fix CQL2 ALTER TABLE compaction_strategy_class altering (CASSANDRA-4965)
Merged from 1.1:
 * Fall back to old describe_splits if d_s_ex is not available (CASSANDRA-4803)
 * Improve error reporting when streaming ranges fail (CASSANDRA-5009)
 * Fix cqlsh timestamp formatting of timezone info (CASSANDRA-4746)
 * Fix assertion failure with leveled compaction (CASSANDRA-4799)
 * Check for null end_token in get_range_slice (CASSANDRA-4804)
 * Remove all remnants of removed nodes (CASSANDRA-4840)
 * Add aut-reloading of the log4j file in debian package (CASSANDRA-4855)
 * Fix estimated row cache entry size (CASSANDRA-4860)
 * reset getRangeSlice filter after finishing a row for get_paged_slice
   (CASSANDRA-4919)
 * expunge row cache post-truncate (CASSANDRA-4940)
 * Allow static CF definition with compact storage (CASSANDRA-4910)
 * Fix endless loop/compaction of schema_* CFs due to broken timestamps (CASSANDRA-4880)
 * Fix 'wrong class type' assertion in CounterColumn (CASSANDRA-4976)


1.2-beta2
 * fp rate of 1.0 disables BF entirely; LCS defaults to 1.0 (CASSANDRA-4876)
 * off-heap bloom filters for row keys (CASSANDRA_4865)
 * add extension point for sstable components (CASSANDRA-4049)
 * improve tracing output (CASSANDRA-4852, 4862)
 * make TRACE verb droppable (CASSANDRA-4672)
 * fix BulkLoader recognition of CQL3 columnfamilies (CASSANDRA-4755)
 * Sort commitlog segments for replay by id instead of mtime (CASSANDRA-4793)
 * Make hint delivery asynchronous (CASSANDRA-4761)
 * Pluggable Thrift transport factories for CLI and cqlsh (CASSANDRA-4609, 4610)
 * cassandra-cli: allow Double value type to be inserted to a column (CASSANDRA-4661)
 * Add ability to use custom TServerFactory implementations (CASSANDRA-4608)
 * optimize batchlog flushing to skip successful batches (CASSANDRA-4667)
 * include metadata for system keyspace itself in schema tables (CASSANDRA-4416)
 * add check to PropertyFileSnitch to verify presence of location for
   local node (CASSANDRA-4728)
 * add PBSPredictor consistency modeler (CASSANDRA-4261)
 * remove vestiges of Thrift unframed mode (CASSANDRA-4729)
 * optimize single-row PK lookups (CASSANDRA-4710)
 * adjust blockFor calculation to account for pending ranges due to node 
   movement (CASSANDRA-833)
 * Change CQL version to 3.0.0 and stop accepting 3.0.0-beta1 (CASSANDRA-4649)
 * (CQL3) Make prepared statement global instead of per connection 
   (CASSANDRA-4449)
 * Fix scrubbing of CQL3 created tables (CASSANDRA-4685)
 * (CQL3) Fix validation when using counter and regular columns in the same 
   table (CASSANDRA-4706)
 * Fix bug starting Cassandra with simple authentication (CASSANDRA-4648)
 * Add support for batchlog in CQL3 (CASSANDRA-4545, 4738)
 * Add support for multiple column family outputs in CFOF (CASSANDRA-4208)
 * Support repairing only the local DC nodes (CASSANDRA-4747)
 * Use rpc_address for binary protocol and change default port (CASSANDRA-4751)
 * Fix use of collections in prepared statements (CASSANDRA-4739)
 * Store more information into peers table (CASSANDRA-4351, 4814)
 * Configurable bucket size for size tiered compaction (CASSANDRA-4704)
 * Run leveled compaction in parallel (CASSANDRA-4310)
 * Fix potential NPE during CFS reload (CASSANDRA-4786)
 * Composite indexes may miss results (CASSANDRA-4796)
 * Move consistency level to the protocol level (CASSANDRA-4734, 4824)
 * Fix Subcolumn slice ends not respected (CASSANDRA-4826)
 * Fix Assertion error in cql3 select (CASSANDRA-4783)
 * Fix list prepend logic (CQL3) (CASSANDRA-4835)
 * Add booleans as literals in CQL3 (CASSANDRA-4776)
 * Allow renaming PK columns in CQL3 (CASSANDRA-4822)
 * Fix binary protocol NEW_NODE event (CASSANDRA-4679)
 * Fix potential infinite loop in tombstone compaction (CASSANDRA-4781)
 * Remove system tables accounting from schema (CASSANDRA-4850)
 * (cql3) Force provided columns in clustering key order in 
   'CLUSTERING ORDER BY' (CASSANDRA-4881)
 * Fix composite index bug (CASSANDRA-4884)
 * Fix short read protection for CQL3 (CASSANDRA-4882)
 * Add tracing support to the binary protocol (CASSANDRA-4699)
 * (cql3) Don't allow prepared marker inside collections (CASSANDRA-4890)
 * Re-allow order by on non-selected columns (CASSANDRA-4645)
 * Bug when composite index is created in a table having collections (CASSANDRA-4909)
 * log index scan subject in CompositesSearcher (CASSANDRA-4904)
Merged from 1.1:
 * add get[Row|Key]CacheEntries to CacheServiceMBean (CASSANDRA-4859)
 * fix get_paged_slice to wrap to next row correctly (CASSANDRA-4816)
 * fix indexing empty column values (CASSANDRA-4832)
 * allow JdbcDate to compose null Date objects (CASSANDRA-4830)
 * fix possible stackoverflow when compacting 1000s of sstables
   (CASSANDRA-4765)
 * fix wrong leveled compaction progress calculation (CASSANDRA-4807)
 * add a close() method to CRAR to prevent leaking file descriptors (CASSANDRA-4820)
 * fix potential infinite loop in get_count (CASSANDRA-4833)
 * fix compositeType.{get/from}String methods (CASSANDRA-4842)
 * (CQL) fix CREATE COLUMNFAMILY permissions check (CASSANDRA-4864)
 * Fix DynamicCompositeType same type comparison (CASSANDRA-4711)
 * Fix duplicate SSTable reference when stream session failed (CASSANDRA-3306)
 * Allow static CF definition with compact storage (CASSANDRA-4910)
 * Fix endless loop/compaction of schema_* CFs due to broken timestamps (CASSANDRA-4880)
 * Fix 'wrong class type' assertion in CounterColumn (CASSANDRA-4976)


1.2-beta1
 * add atomic_batch_mutate (CASSANDRA-4542, -4635)
 * increase default max_hint_window_in_ms to 3h (CASSANDRA-4632)
 * include message initiation time to replicas so they can more
   accurately drop timed-out requests (CASSANDRA-2858)
 * fix clientutil.jar dependencies (CASSANDRA-4566)
 * optimize WriteResponse (CASSANDRA-4548)
 * new metrics (CASSANDRA-4009)
 * redesign KEYS indexes to avoid read-before-write (CASSANDRA-2897)
 * debug tracing (CASSANDRA-1123)
 * parallelize row cache loading (CASSANDRA-4282)
 * Make compaction, flush JBOD-aware (CASSANDRA-4292)
 * run local range scans on the read stage (CASSANDRA-3687)
 * clean up ioexceptions (CASSANDRA-2116)
 * add disk_failure_policy (CASSANDRA-2118)
 * Introduce new json format with row level deletion (CASSANDRA-4054)
 * remove redundant "name" column from schema_keyspaces (CASSANDRA-4433)
 * improve "nodetool ring" handling of multi-dc clusters (CASSANDRA-3047)
 * update NTS calculateNaturalEndpoints to be O(N log N) (CASSANDRA-3881)
 * split up rpc timeout by operation type (CASSANDRA-2819)
 * rewrite key cache save/load to use only sequential i/o (CASSANDRA-3762)
 * update MS protocol with a version handshake + broadcast address id
   (CASSANDRA-4311)
 * multithreaded hint replay (CASSANDRA-4189)
 * add inter-node message compression (CASSANDRA-3127)
 * remove COPP (CASSANDRA-2479)
 * Track tombstone expiration and compact when tombstone content is
   higher than a configurable threshold, default 20% (CASSANDRA-3442, 4234)
 * update MurmurHash to version 3 (CASSANDRA-2975)
 * (CLI) track elapsed time for `delete' operation (CASSANDRA-4060)
 * (CLI) jline version is bumped to 1.0 to properly  support
   'delete' key function (CASSANDRA-4132)
 * Save IndexSummary into new SSTable 'Summary' component (CASSANDRA-2392, 4289)
 * Add support for range tombstones (CASSANDRA-3708)
 * Improve MessagingService efficiency (CASSANDRA-3617)
 * Avoid ID conflicts from concurrent schema changes (CASSANDRA-3794)
 * Set thrift HSHA server thread limit to unlimited by default (CASSANDRA-4277)
 * Avoids double serialization of CF id in RowMutation messages
   (CASSANDRA-4293)
 * stream compressed sstables directly with java nio (CASSANDRA-4297)
 * Support multiple ranges in SliceQueryFilter (CASSANDRA-3885)
 * Add column metadata to system column families (CASSANDRA-4018)
 * (cql3) Always use composite types by default (CASSANDRA-4329)
 * (cql3) Add support for set, map and list (CASSANDRA-3647)
 * Validate date type correctly (CASSANDRA-4441)
 * (cql3) Allow definitions with only a PK (CASSANDRA-4361)
 * (cql3) Add support for row key composites (CASSANDRA-4179)
 * improve DynamicEndpointSnitch by using reservoir sampling (CASSANDRA-4038)
 * (cql3) Add support for 2ndary indexes (CASSANDRA-3680)
 * (cql3) fix defining more than one PK to be invalid (CASSANDRA-4477)
 * remove schema agreement checking from all external APIs (Thrift, CQL and CQL3) (CASSANDRA-4487)
 * add Murmur3Partitioner and make it default for new installations (CASSANDRA-3772, 4621)
 * (cql3) update pseudo-map syntax to use map syntax (CASSANDRA-4497)
 * Finer grained exceptions hierarchy and provides error code with exceptions (CASSANDRA-3979)
 * Adds events push to binary protocol (CASSANDRA-4480)
 * Rewrite nodetool help (CASSANDRA-2293)
 * Make CQL3 the default for CQL (CASSANDRA-4640)
 * update stress tool to be able to use CQL3 (CASSANDRA-4406)
 * Accept all thrift update on CQL3 cf but don't expose their metadata (CASSANDRA-4377)
 * Replace Throttle with Guava's RateLimiter for HintedHandOff (CASSANDRA-4541)
 * fix counter add/get using CQL2 and CQL3 in stress tool (CASSANDRA-4633)
 * Add sstable count per level to cfstats (CASSANDRA-4537)
 * (cql3) Add ALTER KEYSPACE statement (CASSANDRA-4611)
 * (cql3) Allow defining default consistency levels (CASSANDRA-4448)
 * (cql3) Fix queries using LIMIT missing results (CASSANDRA-4579)
 * fix cross-version gossip messaging (CASSANDRA-4576)
 * added inet data type (CASSANDRA-4627)


1.1.6
 * Wait for writes on synchronous read digest mismatch (CASSANDRA-4792)
 * fix commitlog replay for nanotime-infected sstables (CASSANDRA-4782)
 * preflight check ttl for maximum of 20 years (CASSANDRA-4771)
 * (Pig) fix widerow input with single column rows (CASSANDRA-4789)
 * Fix HH to compact with correct gcBefore, which avoids wiping out
   undelivered hints (CASSANDRA-4772)
 * LCS will merge up to 32 L0 sstables as intended (CASSANDRA-4778)
 * NTS will default unconfigured DC replicas to zero (CASSANDRA-4675)
 * use default consistency level in counter validation if none is
   explicitly provide (CASSANDRA-4700)
 * Improve IAuthority interface by introducing fine-grained
   access permissions and grant/revoke commands (CASSANDRA-4490, 4644)
 * fix assumption error in CLI when updating/describing keyspace 
   (CASSANDRA-4322)
 * Adds offline sstablescrub to debian packaging (CASSANDRA-4642)
 * Automatic fixing of overlapping leveled sstables (CASSANDRA-4644)
 * fix error when using ORDER BY with extended selections (CASSANDRA-4689)
 * (CQL3) Fix validation for IN queries for non-PK cols (CASSANDRA-4709)
 * fix re-created keyspace disappering after 1.1.5 upgrade 
   (CASSANDRA-4698, 4752)
 * (CLI) display elapsed time in 2 fraction digits (CASSANDRA-3460)
 * add authentication support to sstableloader (CASSANDRA-4712)
 * Fix CQL3 'is reversed' logic (CASSANDRA-4716, 4759)
 * (CQL3) Don't return ReversedType in result set metadata (CASSANDRA-4717)
 * Backport adding AlterKeyspace statement (CASSANDRA-4611)
 * (CQL3) Correcty accept upper-case data types (CASSANDRA-4770)
 * Add binary protocol events for schema changes (CASSANDRA-4684)
Merged from 1.0:
 * Switch from NBHM to CHM in MessagingService's callback map, which
   prevents OOM in long-running instances (CASSANDRA-4708)


1.1.5
 * add SecondaryIndex.reload API (CASSANDRA-4581)
 * use millis + atomicint for commitlog segment creation instead of
   nanotime, which has issues under some hypervisors (CASSANDRA-4601)
 * fix FD leak in slice queries (CASSANDRA-4571)
 * avoid recursion in leveled compaction (CASSANDRA-4587)
 * increase stack size under Java7 to 180K
 * Log(info) schema changes (CASSANDRA-4547)
 * Change nodetool setcachecapcity to manipulate global caches (CASSANDRA-4563)
 * (cql3) fix setting compaction strategy (CASSANDRA-4597)
 * fix broken system.schema_* timestamps on system startup (CASSANDRA-4561)
 * fix wrong skip of cache saving (CASSANDRA-4533)
 * Avoid NPE when lost+found is in data dir (CASSANDRA-4572)
 * Respect five-minute flush moratorium after initial CL replay (CASSANDRA-4474)
 * Adds ntp as recommended in debian packaging (CASSANDRA-4606)
 * Configurable transport in CF Record{Reader|Writer} (CASSANDRA-4558)
 * (cql3) fix potential NPE with both equal and unequal restriction (CASSANDRA-4532)
 * (cql3) improves ORDER BY validation (CASSANDRA-4624)
 * Fix potential deadlock during counter writes (CASSANDRA-4578)
 * Fix cql error with ORDER BY when using IN (CASSANDRA-4612)
Merged from 1.0:
 * increase Xss to 160k to accomodate latest 1.6 JVMs (CASSANDRA-4602)
 * fix toString of hint destination tokens (CASSANDRA-4568)
 * Fix multiple values for CurrentLocal NodeID (CASSANDRA-4626)


1.1.4
 * fix offline scrub to catch >= out of order rows (CASSANDRA-4411)
 * fix cassandra-env.sh on RHEL and other non-dash-based systems 
   (CASSANDRA-4494)
Merged from 1.0:
 * (Hadoop) fix setting key length for old-style mapred api (CASSANDRA-4534)
 * (Hadoop) fix iterating through a resultset consisting entirely
   of tombstoned rows (CASSANDRA-4466)
 * Fix multiple values for CurrentLocal NodeID (CASSANDRA-4626)


1.1.3
 * (cqlsh) add COPY TO (CASSANDRA-4434)
 * munmap commitlog segments before rename (CASSANDRA-4337)
 * (JMX) rename getRangeKeySample to sampleKeyRange to avoid returning
   multi-MB results as an attribute (CASSANDRA-4452)
 * flush based on data size, not throughput; overwritten columns no 
   longer artificially inflate liveRatio (CASSANDRA-4399)
 * update default commitlog segment size to 32MB and total commitlog
   size to 32/1024 MB for 32/64 bit JVMs, respectively (CASSANDRA-4422)
 * avoid using global partitioner to estimate ranges in index sstables
   (CASSANDRA-4403)
 * restore pre-CASSANDRA-3862 approach to removing expired tombstones
   from row cache during compaction (CASSANDRA-4364)
 * (stress) support for CQL prepared statements (CASSANDRA-3633)
 * Correctly catch exception when Snappy cannot be loaded (CASSANDRA-4400)
 * (cql3) Support ORDER BY when IN condition is given in WHERE clause (CASSANDRA-4327)
 * (cql3) delete "component_index" column on DROP TABLE call (CASSANDRA-4420)
 * change nanoTime() to currentTimeInMillis() in schema related code (CASSANDRA-4432)
 * add a token generation tool (CASSANDRA-3709)
 * Fix LCS bug with sstable containing only 1 row (CASSANDRA-4411)
 * fix "Can't Modify Index Name" problem on CF update (CASSANDRA-4439)
 * Fix assertion error in getOverlappingSSTables during repair (CASSANDRA-4456)
 * fix nodetool's setcompactionthreshold command (CASSANDRA-4455)
 * Ensure compacted files are never used, to avoid counter overcount (CASSANDRA-4436)
Merged from 1.0:
 * Push the validation of secondary index values to the SecondaryIndexManager (CASSANDRA-4240)
 * (Hadoop) fix iterating through a resultset consisting entirely
   of tombstoned rows (CASSANDRA-4466)
 * allow dropping columns shadowed by not-yet-expired supercolumn or row
   tombstones in PrecompactedRow (CASSANDRA-4396)


1.1.2
 * Fix cleanup not deleting index entries (CASSANDRA-4379)
 * Use correct partitioner when saving + loading caches (CASSANDRA-4331)
 * Check schema before trying to export sstable (CASSANDRA-2760)
 * Raise a meaningful exception instead of NPE when PFS encounters
   an unconfigured node + no default (CASSANDRA-4349)
 * fix bug in sstable blacklisting with LCS (CASSANDRA-4343)
 * LCS no longer promotes tiny sstables out of L0 (CASSANDRA-4341)
 * skip tombstones during hint replay (CASSANDRA-4320)
 * fix NPE in compactionstats (CASSANDRA-4318)
 * enforce 1m min keycache for auto (CASSANDRA-4306)
 * Have DeletedColumn.isMFD always return true (CASSANDRA-4307)
 * (cql3) exeption message for ORDER BY constraints said primary filter can be
    an IN clause, which is misleading (CASSANDRA-4319)
 * (cql3) Reject (not yet supported) creation of 2ndardy indexes on tables with
   composite primary keys (CASSANDRA-4328)
 * Set JVM stack size to 160k for java 7 (CASSANDRA-4275)
 * cqlsh: add COPY command to load data from CSV flat files (CASSANDRA-4012)
 * CFMetaData.fromThrift to throw ConfigurationException upon error (CASSANDRA-4353)
 * Use CF comparator to sort indexed columns in SecondaryIndexManager
   (CASSANDRA-4365)
 * add strategy_options to the KSMetaData.toString() output (CASSANDRA-4248)
 * (cql3) fix range queries containing unqueried results (CASSANDRA-4372)
 * (cql3) allow updating column_alias types (CASSANDRA-4041)
 * (cql3) Fix deletion bug (CASSANDRA-4193)
 * Fix computation of overlapping sstable for leveled compaction (CASSANDRA-4321)
 * Improve scrub and allow to run it offline (CASSANDRA-4321)
 * Fix assertionError in StorageService.bulkLoad (CASSANDRA-4368)
 * (cqlsh) add option to authenticate to a keyspace at startup (CASSANDRA-4108)
 * (cqlsh) fix ASSUME functionality (CASSANDRA-4352)
 * Fix ColumnFamilyRecordReader to not return progress > 100% (CASSANDRA-3942)
Merged from 1.0:
 * Set gc_grace on index CF to 0 (CASSANDRA-4314)


1.1.1
 * add populate_io_cache_on_flush option (CASSANDRA-2635)
 * allow larger cache capacities than 2GB (CASSANDRA-4150)
 * add getsstables command to nodetool (CASSANDRA-4199)
 * apply parent CF compaction settings to secondary index CFs (CASSANDRA-4280)
 * preserve commitlog size cap when recycling segments at startup
   (CASSANDRA-4201)
 * (Hadoop) fix split generation regression (CASSANDRA-4259)
 * ignore min/max compactions settings in LCS, while preserving
   behavior that min=max=0 disables autocompaction (CASSANDRA-4233)
 * log number of rows read from saved cache (CASSANDRA-4249)
 * calculate exact size required for cleanup operations (CASSANDRA-1404)
 * avoid blocking additional writes during flush when the commitlog
   gets behind temporarily (CASSANDRA-1991)
 * enable caching on index CFs based on data CF cache setting (CASSANDRA-4197)
 * warn on invalid replication strategy creation options (CASSANDRA-4046)
 * remove [Freeable]Memory finalizers (CASSANDRA-4222)
 * include tombstone size in ColumnFamily.size, which can prevent OOM
   during sudden mass delete operations by yielding a nonzero liveRatio
   (CASSANDRA-3741)
 * Open 1 sstableScanner per level for leveled compaction (CASSANDRA-4142)
 * Optimize reads when row deletion timestamps allow us to restrict
   the set of sstables we check (CASSANDRA-4116)
 * add support for commitlog archiving and point-in-time recovery
   (CASSANDRA-3690)
 * avoid generating redundant compaction tasks during streaming
   (CASSANDRA-4174)
 * add -cf option to nodetool snapshot, and takeColumnFamilySnapshot to
   StorageService mbean (CASSANDRA-556)
 * optimize cleanup to drop entire sstables where possible (CASSANDRA-4079)
 * optimize truncate when autosnapshot is disabled (CASSANDRA-4153)
 * update caches to use byte[] keys to reduce memory overhead (CASSANDRA-3966)
 * add column limit to cli (CASSANDRA-3012, 4098)
 * clean up and optimize DataOutputBuffer, used by CQL compression and
   CompositeType (CASSANDRA-4072)
 * optimize commitlog checksumming (CASSANDRA-3610)
 * identify and blacklist corrupted SSTables from future compactions 
   (CASSANDRA-2261)
 * Move CfDef and KsDef validation out of thrift (CASSANDRA-4037)
 * Expose API to repair a user provided range (CASSANDRA-3912)
 * Add way to force the cassandra-cli to refresh its schema (CASSANDRA-4052)
 * Avoid having replicate on write tasks stacking up at CL.ONE (CASSANDRA-2889)
 * (cql3) Backwards compatibility for composite comparators in non-cql3-aware
   clients (CASSANDRA-4093)
 * (cql3) Fix order by for reversed queries (CASSANDRA-4160)
 * (cql3) Add ReversedType support (CASSANDRA-4004)
 * (cql3) Add timeuuid type (CASSANDRA-4194)
 * (cql3) Minor fixes (CASSANDRA-4185)
 * (cql3) Fix prepared statement in BATCH (CASSANDRA-4202)
 * (cql3) Reduce the list of reserved keywords (CASSANDRA-4186)
 * (cql3) Move max/min compaction thresholds to compaction strategy options
   (CASSANDRA-4187)
 * Fix exception during move when localhost is the only source (CASSANDRA-4200)
 * (cql3) Allow paging through non-ordered partitioner results (CASSANDRA-3771)
 * (cql3) Fix drop index (CASSANDRA-4192)
 * (cql3) Don't return range ghosts anymore (CASSANDRA-3982)
 * fix re-creating Keyspaces/ColumnFamilies with the same name as dropped
   ones (CASSANDRA-4219)
 * fix SecondaryIndex LeveledManifest save upon snapshot (CASSANDRA-4230)
 * fix missing arrayOffset in FBUtilities.hash (CASSANDRA-4250)
 * (cql3) Add name of parameters in CqlResultSet (CASSANDRA-4242)
 * (cql3) Correctly validate order by queries (CASSANDRA-4246)
 * rename stress to cassandra-stress for saner packaging (CASSANDRA-4256)
 * Fix exception on colum metadata with non-string comparator (CASSANDRA-4269)
 * Check for unknown/invalid compression options (CASSANDRA-4266)
 * (cql3) Adds simple access to column timestamp and ttl (CASSANDRA-4217)
 * (cql3) Fix range queries with secondary indexes (CASSANDRA-4257)
 * Better error messages from improper input in cli (CASSANDRA-3865)
 * Try to stop all compaction upon Keyspace or ColumnFamily drop (CASSANDRA-4221)
 * (cql3) Allow keyspace properties to contain hyphens (CASSANDRA-4278)
 * (cql3) Correctly validate keyspace access in create table (CASSANDRA-4296)
 * Avoid deadlock in migration stage (CASSANDRA-3882)
 * Take supercolumn names and deletion info into account in memtable throughput
   (CASSANDRA-4264)
 * Add back backward compatibility for old style replication factor (CASSANDRA-4294)
 * Preserve compatibility with pre-1.1 index queries (CASSANDRA-4262)
Merged from 1.0:
 * Fix super columns bug where cache is not updated (CASSANDRA-4190)
 * fix maxTimestamp to include row tombstones (CASSANDRA-4116)
 * (CLI) properly handle quotes in create/update keyspace commands (CASSANDRA-4129)
 * Avoids possible deadlock during bootstrap (CASSANDRA-4159)
 * fix stress tool that hangs forever on timeout or error (CASSANDRA-4128)
 * stress tool to return appropriate exit code on failure (CASSANDRA-4188)
 * fix compaction NPE when out of disk space and assertions disabled
   (CASSANDRA-3985)
 * synchronize LCS getEstimatedTasks to avoid CME (CASSANDRA-4255)
 * ensure unique streaming session id's (CASSANDRA-4223)
 * kick off background compaction when min/max thresholds change 
   (CASSANDRA-4279)
 * improve ability of STCS.getBuckets to deal with 100s of 1000s of
   sstables, such as when convertinb back from LCS (CASSANDRA-4287)
 * Oversize integer in CQL throws NumberFormatException (CASSANDRA-4291)
 * fix 1.0.x node join to mixed version cluster, other nodes >= 1.1 (CASSANDRA-4195)
 * Fix LCS splitting sstable base on uncompressed size (CASSANDRA-4419)
 * Push the validation of secondary index values to the SecondaryIndexManager (CASSANDRA-4240)
 * Don't purge columns during upgradesstables (CASSANDRA-4462)
 * Make cqlsh work with piping (CASSANDRA-4113)
 * Validate arguments for nodetool decommission (CASSANDRA-4061)
 * Report thrift status in nodetool info (CASSANDRA-4010)


1.1.0-final
 * average a reduced liveRatio estimate with the previous one (CASSANDRA-4065)
 * Allow KS and CF names up to 48 characters (CASSANDRA-4157)
 * fix stress build (CASSANDRA-4140)
 * add time remaining estimate to nodetool compactionstats (CASSANDRA-4167)
 * (cql) fix NPE in cql3 ALTER TABLE (CASSANDRA-4163)
 * (cql) Add support for CL.TWO and CL.THREE in CQL (CASSANDRA-4156)
 * (cql) Fix type in CQL3 ALTER TABLE preventing update (CASSANDRA-4170)
 * (cql) Throw invalid exception from CQL3 on obsolete options (CASSANDRA-4171)
 * (cqlsh) fix recognizing uppercase SELECT keyword (CASSANDRA-4161)
 * Pig: wide row support (CASSANDRA-3909)
Merged from 1.0:
 * avoid streaming empty files with bulk loader if sstablewriter errors out
   (CASSANDRA-3946)


1.1-rc1
 * Include stress tool in binary builds (CASSANDRA-4103)
 * (Hadoop) fix wide row iteration when last row read was deleted
   (CASSANDRA-4154)
 * fix read_repair_chance to really default to 0.1 in the cli (CASSANDRA-4114)
 * Adds caching and bloomFilterFpChange to CQL options (CASSANDRA-4042)
 * Adds posibility to autoconfigure size of the KeyCache (CASSANDRA-4087)
 * fix KEYS index from skipping results (CASSANDRA-3996)
 * Remove sliced_buffer_size_in_kb dead option (CASSANDRA-4076)
 * make loadNewSStable preserve sstable version (CASSANDRA-4077)
 * Respect 1.0 cache settings as much as possible when upgrading 
   (CASSANDRA-4088)
 * relax path length requirement for sstable files when upgrading on 
   non-Windows platforms (CASSANDRA-4110)
 * fix terminination of the stress.java when errors were encountered
   (CASSANDRA-4128)
 * Move CfDef and KsDef validation out of thrift (CASSANDRA-4037)
 * Fix get_paged_slice (CASSANDRA-4136)
 * CQL3: Support slice with exclusive start and stop (CASSANDRA-3785)
Merged from 1.0:
 * support PropertyFileSnitch in bulk loader (CASSANDRA-4145)
 * add auto_snapshot option allowing disabling snapshot before drop/truncate
   (CASSANDRA-3710)
 * allow short snitch names (CASSANDRA-4130)


1.1-beta2
 * rename loaded sstables to avoid conflicts with local snapshots
   (CASSANDRA-3967)
 * start hint replay as soon as FD notifies that the target is back up
   (CASSANDRA-3958)
 * avoid unproductive deserializing of cached rows during compaction
   (CASSANDRA-3921)
 * fix concurrency issues with CQL keyspace creation (CASSANDRA-3903)
 * Show Effective Owership via Nodetool ring <keyspace> (CASSANDRA-3412)
 * Update ORDER BY syntax for CQL3 (CASSANDRA-3925)
 * Fix BulkRecordWriter to not throw NPE if reducer gets no map data from Hadoop (CASSANDRA-3944)
 * Fix bug with counters in super columns (CASSANDRA-3821)
 * Remove deprecated merge_shard_chance (CASSANDRA-3940)
 * add a convenient way to reset a node's schema (CASSANDRA-2963)
 * fix for intermittent SchemaDisagreementException (CASSANDRA-3884)
 * CLI `list <CF>` to limit number of columns and their order (CASSANDRA-3012)
 * ignore deprecated KsDef/CfDef/ColumnDef fields in native schema (CASSANDRA-3963)
 * CLI to report when unsupported column_metadata pair was given (CASSANDRA-3959)
 * reincarnate removed and deprecated KsDef/CfDef attributes (CASSANDRA-3953)
 * Fix race between writes and read for cache (CASSANDRA-3862)
 * perform static initialization of StorageProxy on start-up (CASSANDRA-3797)
 * support trickling fsync() on writes (CASSANDRA-3950)
 * expose counters for unavailable/timeout exceptions given to thrift clients (CASSANDRA-3671)
 * avoid quadratic startup time in LeveledManifest (CASSANDRA-3952)
 * Add type information to new schema_ columnfamilies and remove thrift
   serialization for schema (CASSANDRA-3792)
 * add missing column validator options to the CLI help (CASSANDRA-3926)
 * skip reading saved key cache if CF's caching strategy is NONE or ROWS_ONLY (CASSANDRA-3954)
 * Unify migration code (CASSANDRA-4017)
Merged from 1.0:
 * cqlsh: guess correct version of Python for Arch Linux (CASSANDRA-4090)
 * (CLI) properly handle quotes in create/update keyspace commands (CASSANDRA-4129)
 * Avoids possible deadlock during bootstrap (CASSANDRA-4159)
 * fix stress tool that hangs forever on timeout or error (CASSANDRA-4128)
 * Fix super columns bug where cache is not updated (CASSANDRA-4190)
 * stress tool to return appropriate exit code on failure (CASSANDRA-4188)


1.0.9
 * improve index sampling performance (CASSANDRA-4023)
 * always compact away deleted hints immediately after handoff (CASSANDRA-3955)
 * delete hints from dropped ColumnFamilies on handoff instead of
   erroring out (CASSANDRA-3975)
 * add CompositeType ref to the CLI doc for create/update column family (CASSANDRA-3980)
 * Pig: support Counter ColumnFamilies (CASSANDRA-3973)
 * Pig: Composite column support (CASSANDRA-3684)
 * Avoid NPE during repair when a keyspace has no CFs (CASSANDRA-3988)
 * Fix division-by-zero error on get_slice (CASSANDRA-4000)
 * don't change manifest level for cleanup, scrub, and upgradesstables
   operations under LeveledCompactionStrategy (CASSANDRA-3989, 4112)
 * fix race leading to super columns assertion failure (CASSANDRA-3957)
 * fix NPE on invalid CQL delete command (CASSANDRA-3755)
 * allow custom types in CLI's assume command (CASSANDRA-4081)
 * fix totalBytes count for parallel compactions (CASSANDRA-3758)
 * fix intermittent NPE in get_slice (CASSANDRA-4095)
 * remove unnecessary asserts in native code interfaces (CASSANDRA-4096)
 * Validate blank keys in CQL to avoid assertion errors (CASSANDRA-3612)
 * cqlsh: fix bad decoding of some column names (CASSANDRA-4003)
 * cqlsh: fix incorrect padding with unicode chars (CASSANDRA-4033)
 * Fix EC2 snitch incorrectly reporting region (CASSANDRA-4026)
 * Shut down thrift during decommission (CASSANDRA-4086)
 * Expose nodetool cfhistograms for 2ndary indexes (CASSANDRA-4063)
Merged from 0.8:
 * Fix ConcurrentModificationException in gossiper (CASSANDRA-4019)


1.1-beta1
 * (cqlsh)
   + add SOURCE and CAPTURE commands, and --file option (CASSANDRA-3479)
   + add ALTER COLUMNFAMILY WITH (CASSANDRA-3523)
   + bundle Python dependencies with Cassandra (CASSANDRA-3507)
   + added to Debian package (CASSANDRA-3458)
   + display byte data instead of erroring out on decode failure 
     (CASSANDRA-3874)
 * add nodetool rebuild_index (CASSANDRA-3583)
 * add nodetool rangekeysample (CASSANDRA-2917)
 * Fix streaming too much data during move operations (CASSANDRA-3639)
 * Nodetool and CLI connect to localhost by default (CASSANDRA-3568)
 * Reduce memory used by primary index sample (CASSANDRA-3743)
 * (Hadoop) separate input/output configurations (CASSANDRA-3197, 3765)
 * avoid returning internal Cassandra classes over JMX (CASSANDRA-2805)
 * add row-level isolation via SnapTree (CASSANDRA-2893)
 * Optimize key count estimation when opening sstable on startup
   (CASSANDRA-2988)
 * multi-dc replication optimization supporting CL > ONE (CASSANDRA-3577)
 * add command to stop compactions (CASSANDRA-1740, 3566, 3582)
 * multithreaded streaming (CASSANDRA-3494)
 * removed in-tree redhat spec (CASSANDRA-3567)
 * "defragment" rows for name-based queries under STCS, again (CASSANDRA-2503)
 * Recycle commitlog segments for improved performance 
   (CASSANDRA-3411, 3543, 3557, 3615)
 * update size-tiered compaction to prioritize small tiers (CASSANDRA-2407)
 * add message expiration logic to OutboundTcpConnection (CASSANDRA-3005)
 * off-heap cache to use sun.misc.Unsafe instead of JNA (CASSANDRA-3271)
 * EACH_QUORUM is only supported for writes (CASSANDRA-3272)
 * replace compactionlock use in schema migration by checking CFS.isValid
   (CASSANDRA-3116)
 * recognize that "SELECT first ... *" isn't really "SELECT *" (CASSANDRA-3445)
 * Use faster bytes comparison (CASSANDRA-3434)
 * Bulk loader is no longer a fat client, (HADOOP) bulk load output format
   (CASSANDRA-3045)
 * (Hadoop) add support for KeyRange.filter
 * remove assumption that keys and token are in bijection
   (CASSANDRA-1034, 3574, 3604)
 * always remove endpoints from delevery queue in HH (CASSANDRA-3546)
 * fix race between cf flush and its 2ndary indexes flush (CASSANDRA-3547)
 * fix potential race in AES when a repair fails (CASSANDRA-3548)
 * Remove columns shadowed by a deleted container even when we cannot purge
   (CASSANDRA-3538)
 * Improve memtable slice iteration performance (CASSANDRA-3545)
 * more efficient allocation of small bloom filters (CASSANDRA-3618)
 * Use separate writer thread in SSTableSimpleUnsortedWriter (CASSANDRA-3619)
 * fsync the directory after new sstable or commitlog segment are created (CASSANDRA-3250)
 * fix minor issues reported by FindBugs (CASSANDRA-3658)
 * global key/row caches (CASSANDRA-3143, 3849)
 * optimize memtable iteration during range scan (CASSANDRA-3638)
 * introduce 'crc_check_chance' in CompressionParameters to support
   a checksum percentage checking chance similarly to read-repair (CASSANDRA-3611)
 * a way to deactivate global key/row cache on per-CF basis (CASSANDRA-3667)
 * fix LeveledCompactionStrategy broken because of generation pre-allocation
   in LeveledManifest (CASSANDRA-3691)
 * finer-grained control over data directories (CASSANDRA-2749)
 * Fix ClassCastException during hinted handoff (CASSANDRA-3694)
 * Upgrade Thrift to 0.7 (CASSANDRA-3213)
 * Make stress.java insert operation to use microseconds (CASSANDRA-3725)
 * Allows (internally) doing a range query with a limit of columns instead of
   rows (CASSANDRA-3742)
 * Allow rangeSlice queries to be start/end inclusive/exclusive (CASSANDRA-3749)
 * Fix BulkLoader to support new SSTable layout and add stream
   throttling to prevent an NPE when there is no yaml config (CASSANDRA-3752)
 * Allow concurrent schema migrations (CASSANDRA-1391, 3832)
 * Add SnapshotCommand to trigger snapshot on remote node (CASSANDRA-3721)
 * Make CFMetaData conversions to/from thrift/native schema inverses
   (CASSANDRA_3559)
 * Add initial code for CQL 3.0-beta (CASSANDRA-2474, 3781, 3753)
 * Add wide row support for ColumnFamilyInputFormat (CASSANDRA-3264)
 * Allow extending CompositeType comparator (CASSANDRA-3657)
 * Avoids over-paging during get_count (CASSANDRA-3798)
 * Add new command to rebuild a node without (repair) merkle tree calculations
   (CASSANDRA-3483, 3922)
 * respect not only row cache capacity but caching mode when
   trying to read data (CASSANDRA-3812)
 * fix system tests (CASSANDRA-3827)
 * CQL support for altering row key type in ALTER TABLE (CASSANDRA-3781)
 * turn compression on by default (CASSANDRA-3871)
 * make hexToBytes refuse invalid input (CASSANDRA-2851)
 * Make secondary indexes CF inherit compression and compaction from their
   parent CF (CASSANDRA-3877)
 * Finish cleanup up tombstone purge code (CASSANDRA-3872)
 * Avoid NPE on aboarted stream-out sessions (CASSANDRA-3904)
 * BulkRecordWriter throws NPE for counter columns (CASSANDRA-3906)
 * Support compression using BulkWriter (CASSANDRA-3907)


1.0.8
 * fix race between cleanup and flush on secondary index CFSes (CASSANDRA-3712)
 * avoid including non-queried nodes in rangeslice read repair
   (CASSANDRA-3843)
 * Only snapshot CF being compacted for snapshot_before_compaction 
   (CASSANDRA-3803)
 * Log active compactions in StatusLogger (CASSANDRA-3703)
 * Compute more accurate compaction score per level (CASSANDRA-3790)
 * Return InvalidRequest when using a keyspace that doesn't exist
   (CASSANDRA-3764)
 * disallow user modification of System keyspace (CASSANDRA-3738)
 * allow using sstable2json on secondary index data (CASSANDRA-3738)
 * (cqlsh) add DESCRIBE COLUMNFAMILIES (CASSANDRA-3586)
 * (cqlsh) format blobs correctly and use colors to improve output
   readability (CASSANDRA-3726)
 * synchronize BiMap of bootstrapping tokens (CASSANDRA-3417)
 * show index options in CLI (CASSANDRA-3809)
 * add optional socket timeout for streaming (CASSANDRA-3838)
 * fix truncate not to leave behind non-CFS backed secondary indexes
   (CASSANDRA-3844)
 * make CLI `show schema` to use output stream directly instead
   of StringBuilder (CASSANDRA-3842)
 * remove the wait on hint future during write (CASSANDRA-3870)
 * (cqlsh) ignore missing CfDef opts (CASSANDRA-3933)
 * (cqlsh) look for cqlshlib relative to realpath (CASSANDRA-3767)
 * Fix short read protection (CASSANDRA-3934)
 * Make sure infered and actual schema match (CASSANDRA-3371)
 * Fix NPE during HH delivery (CASSANDRA-3677)
 * Don't put boostrapping node in 'hibernate' status (CASSANDRA-3737)
 * Fix double quotes in windows bat files (CASSANDRA-3744)
 * Fix bad validator lookup (CASSANDRA-3789)
 * Fix soft reset in EC2MultiRegionSnitch (CASSANDRA-3835)
 * Don't leave zombie connections with THSHA thrift server (CASSANDRA-3867)
 * (cqlsh) fix deserialization of data (CASSANDRA-3874)
 * Fix removetoken force causing an inconsistent state (CASSANDRA-3876)
 * Fix ahndling of some types with Pig (CASSANDRA-3886)
 * Don't allow to drop the system keyspace (CASSANDRA-3759)
 * Make Pig deletes disabled by default and configurable (CASSANDRA-3628)
Merged from 0.8:
 * (Pig) fix CassandraStorage to use correct comparator in Super ColumnFamily
   case (CASSANDRA-3251)
 * fix thread safety issues in commitlog replay, primarily affecting
   systems with many (100s) of CF definitions (CASSANDRA-3751)
 * Fix relevant tombstone ignored with super columns (CASSANDRA-3875)


1.0.7
 * fix regression in HH page size calculation (CASSANDRA-3624)
 * retry failed stream on IOException (CASSANDRA-3686)
 * allow configuring bloom_filter_fp_chance (CASSANDRA-3497)
 * attempt hint delivery every ten minutes, or when failure detector
   notifies us that a node is back up, whichever comes first.  hint
   handoff throttle delay default changed to 1ms, from 50 (CASSANDRA-3554)
 * add nodetool setstreamthroughput (CASSANDRA-3571)
 * fix assertion when dropping a columnfamily with no sstables (CASSANDRA-3614)
 * more efficient allocation of small bloom filters (CASSANDRA-3618)
 * CLibrary.createHardLinkWithExec() to check for errors (CASSANDRA-3101)
 * Avoid creating empty and non cleaned writer during compaction (CASSANDRA-3616)
 * stop thrift service in shutdown hook so we can quiesce MessagingService
   (CASSANDRA-3335)
 * (CQL) compaction_strategy_options and compression_parameters for
   CREATE COLUMNFAMILY statement (CASSANDRA-3374)
 * Reset min/max compaction threshold when creating size tiered compaction
   strategy (CASSANDRA-3666)
 * Don't ignore IOException during compaction (CASSANDRA-3655)
 * Fix assertion error for CF with gc_grace=0 (CASSANDRA-3579)
 * Shutdown ParallelCompaction reducer executor after use (CASSANDRA-3711)
 * Avoid < 0 value for pending tasks in leveled compaction (CASSANDRA-3693)
 * (Hadoop) Support TimeUUID in Pig CassandraStorage (CASSANDRA-3327)
 * Check schema is ready before continuing boostrapping (CASSANDRA-3629)
 * Catch overflows during parsing of chunk_length_kb (CASSANDRA-3644)
 * Improve stream protocol mismatch errors (CASSANDRA-3652)
 * Avoid multiple thread doing HH to the same target (CASSANDRA-3681)
 * Add JMX property for rp_timeout_in_ms (CASSANDRA-2940)
 * Allow DynamicCompositeType to compare component of different types
   (CASSANDRA-3625)
 * Flush non-cfs backed secondary indexes (CASSANDRA-3659)
 * Secondary Indexes should report memory consumption (CASSANDRA-3155)
 * fix for SelectStatement start/end key are not set correctly
   when a key alias is involved (CASSANDRA-3700)
 * fix CLI `show schema` command insert of an extra comma in
   column_metadata (CASSANDRA-3714)
Merged from 0.8:
 * avoid logging (harmless) exception when GC takes < 1ms (CASSANDRA-3656)
 * prevent new nodes from thinking down nodes are up forever (CASSANDRA-3626)
 * use correct list of replicas for LOCAL_QUORUM reads when read repair
   is disabled (CASSANDRA-3696)
 * block on flush before compacting hints (may prevent OOM) (CASSANDRA-3733)


1.0.6
 * (CQL) fix cqlsh support for replicate_on_write (CASSANDRA-3596)
 * fix adding to leveled manifest after streaming (CASSANDRA-3536)
 * filter out unavailable cipher suites when using encryption (CASSANDRA-3178)
 * (HADOOP) add old-style api support for CFIF and CFRR (CASSANDRA-2799)
 * Support TimeUUIDType column names in Stress.java tool (CASSANDRA-3541)
 * (CQL) INSERT/UPDATE/DELETE/TRUNCATE commands should allow CF names to
   be qualified by keyspace (CASSANDRA-3419)
 * always remove endpoints from delevery queue in HH (CASSANDRA-3546)
 * fix race between cf flush and its 2ndary indexes flush (CASSANDRA-3547)
 * fix potential race in AES when a repair fails (CASSANDRA-3548)
 * fix default value validation usage in CLI SET command (CASSANDRA-3553)
 * Optimize componentsFor method for compaction and startup time
   (CASSANDRA-3532)
 * (CQL) Proper ColumnFamily metadata validation on CREATE COLUMNFAMILY 
   (CASSANDRA-3565)
 * fix compression "chunk_length_kb" option to set correct kb value for 
   thrift/avro (CASSANDRA-3558)
 * fix missing response during range slice repair (CASSANDRA-3551)
 * 'describe ring' moved from CLI to nodetool and available through JMX (CASSANDRA-3220)
 * add back partitioner to sstable metadata (CASSANDRA-3540)
 * fix NPE in get_count for counters (CASSANDRA-3601)
Merged from 0.8:
 * remove invalid assertion that table was opened before dropping it
   (CASSANDRA-3580)
 * range and index scans now only send requests to enough replicas to
   satisfy requested CL + RR (CASSANDRA-3598)
 * use cannonical host for local node in nodetool info (CASSANDRA-3556)
 * remove nonlocal DC write optimization since it only worked with
   CL.ONE or CL.LOCAL_QUORUM (CASSANDRA-3577, 3585)
 * detect misuses of CounterColumnType (CASSANDRA-3422)
 * turn off string interning in json2sstable, take 2 (CASSANDRA-2189)
 * validate compression parameters on add/update of the ColumnFamily 
   (CASSANDRA-3573)
 * Check for 0.0.0.0 is incorrect in CFIF (CASSANDRA-3584)
 * Increase vm.max_map_count in debian packaging (CASSANDRA-3563)
 * gossiper will never add itself to saved endpoints (CASSANDRA-3485)


1.0.5
 * revert CASSANDRA-3407 (see CASSANDRA-3540)
 * fix assertion error while forwarding writes to local nodes (CASSANDRA-3539)


1.0.4
 * fix self-hinting of timed out read repair updates and make hinted handoff
   less prone to OOMing a coordinator (CASSANDRA-3440)
 * expose bloom filter sizes via JMX (CASSANDRA-3495)
 * enforce RP tokens 0..2**127 (CASSANDRA-3501)
 * canonicalize paths exposed through JMX (CASSANDRA-3504)
 * fix "liveSize" stat when sstables are removed (CASSANDRA-3496)
 * add bloom filter FP rates to nodetool cfstats (CASSANDRA-3347)
 * record partitioner in sstable metadata component (CASSANDRA-3407)
 * add new upgradesstables nodetool command (CASSANDRA-3406)
 * skip --debug requirement to see common exceptions in CLI (CASSANDRA-3508)
 * fix incorrect query results due to invalid max timestamp (CASSANDRA-3510)
 * make sstableloader recognize compressed sstables (CASSANDRA-3521)
 * avoids race in OutboundTcpConnection in multi-DC setups (CASSANDRA-3530)
 * use SETLOCAL in cassandra.bat (CASSANDRA-3506)
 * fix ConcurrentModificationException in Table.all() (CASSANDRA-3529)
Merged from 0.8:
 * fix concurrence issue in the FailureDetector (CASSANDRA-3519)
 * fix array out of bounds error in counter shard removal (CASSANDRA-3514)
 * avoid dropping tombstones when they might still be needed to shadow
   data in a different sstable (CASSANDRA-2786)


1.0.3
 * revert name-based query defragmentation aka CASSANDRA-2503 (CASSANDRA-3491)
 * fix invalidate-related test failures (CASSANDRA-3437)
 * add next-gen cqlsh to bin/ (CASSANDRA-3188, 3131, 3493)
 * (CQL) fix handling of rows with no columns (CASSANDRA-3424, 3473)
 * fix querying supercolumns by name returning only a subset of
   subcolumns or old subcolumn versions (CASSANDRA-3446)
 * automatically compute sha1 sum for uncompressed data files (CASSANDRA-3456)
 * fix reading metadata/statistics component for version < h (CASSANDRA-3474)
 * add sstable forward-compatibility (CASSANDRA-3478)
 * report compression ratio in CFSMBean (CASSANDRA-3393)
 * fix incorrect size exception during streaming of counters (CASSANDRA-3481)
 * (CQL) fix for counter decrement syntax (CASSANDRA-3418)
 * Fix race introduced by CASSANDRA-2503 (CASSANDRA-3482)
 * Fix incomplete deletion of delivered hints (CASSANDRA-3466)
 * Avoid rescheduling compactions when no compaction was executed 
   (CASSANDRA-3484)
 * fix handling of the chunk_length_kb compression options (CASSANDRA-3492)
Merged from 0.8:
 * fix updating CF row_cache_provider (CASSANDRA-3414)
 * CFMetaData.convertToThrift method to set RowCacheProvider (CASSANDRA-3405)
 * acquire compactionlock during truncate (CASSANDRA-3399)
 * fix displaying cfdef entries for super columnfamilies (CASSANDRA-3415)
 * Make counter shard merging thread safe (CASSANDRA-3178)
 * Revert CASSANDRA-2855
 * Fix bug preventing the use of efficient cross-DC writes (CASSANDRA-3472)
 * `describe ring` command for CLI (CASSANDRA-3220)
 * (Hadoop) skip empty rows when entire row is requested, redux (CASSANDRA-2855)


1.0.2
 * "defragment" rows for name-based queries under STCS (CASSANDRA-2503)
 * Add timing information to cassandra-cli GET/SET/LIST queries (CASSANDRA-3326)
 * Only create one CompressionMetadata object per sstable (CASSANDRA-3427)
 * cleanup usage of StorageService.setMode() (CASSANDRA-3388)
 * Avoid large array allocation for compressed chunk offsets (CASSANDRA-3432)
 * fix DecimalType bytebuffer marshalling (CASSANDRA-3421)
 * fix bug that caused first column in per row indexes to be ignored 
   (CASSANDRA-3441)
 * add JMX call to clean (failed) repair sessions (CASSANDRA-3316)
 * fix sstableloader reference acquisition bug (CASSANDRA-3438)
 * fix estimated row size regression (CASSANDRA-3451)
 * make sure we don't return more columns than asked (CASSANDRA-3303, 3395)
Merged from 0.8:
 * acquire compactionlock during truncate (CASSANDRA-3399)
 * fix displaying cfdef entries for super columnfamilies (CASSANDRA-3415)


1.0.1
 * acquire references during index build to prevent delete problems
   on Windows (CASSANDRA-3314)
 * describe_ring should include datacenter/topology information (CASSANDRA-2882)
 * Thrift sockets are not properly buffered (CASSANDRA-3261)
 * performance improvement for bytebufferutil compare function (CASSANDRA-3286)
 * add system.versions ColumnFamily (CASSANDRA-3140)
 * reduce network copies (CASSANDRA-3333, 3373)
 * limit nodetool to 32MB of heap (CASSANDRA-3124)
 * (CQL) update parser to accept "timestamp" instead of "date" (CASSANDRA-3149)
 * Fix CLI `show schema` to include "compression_options" (CASSANDRA-3368)
 * Snapshot to include manifest under LeveledCompactionStrategy (CASSANDRA-3359)
 * (CQL) SELECT query should allow CF name to be qualified by keyspace (CASSANDRA-3130)
 * (CQL) Fix internal application error specifying 'using consistency ...'
   in lower case (CASSANDRA-3366)
 * fix Deflate compression when compression actually makes the data bigger
   (CASSANDRA-3370)
 * optimize UUIDGen to avoid lock contention on InetAddress.getLocalHost 
   (CASSANDRA-3387)
 * tolerate index being dropped mid-mutation (CASSANDRA-3334, 3313)
 * CompactionManager is now responsible for checking for new candidates
   post-task execution, enabling more consistent leveled compaction 
   (CASSANDRA-3391)
 * Cache HSHA threads (CASSANDRA-3372)
 * use CF/KS names as snapshot prefix for drop + truncate operations
   (CASSANDRA-2997)
 * Break bloom filters up to avoid heap fragmentation (CASSANDRA-2466)
 * fix cassandra hanging on jsvc stop (CASSANDRA-3302)
 * Avoid leveled compaction getting blocked on errors (CASSANDRA-3408)
 * Make reloading the compaction strategy safe (CASSANDRA-3409)
 * ignore 0.8 hints even if compaction begins before we try to purge
   them (CASSANDRA-3385)
 * remove procrun (bin\daemon) from Cassandra source tree and 
   artifacts (CASSANDRA-3331)
 * make cassandra compile under JDK7 (CASSANDRA-3275)
 * remove dependency of clientutil.jar to FBUtilities (CASSANDRA-3299)
 * avoid truncation errors by using long math on long values (CASSANDRA-3364)
 * avoid clock drift on some Windows machine (CASSANDRA-3375)
 * display cache provider in cli 'describe keyspace' command (CASSANDRA-3384)
 * fix incomplete topology information in describe_ring (CASSANDRA-3403)
 * expire dead gossip states based on time (CASSANDRA-2961)
 * improve CompactionTask extensibility (CASSANDRA-3330)
 * Allow one leveled compaction task to kick off another (CASSANDRA-3363)
 * allow encryption only between datacenters (CASSANDRA-2802)
Merged from 0.8:
 * fix truncate allowing data to be replayed post-restart (CASSANDRA-3297)
 * make iwriter final in IndexWriter to avoid NPE (CASSANDRA-2863)
 * (CQL) update grammar to require key clause in DELETE statement
   (CASSANDRA-3349)
 * (CQL) allow numeric keyspace names in USE statement (CASSANDRA-3350)
 * (Hadoop) skip empty rows when slicing the entire row (CASSANDRA-2855)
 * Fix handling of tombstone by SSTableExport/Import (CASSANDRA-3357)
 * fix ColumnIndexer to use long offsets (CASSANDRA-3358)
 * Improved CLI exceptions (CASSANDRA-3312)
 * Fix handling of tombstone by SSTableExport/Import (CASSANDRA-3357)
 * Only count compaction as active (for throttling) when they have
   successfully acquired the compaction lock (CASSANDRA-3344)
 * Display CLI version string on startup (CASSANDRA-3196)
 * (Hadoop) make CFIF try rpc_address or fallback to listen_address
   (CASSANDRA-3214)
 * (Hadoop) accept comma delimited lists of initial thrift connections
   (CASSANDRA-3185)
 * ColumnFamily min_compaction_threshold should be >= 2 (CASSANDRA-3342)
 * (Pig) add 0.8+ types and key validation type in schema (CASSANDRA-3280)
 * Fix completely removing column metadata using CLI (CASSANDRA-3126)
 * CLI `describe cluster;` output should be on separate lines for separate versions
   (CASSANDRA-3170)
 * fix changing durable_writes keyspace option during CF creation
   (CASSANDRA-3292)
 * avoid locking on update when no indexes are involved (CASSANDRA-3386)
 * fix assertionError during repair with ordered partitioners (CASSANDRA-3369)
 * correctly serialize key_validation_class for avro (CASSANDRA-3391)
 * don't expire counter tombstone after streaming (CASSANDRA-3394)
 * prevent nodes that failed to join from hanging around forever 
   (CASSANDRA-3351)
 * remove incorrect optimization from slice read path (CASSANDRA-3390)
 * Fix race in AntiEntropyService (CASSANDRA-3400)


1.0.0-final
 * close scrubbed sstable fd before deleting it (CASSANDRA-3318)
 * fix bug preventing obsolete commitlog segments from being removed
   (CASSANDRA-3269)
 * tolerate whitespace in seed CDL (CASSANDRA-3263)
 * Change default heap thresholds to max(min(1/2 ram, 1G), min(1/4 ram, 8GB))
   (CASSANDRA-3295)
 * Fix broken CompressedRandomAccessReaderTest (CASSANDRA-3298)
 * (CQL) fix type information returned for wildcard queries (CASSANDRA-3311)
 * add estimated tasks to LeveledCompactionStrategy (CASSANDRA-3322)
 * avoid including compaction cache-warming in keycache stats (CASSANDRA-3325)
 * run compaction and hinted handoff threads at MIN_PRIORITY (CASSANDRA-3308)
 * default hsha thrift server to cpu core count in rpc pool (CASSANDRA-3329)
 * add bin\daemon to binary tarball for Windows service (CASSANDRA-3331)
 * Fix places where uncompressed size of sstables was use in place of the
   compressed one (CASSANDRA-3338)
 * Fix hsha thrift server (CASSANDRA-3346)
 * Make sure repair only stream needed sstables (CASSANDRA-3345)


1.0.0-rc2
 * Log a meaningful warning when a node receives a message for a repair session
   that doesn't exist anymore (CASSANDRA-3256)
 * test for NUMA policy support as well as numactl presence (CASSANDRA-3245)
 * Fix FD leak when internode encryption is enabled (CASSANDRA-3257)
 * Remove incorrect assertion in mergeIterator (CASSANDRA-3260)
 * FBUtilities.hexToBytes(String) to throw NumberFormatException when string
   contains non-hex characters (CASSANDRA-3231)
 * Keep SimpleSnitch proximity ordering unchanged from what the Strategy
   generates, as intended (CASSANDRA-3262)
 * remove Scrub from compactionstats when finished (CASSANDRA-3255)
 * fix counter entry in jdbc TypesMap (CASSANDRA-3268)
 * fix full queue scenario for ParallelCompactionIterator (CASSANDRA-3270)
 * fix bootstrap process (CASSANDRA-3285)
 * don't try delivering hints if when there isn't any (CASSANDRA-3176)
 * CLI documentation change for ColumnFamily `compression_options` (CASSANDRA-3282)
 * ignore any CF ids sent by client for adding CF/KS (CASSANDRA-3288)
 * remove obsolete hints on first startup (CASSANDRA-3291)
 * use correct ISortedColumns for time-optimized reads (CASSANDRA-3289)
 * Evict gossip state immediately when a token is taken over by a new IP 
   (CASSANDRA-3259)


1.0.0-rc1
 * Update CQL to generate microsecond timestamps by default (CASSANDRA-3227)
 * Fix counting CFMetadata towards Memtable liveRatio (CASSANDRA-3023)
 * Kill server on wrapped OOME such as from FileChannel.map (CASSANDRA-3201)
 * remove unnecessary copy when adding to row cache (CASSANDRA-3223)
 * Log message when a full repair operation completes (CASSANDRA-3207)
 * Fix streamOutSession keeping sstables references forever if the remote end
   dies (CASSANDRA-3216)
 * Remove dynamic_snitch boolean from example configuration (defaulting to 
   true) and set default badness threshold to 0.1 (CASSANDRA-3229)
 * Base choice of random or "balanced" token on bootstrap on whether
   schema definitions were found (CASSANDRA-3219)
 * Fixes for LeveledCompactionStrategy score computation, prioritization,
   scheduling, and performance (CASSANDRA-3224, 3234)
 * parallelize sstable open at server startup (CASSANDRA-2988)
 * fix handling of exceptions writing to OutboundTcpConnection (CASSANDRA-3235)
 * Allow using quotes in "USE <keyspace>;" CLI command (CASSANDRA-3208)
 * Don't allow any cache loading exceptions to halt startup (CASSANDRA-3218)
 * Fix sstableloader --ignores option (CASSANDRA-3247)
 * File descriptor limit increased in packaging (CASSANDRA-3206)
 * Fix deadlock in commit log during flush (CASSANDRA-3253) 


1.0.0-beta1
 * removed binarymemtable (CASSANDRA-2692)
 * add commitlog_total_space_in_mb to prevent fragmented logs (CASSANDRA-2427)
 * removed commitlog_rotation_threshold_in_mb configuration (CASSANDRA-2771)
 * make AbstractBounds.normalize de-overlapp overlapping ranges (CASSANDRA-2641)
 * replace CollatingIterator, ReducingIterator with MergeIterator 
   (CASSANDRA-2062)
 * Fixed the ability to set compaction strategy in cli using create column 
   family command (CASSANDRA-2778)
 * clean up tmp files after failed compaction (CASSANDRA-2468)
 * restrict repair streaming to specific columnfamilies (CASSANDRA-2280)
 * don't bother persisting columns shadowed by a row tombstone (CASSANDRA-2589)
 * reset CF and SC deletion times after gc_grace (CASSANDRA-2317)
 * optimize away seek when compacting wide rows (CASSANDRA-2879)
 * single-pass streaming (CASSANDRA-2677, 2906, 2916, 3003)
 * use reference counting for deleting sstables instead of relying on GC
   (CASSANDRA-2521, 3179)
 * store hints as serialized mutations instead of pointers to data row
   (CASSANDRA-2045)
 * store hints in the coordinator node instead of in the closest replica 
   (CASSANDRA-2914)
 * add row_cache_keys_to_save CF option (CASSANDRA-1966)
 * check column family validity in nodetool repair (CASSANDRA-2933)
 * use lazy initialization instead of class initialization in NodeId
   (CASSANDRA-2953)
 * add paging to get_count (CASSANDRA-2894)
 * fix "short reads" in [multi]get (CASSANDRA-2643, 3157, 3192)
 * add optional compression for sstables (CASSANDRA-47, 2994, 3001, 3128)
 * add scheduler JMX metrics (CASSANDRA-2962)
 * add block level checksum for compressed data (CASSANDRA-1717)
 * make column family backed column map pluggable and introduce unsynchronized
   ArrayList backed one to speedup reads (CASSANDRA-2843, 3165, 3205)
 * refactoring of the secondary index api (CASSANDRA-2982)
 * make CL > ONE reads wait for digest reconciliation before returning
   (CASSANDRA-2494)
 * fix missing logging for some exceptions (CASSANDRA-2061)
 * refactor and optimize ColumnFamilyStore.files(...) and Descriptor.fromFilename(String)
   and few other places responsible for work with SSTable files (CASSANDRA-3040)
 * Stop reading from sstables once we know we have the most recent columns,
   for query-by-name requests (CASSANDRA-2498)
 * Add query-by-column mode to stress.java (CASSANDRA-3064)
 * Add "install" command to cassandra.bat (CASSANDRA-292)
 * clean up KSMetadata, CFMetadata from unnecessary
   Thrift<->Avro conversion methods (CASSANDRA-3032)
 * Add timeouts to client request schedulers (CASSANDRA-3079, 3096)
 * Cli to use hashes rather than array of hashes for strategy options (CASSANDRA-3081)
 * LeveledCompactionStrategy (CASSANDRA-1608, 3085, 3110, 3087, 3145, 3154, 3182)
 * Improvements of the CLI `describe` command (CASSANDRA-2630)
 * reduce window where dropped CF sstables may not be deleted (CASSANDRA-2942)
 * Expose gossip/FD info to JMX (CASSANDRA-2806)
 * Fix streaming over SSL when compressed SSTable involved (CASSANDRA-3051)
 * Add support for pluggable secondary index implementations (CASSANDRA-3078)
 * remove compaction_thread_priority setting (CASSANDRA-3104)
 * generate hints for replicas that timeout, not just replicas that are known
   to be down before starting (CASSANDRA-2034)
 * Add throttling for internode streaming (CASSANDRA-3080)
 * make the repair of a range repair all replica (CASSANDRA-2610, 3194)
 * expose the ability to repair the first range (as returned by the
   partitioner) of a node (CASSANDRA-2606)
 * Streams Compression (CASSANDRA-3015)
 * add ability to use multiple threads during a single compaction
   (CASSANDRA-2901)
 * make AbstractBounds.normalize support overlapping ranges (CASSANDRA-2641)
 * fix of the CQL count() behavior (CASSANDRA-3068)
 * use TreeMap backed column families for the SSTable simple writers
   (CASSANDRA-3148)
 * fix inconsistency of the CLI syntax when {} should be used instead of [{}]
   (CASSANDRA-3119)
 * rename CQL type names to match expected SQL behavior (CASSANDRA-3149, 3031)
 * Arena-based allocation for memtables (CASSANDRA-2252, 3162, 3163, 3168)
 * Default RR chance to 0.1 (CASSANDRA-3169)
 * Add RowLevel support to secondary index API (CASSANDRA-3147)
 * Make SerializingCacheProvider the default if JNA is available (CASSANDRA-3183)
 * Fix backwards compatibilty for CQL memtable properties (CASSANDRA-3190)
 * Add five-minute delay before starting compactions on a restarted server
   (CASSANDRA-3181)
 * Reduce copies done for intra-host messages (CASSANDRA-1788, 3144)
 * support of compaction strategy option for stress.java (CASSANDRA-3204)
 * make memtable throughput and column count thresholds no-ops (CASSANDRA-2449)
 * Return schema information along with the resultSet in CQL (CASSANDRA-2734)
 * Add new DecimalType (CASSANDRA-2883)
 * Fix assertion error in RowRepairResolver (CASSANDRA-3156)
 * Reduce unnecessary high buffer sizes (CASSANDRA-3171)
 * Pluggable compaction strategy (CASSANDRA-1610)
 * Add new broadcast_address config option (CASSANDRA-2491)


0.8.7
 * Kill server on wrapped OOME such as from FileChannel.map (CASSANDRA-3201)
 * Allow using quotes in "USE <keyspace>;" CLI command (CASSANDRA-3208)
 * Log message when a full repair operation completes (CASSANDRA-3207)
 * Don't allow any cache loading exceptions to halt startup (CASSANDRA-3218)
 * Fix sstableloader --ignores option (CASSANDRA-3247)
 * File descriptor limit increased in packaging (CASSANDRA-3206)
 * Log a meaningfull warning when a node receive a message for a repair session
   that doesn't exist anymore (CASSANDRA-3256)
 * Fix FD leak when internode encryption is enabled (CASSANDRA-3257)
 * FBUtilities.hexToBytes(String) to throw NumberFormatException when string
   contains non-hex characters (CASSANDRA-3231)
 * Keep SimpleSnitch proximity ordering unchanged from what the Strategy
   generates, as intended (CASSANDRA-3262)
 * remove Scrub from compactionstats when finished (CASSANDRA-3255)
 * Fix tool .bat files when CASSANDRA_HOME contains spaces (CASSANDRA-3258)
 * Force flush of status table when removing/updating token (CASSANDRA-3243)
 * Evict gossip state immediately when a token is taken over by a new IP (CASSANDRA-3259)
 * Fix bug where the failure detector can take too long to mark a host
   down (CASSANDRA-3273)
 * (Hadoop) allow wrapping ranges in queries (CASSANDRA-3137)
 * (Hadoop) check all interfaces for a match with split location
   before falling back to random replica (CASSANDRA-3211)
 * (Hadoop) Make Pig storage handle implements LoadMetadata (CASSANDRA-2777)
 * (Hadoop) Fix exception during PIG 'dump' (CASSANDRA-2810)
 * Fix stress COUNTER_GET option (CASSANDRA-3301)
 * Fix missing fields in CLI `show schema` output (CASSANDRA-3304)
 * Nodetool no longer leaks threads and closes JMX connections (CASSANDRA-3309)
 * fix truncate allowing data to be replayed post-restart (CASSANDRA-3297)
 * Move SimpleAuthority and SimpleAuthenticator to examples (CASSANDRA-2922)
 * Fix handling of tombstone by SSTableExport/Import (CASSANDRA-3357)
 * Fix transposition in cfHistograms (CASSANDRA-3222)
 * Allow using number as DC name when creating keyspace in CQL (CASSANDRA-3239)
 * Force flush of system table after updating/removing a token (CASSANDRA-3243)


0.8.6
 * revert CASSANDRA-2388
 * change TokenRange.endpoints back to listen/broadcast address to match
   pre-1777 behavior, and add TokenRange.rpc_endpoints instead (CASSANDRA-3187)
 * avoid trying to watch cassandra-topology.properties when loaded from jar
   (CASSANDRA-3138)
 * prevent users from creating keyspaces with LocalStrategy replication
   (CASSANDRA-3139)
 * fix CLI `show schema;` to output correct keyspace definition statement
   (CASSANDRA-3129)
 * CustomTThreadPoolServer to log TTransportException at DEBUG level
   (CASSANDRA-3142)
 * allow topology sort to work with non-unique rack names between 
   datacenters (CASSANDRA-3152)
 * Improve caching of same-version Messages on digest and repair paths
   (CASSANDRA-3158)
 * Randomize choice of first replica for counter increment (CASSANDRA-2890)
 * Fix using read_repair_chance instead of merge_shard_change (CASSANDRA-3202)
 * Avoid streaming data to nodes that already have it, on move as well as
   decommission (CASSANDRA-3041)
 * Fix divide by zero error in GCInspector (CASSANDRA-3164)
 * allow quoting of the ColumnFamily name in CLI `create column family`
   statement (CASSANDRA-3195)
 * Fix rolling upgrade from 0.7 to 0.8 problem (CASSANDRA-3166)
 * Accomodate missing encryption_options in IncomingTcpConnection.stream
   (CASSANDRA-3212)


0.8.5
 * fix NPE when encryption_options is unspecified (CASSANDRA-3007)
 * include column name in validation failure exceptions (CASSANDRA-2849)
 * make sure truncate clears out the commitlog so replay won't re-
   populate with truncated data (CASSANDRA-2950)
 * fix NPE when debug logging is enabled and dropped CF is present
   in a commitlog segment (CASSANDRA-3021)
 * fix cassandra.bat when CASSANDRA_HOME contains spaces (CASSANDRA-2952)
 * fix to SSTableSimpleUnsortedWriter bufferSize calculation (CASSANDRA-3027)
 * make cleanup and normal compaction able to skip empty rows
   (rows containing nothing but expired tombstones) (CASSANDRA-3039)
 * work around native memory leak in com.sun.management.GarbageCollectorMXBean
   (CASSANDRA-2868)
 * validate that column names in column_metadata are not equal to key_alias
   on create/update of the ColumnFamily and CQL 'ALTER' statement (CASSANDRA-3036)
 * return an InvalidRequestException if an indexed column is assigned
   a value larger than 64KB (CASSANDRA-3057)
 * fix of numeric-only and string column names handling in CLI "drop index" 
   (CASSANDRA-3054)
 * prune index scan resultset back to original request for lazy
   resultset expansion case (CASSANDRA-2964)
 * (Hadoop) fail jobs when Cassandra node has failed but TaskTracker
   has not (CASSANDRA-2388)
 * fix dynamic snitch ignoring nodes when read_repair_chance is zero
   (CASSANDRA-2662)
 * avoid retaining references to dropped CFS objects in 
   CompactionManager.estimatedCompactions (CASSANDRA-2708)
 * expose rpc timeouts per host in MessagingServiceMBean (CASSANDRA-2941)
 * avoid including cwd in classpath for deb and rpm packages (CASSANDRA-2881)
 * remove gossip state when a new IP takes over a token (CASSANDRA-3071)
 * allow sstable2json to work on index sstable files (CASSANDRA-3059)
 * always hint counters (CASSANDRA-3099)
 * fix log4j initialization in EmbeddedCassandraService (CASSANDRA-2857)
 * remove gossip state when a new IP takes over a token (CASSANDRA-3071)
 * work around native memory leak in com.sun.management.GarbageCollectorMXBean
    (CASSANDRA-2868)
 * fix UnavailableException with writes at CL.EACH_QUORM (CASSANDRA-3084)
 * fix parsing of the Keyspace and ColumnFamily names in numeric
   and string representations in CLI (CASSANDRA-3075)
 * fix corner cases in Range.differenceToFetch (CASSANDRA-3084)
 * fix ip address String representation in the ring cache (CASSANDRA-3044)
 * fix ring cache compatibility when mixing pre-0.8.4 nodes with post-
   in the same cluster (CASSANDRA-3023)
 * make repair report failure when a node participating dies (instead of
   hanging forever) (CASSANDRA-2433)
 * fix handling of the empty byte buffer by ReversedType (CASSANDRA-3111)
 * Add validation that Keyspace names are case-insensitively unique (CASSANDRA-3066)
 * catch invalid key_validation_class before instantiating UpdateColumnFamily (CASSANDRA-3102)
 * make Range and Bounds objects client-safe (CASSANDRA-3108)
 * optionally skip log4j configuration (CASSANDRA-3061)
 * bundle sstableloader with the debian package (CASSANDRA-3113)
 * don't try to build secondary indexes when there is none (CASSANDRA-3123)
 * improve SSTableSimpleUnsortedWriter speed for large rows (CASSANDRA-3122)
 * handle keyspace arguments correctly in nodetool snapshot (CASSANDRA-3038)
 * Fix SSTableImportTest on windows (CASSANDRA-3043)
 * expose compactionThroughputMbPerSec through JMX (CASSANDRA-3117)
 * log keyspace and CF of large rows being compacted


0.8.4
 * change TokenRing.endpoints to be a list of rpc addresses instead of 
   listen/broadcast addresses (CASSANDRA-1777)
 * include files-to-be-streamed in StreamInSession.getSources (CASSANDRA-2972)
 * use JAVA env var in cassandra-env.sh (CASSANDRA-2785, 2992)
 * avoid doing read for no-op replicate-on-write at CL=1 (CASSANDRA-2892)
 * refuse counter write for CL.ANY (CASSANDRA-2990)
 * switch back to only logging recent dropped messages (CASSANDRA-3004)
 * always deserialize RowMutation for counters (CASSANDRA-3006)
 * ignore saved replication_factor strategy_option for NTS (CASSANDRA-3011)
 * make sure pre-truncate CL segments are discarded (CASSANDRA-2950)


0.8.3
 * add ability to drop local reads/writes that are going to timeout
   (CASSANDRA-2943)
 * revamp token removal process, keep gossip states for 3 days (CASSANDRA-2496)
 * don't accept extra args for 0-arg nodetool commands (CASSANDRA-2740)
 * log unavailableexception details at debug level (CASSANDRA-2856)
 * expose data_dir though jmx (CASSANDRA-2770)
 * don't include tmp files as sstable when create cfs (CASSANDRA-2929)
 * log Java classpath on startup (CASSANDRA-2895)
 * keep gossipped version in sync with actual on migration coordinator 
   (CASSANDRA-2946)
 * use lazy initialization instead of class initialization in NodeId
   (CASSANDRA-2953)
 * check column family validity in nodetool repair (CASSANDRA-2933)
 * speedup bytes to hex conversions dramatically (CASSANDRA-2850)
 * Flush memtables on shutdown when durable writes are disabled 
   (CASSANDRA-2958)
 * improved POSIX compatibility of start scripts (CASsANDRA-2965)
 * add counter support to Hadoop InputFormat (CASSANDRA-2981)
 * fix bug where dirty commitlog segments were removed (and avoid keeping 
   segments with no post-flush activity permanently dirty) (CASSANDRA-2829)
 * fix throwing exception with batch mutation of counter super columns
   (CASSANDRA-2949)
 * ignore system tables during repair (CASSANDRA-2979)
 * throw exception when NTS is given replication_factor as an option
   (CASSANDRA-2960)
 * fix assertion error during compaction of counter CFs (CASSANDRA-2968)
 * avoid trying to create index names, when no index exists (CASSANDRA-2867)
 * don't sample the system table when choosing a bootstrap token
   (CASSANDRA-2825)
 * gossiper notifies of local state changes (CASSANDRA-2948)
 * add asynchronous and half-sync/half-async (hsha) thrift servers 
   (CASSANDRA-1405)
 * fix potential use of free'd native memory in SerializingCache 
   (CASSANDRA-2951)
 * prune index scan resultset back to original request for lazy
   resultset expansion case (CASSANDRA-2964)
 * (Hadoop) fail jobs when Cassandra node has failed but TaskTracker
    has not (CASSANDRA-2388)


0.8.2
 * CQL: 
   - include only one row per unique key for IN queries (CASSANDRA-2717)
   - respect client timestamp on full row deletions (CASSANDRA-2912)
 * improve thread-safety in StreamOutSession (CASSANDRA-2792)
 * allow deleting a row and updating indexed columns in it in the
   same mutation (CASSANDRA-2773)
 * Expose number of threads blocked on submitting memtable to flush
   in JMX (CASSANDRA-2817)
 * add ability to return "endpoints" to nodetool (CASSANDRA-2776)
 * Add support for multiple (comma-delimited) coordinator addresses
   to ColumnFamilyInputFormat (CASSANDRA-2807)
 * fix potential NPE while scheduling read repair for range slice
   (CASSANDRA-2823)
 * Fix race in SystemTable.getCurrentLocalNodeId (CASSANDRA-2824)
 * Correctly set default for replicate_on_write (CASSANDRA-2835)
 * improve nodetool compactionstats formatting (CASSANDRA-2844)
 * fix index-building status display (CASSANDRA-2853)
 * fix CLI perpetuating obsolete KsDef.replication_factor (CASSANDRA-2846)
 * improve cli treatment of multiline comments (CASSANDRA-2852)
 * handle row tombstones correctly in EchoedRow (CASSANDRA-2786)
 * add MessagingService.get[Recently]DroppedMessages and
   StorageService.getExceptionCount (CASSANDRA-2804)
 * fix possibility of spurious UnavailableException for LOCAL_QUORUM
   reads with dynamic snitch + read repair disabled (CASSANDRA-2870)
 * add ant-optional as dependence for the debian package (CASSANDRA-2164)
 * add option to specify limit for get_slice in the CLI (CASSANDRA-2646)
 * decrease HH page size (CASSANDRA-2832)
 * reset cli keyspace after dropping the current one (CASSANDRA-2763)
 * add KeyRange option to Hadoop inputformat (CASSANDRA-1125)
 * fix protocol versioning (CASSANDRA-2818, 2860)
 * support spaces in path to log4j configuration (CASSANDRA-2383)
 * avoid including inferred types in CF update (CASSANDRA-2809)
 * fix JMX bulkload call (CASSANDRA-2908)
 * fix updating KS with durable_writes=false (CASSANDRA-2907)
 * add simplified facade to SSTableWriter for bulk loading use
   (CASSANDRA-2911)
 * fix re-using index CF sstable names after drop/recreate (CASSANDRA-2872)
 * prepend CF to default index names (CASSANDRA-2903)
 * fix hint replay (CASSANDRA-2928)
 * Properly synchronize repair's merkle tree computation (CASSANDRA-2816)


0.8.1
 * CQL:
   - support for insert, delete in BATCH (CASSANDRA-2537)
   - support for IN to SELECT, UPDATE (CASSANDRA-2553)
   - timestamp support for INSERT, UPDATE, and BATCH (CASSANDRA-2555)
   - TTL support (CASSANDRA-2476)
   - counter support (CASSANDRA-2473)
   - ALTER COLUMNFAMILY (CASSANDRA-1709)
   - DROP INDEX (CASSANDRA-2617)
   - add SCHEMA/TABLE as aliases for KS/CF (CASSANDRA-2743)
   - server handles wait-for-schema-agreement (CASSANDRA-2756)
   - key alias support (CASSANDRA-2480)
 * add support for comparator parameters and a generic ReverseType
   (CASSANDRA-2355)
 * add CompositeType and DynamicCompositeType (CASSANDRA-2231)
 * optimize batches containing multiple updates to the same row
   (CASSANDRA-2583)
 * adjust hinted handoff page size to avoid OOM with large columns 
   (CASSANDRA-2652)
 * mark BRAF buffer invalid post-flush so we don't re-flush partial
   buffers again, especially on CL writes (CASSANDRA-2660)
 * add DROP INDEX support to CLI (CASSANDRA-2616)
 * don't perform HH to client-mode [storageproxy] nodes (CASSANDRA-2668)
 * Improve forceDeserialize/getCompactedRow encapsulation (CASSANDRA-2659)
 * Don't write CounterUpdateColumn to disk in tests (CASSANDRA-2650)
 * Add sstable bulk loading utility (CASSANDRA-1278)
 * avoid replaying hints to dropped columnfamilies (CASSANDRA-2685)
 * add placeholders for missing rows in range query pseudo-RR (CASSANDRA-2680)
 * remove no-op HHOM.renameHints (CASSANDRA-2693)
 * clone super columns to avoid modifying them during flush (CASSANDRA-2675)
 * allow writes to bypass the commitlog for certain keyspaces (CASSANDRA-2683)
 * avoid NPE when bypassing commitlog during memtable flush (CASSANDRA-2781)
 * Added support for making bootstrap retry if nodes flap (CASSANDRA-2644)
 * Added statusthrift to nodetool to report if thrift server is running (CASSANDRA-2722)
 * Fixed rows being cached if they do not exist (CASSANDRA-2723)
 * Support passing tableName and cfName to RowCacheProviders (CASSANDRA-2702)
 * close scrub file handles (CASSANDRA-2669)
 * throttle migration replay (CASSANDRA-2714)
 * optimize column serializer creation (CASSANDRA-2716)
 * Added support for making bootstrap retry if nodes flap (CASSANDRA-2644)
 * Added statusthrift to nodetool to report if thrift server is running
   (CASSANDRA-2722)
 * Fixed rows being cached if they do not exist (CASSANDRA-2723)
 * fix truncate/compaction race (CASSANDRA-2673)
 * workaround large resultsets causing large allocation retention
   by nio sockets (CASSANDRA-2654)
 * fix nodetool ring use with Ec2Snitch (CASSANDRA-2733)
 * fix removing columns and subcolumns that are supressed by a row or
   supercolumn tombstone during replica resolution (CASSANDRA-2590)
 * support sstable2json against snapshot sstables (CASSANDRA-2386)
 * remove active-pull schema requests (CASSANDRA-2715)
 * avoid marking entire list of sstables as actively being compacted
   in multithreaded compaction (CASSANDRA-2765)
 * seek back after deserializing a row to update cache with (CASSANDRA-2752)
 * avoid skipping rows in scrub for counter column family (CASSANDRA-2759)
 * fix ConcurrentModificationException in repair when dealing with 0.7 node
   (CASSANDRA-2767)
 * use threadsafe collections for StreamInSession (CASSANDRA-2766)
 * avoid infinite loop when creating merkle tree (CASSANDRA-2758)
 * avoids unmarking compacting sstable prematurely in cleanup (CASSANDRA-2769)
 * fix NPE when the commit log is bypassed (CASSANDRA-2718)
 * don't throw an exception in SS.isRPCServerRunning (CASSANDRA-2721)
 * make stress.jar executable (CASSANDRA-2744)
 * add daemon mode to java stress (CASSANDRA-2267)
 * expose the DC and rack of a node through JMX and nodetool ring (CASSANDRA-2531)
 * fix cache mbean getSize (CASSANDRA-2781)
 * Add Date, Float, Double, and Boolean types (CASSANDRA-2530)
 * Add startup flag to renew counter node id (CASSANDRA-2788)
 * add jamm agent to cassandra.bat (CASSANDRA-2787)
 * fix repair hanging if a neighbor has nothing to send (CASSANDRA-2797)
 * purge tombstone even if row is in only one sstable (CASSANDRA-2801)
 * Fix wrong purge of deleted cf during compaction (CASSANDRA-2786)
 * fix race that could result in Hadoop writer failing to throw an
   exception encountered after close() (CASSANDRA-2755)
 * fix scan wrongly throwing assertion error (CASSANDRA-2653)
 * Always use even distribution for merkle tree with RandomPartitionner
   (CASSANDRA-2841)
 * fix describeOwnership for OPP (CASSANDRA-2800)
 * ensure that string tokens do not contain commas (CASSANDRA-2762)


0.8.0-final
 * fix CQL grammar warning and cqlsh regression from CASSANDRA-2622
 * add ant generate-cql-html target (CASSANDRA-2526)
 * update CQL consistency levels (CASSANDRA-2566)
 * debian packaging fixes (CASSANDRA-2481, 2647)
 * fix UUIDType, IntegerType for direct buffers (CASSANDRA-2682, 2684)
 * switch to native Thrift for Hadoop map/reduce (CASSANDRA-2667)
 * fix StackOverflowError when building from eclipse (CASSANDRA-2687)
 * only provide replication_factor to strategy_options "help" for
   SimpleStrategy, OldNetworkTopologyStrategy (CASSANDRA-2678, 2713)
 * fix exception adding validators to non-string columns (CASSANDRA-2696)
 * avoid instantiating DatabaseDescriptor in JDBC (CASSANDRA-2694)
 * fix potential stack overflow during compaction (CASSANDRA-2626)
 * clone super columns to avoid modifying them during flush (CASSANDRA-2675)
 * reset underlying iterator in EchoedRow constructor (CASSANDRA-2653)


0.8.0-rc1
 * faster flushes and compaction from fixing excessively pessimistic 
   rebuffering in BRAF (CASSANDRA-2581)
 * fix returning null column values in the python cql driver (CASSANDRA-2593)
 * fix merkle tree splitting exiting early (CASSANDRA-2605)
 * snapshot_before_compaction directory name fix (CASSANDRA-2598)
 * Disable compaction throttling during bootstrap (CASSANDRA-2612) 
 * fix CQL treatment of > and < operators in range slices (CASSANDRA-2592)
 * fix potential double-application of counter updates on commitlog replay
   by moving replay position from header to sstable metadata (CASSANDRA-2419)
 * JDBC CQL driver exposes getColumn for access to timestamp
 * JDBC ResultSetMetadata properties added to AbstractType
 * r/m clustertool (CASSANDRA-2607)
 * add support for presenting row key as a column in CQL result sets 
   (CASSANDRA-2622)
 * Don't allow {LOCAL|EACH}_QUORUM unless strategy is NTS (CASSANDRA-2627)
 * validate keyspace strategy_options during CQL create (CASSANDRA-2624)
 * fix empty Result with secondary index when limit=1 (CASSANDRA-2628)
 * Fix regression where bootstrapping a node with no schema fails
   (CASSANDRA-2625)
 * Allow removing LocationInfo sstables (CASSANDRA-2632)
 * avoid attempting to replay mutations from dropped keyspaces (CASSANDRA-2631)
 * avoid using cached position of a key when GT is requested (CASSANDRA-2633)
 * fix counting bloom filter true positives (CASSANDRA-2637)
 * initialize local ep state prior to gossip startup if needed (CASSANDRA-2638)
 * fix counter increment lost after restart (CASSANDRA-2642)
 * add quote-escaping via backslash to CLI (CASSANDRA-2623)
 * fix pig example script (CASSANDRA-2487)
 * fix dynamic snitch race in adding latencies (CASSANDRA-2618)
 * Start/stop cassandra after more important services such as mdadm in
   debian packaging (CASSANDRA-2481)


0.8.0-beta2
 * fix NPE compacting index CFs (CASSANDRA-2528)
 * Remove checking all column families on startup for compaction candidates 
   (CASSANDRA-2444)
 * validate CQL create keyspace options (CASSANDRA-2525)
 * fix nodetool setcompactionthroughput (CASSANDRA-2550)
 * move	gossip heartbeat back to its own thread (CASSANDRA-2554)
 * validate cql TRUNCATE columnfamily before truncating (CASSANDRA-2570)
 * fix batch_mutate for mixed standard-counter mutations (CASSANDRA-2457)
 * disallow making schema changes to system keyspace (CASSANDRA-2563)
 * fix sending mutation messages multiple times (CASSANDRA-2557)
 * fix incorrect use of NBHM.size in ReadCallback that could cause
   reads to time out even when responses were received (CASSANDRA-2552)
 * trigger read repair correctly for LOCAL_QUORUM reads (CASSANDRA-2556)
 * Allow configuring the number of compaction thread (CASSANDRA-2558)
 * forceUserDefinedCompaction will attempt to compact what it is given
   even if the pessimistic estimate is that there is not enough disk space;
   automatic compactions will only compact 2 or more sstables (CASSANDRA-2575)
 * refuse to apply migrations with older timestamps than the current 
   schema (CASSANDRA-2536)
 * remove unframed Thrift transport option
 * include indexes in snapshots (CASSANDRA-2596)
 * improve ignoring of obsolete mutations in index maintenance (CASSANDRA-2401)
 * recognize attempt to drop just the index while leaving the column
   definition alone (CASSANDRA-2619)
  

0.8.0-beta1
 * remove Avro RPC support (CASSANDRA-926)
 * support for columns that act as incr/decr counters 
   (CASSANDRA-1072, 1937, 1944, 1936, 2101, 2093, 2288, 2105, 2384, 2236, 2342,
   2454)
 * CQL (CASSANDRA-1703, 1704, 1705, 1706, 1707, 1708, 1710, 1711, 1940, 
   2124, 2302, 2277, 2493)
 * avoid double RowMutation serialization on write path (CASSANDRA-1800)
 * make NetworkTopologyStrategy the default (CASSANDRA-1960)
 * configurable internode encryption (CASSANDRA-1567, 2152)
 * human readable column names in sstable2json output (CASSANDRA-1933)
 * change default JMX port to 7199 (CASSANDRA-2027)
 * backwards compatible internal messaging (CASSANDRA-1015)
 * atomic switch of memtables and sstables (CASSANDRA-2284)
 * add pluggable SeedProvider (CASSANDRA-1669)
 * Fix clustertool to not throw exception when calling get_endpoints (CASSANDRA-2437)
 * upgrade to thrift 0.6 (CASSANDRA-2412) 
 * repair works on a token range instead of full ring (CASSANDRA-2324)
 * purge tombstones from row cache (CASSANDRA-2305)
 * push replication_factor into strategy_options (CASSANDRA-1263)
 * give snapshots the same name on each node (CASSANDRA-1791)
 * remove "nodetool loadbalance" (CASSANDRA-2448)
 * multithreaded compaction (CASSANDRA-2191)
 * compaction throttling (CASSANDRA-2156)
 * add key type information and alias (CASSANDRA-2311, 2396)
 * cli no longer divides read_repair_chance by 100 (CASSANDRA-2458)
 * made CompactionInfo.getTaskType return an enum (CASSANDRA-2482)
 * add a server-wide cap on measured memtable memory usage and aggressively
   flush to keep under that threshold (CASSANDRA-2006)
 * add unified UUIDType (CASSANDRA-2233)
 * add off-heap row cache support (CASSANDRA-1969)


0.7.5
 * improvements/fixes to PIG driver (CASSANDRA-1618, CASSANDRA-2387,
   CASSANDRA-2465, CASSANDRA-2484)
 * validate index names (CASSANDRA-1761)
 * reduce contention on Table.flusherLock (CASSANDRA-1954)
 * try harder to detect failures during streaming, cleaning up temporary
   files more reliably (CASSANDRA-2088)
 * shut down server for OOM on a Thrift thread (CASSANDRA-2269)
 * fix tombstone handling in repair and sstable2json (CASSANDRA-2279)
 * preserve version when streaming data from old sstables (CASSANDRA-2283)
 * don't start repair if a neighboring node is marked as dead (CASSANDRA-2290)
 * purge tombstones from row cache (CASSANDRA-2305)
 * Avoid seeking when sstable2json exports the entire file (CASSANDRA-2318)
 * clear Built flag in system table when dropping an index (CASSANDRA-2320)
 * don't allow arbitrary argument for stress.java (CASSANDRA-2323)
 * validate values for index predicates in get_indexed_slice (CASSANDRA-2328)
 * queue secondary indexes for flush before the parent (CASSANDRA-2330)
 * allow job configuration to set the CL used in Hadoop jobs (CASSANDRA-2331)
 * add memtable_flush_queue_size defaulting to 4 (CASSANDRA-2333)
 * Allow overriding of initial_token, storage_port and rpc_port from system
   properties (CASSANDRA-2343)
 * fix comparator used for non-indexed secondary expressions in index scan
   (CASSANDRA-2347)
 * ensure size calculation and write phase of large-row compaction use
   the same threshold for TTL expiration (CASSANDRA-2349)
 * fix race when iterating CFs during add/drop (CASSANDRA-2350)
 * add ConsistencyLevel command to CLI (CASSANDRA-2354)
 * allow negative numbers in the cli (CASSANDRA-2358)
 * hard code serialVersionUID for tokens class (CASSANDRA-2361)
 * fix potential infinite loop in ByteBufferUtil.inputStream (CASSANDRA-2365)
 * fix encoding bugs in HintedHandoffManager, SystemTable when default
   charset is not UTF8 (CASSANDRA-2367)
 * avoids having removed node reappearing in Gossip (CASSANDRA-2371)
 * fix incorrect truncation of long to int when reading columns via block
   index (CASSANDRA-2376)
 * fix NPE during stream session (CASSANDRA-2377)
 * fix race condition that could leave orphaned data files when dropping CF or
   KS (CASSANDRA-2381)
 * fsync statistics component on write (CASSANDRA-2382)
 * fix duplicate results from CFS.scan (CASSANDRA-2406)
 * add IntegerType to CLI help (CASSANDRA-2414)
 * avoid caching token-only decoratedkeys (CASSANDRA-2416)
 * convert mmap assertion to if/throw so scrub can catch it (CASSANDRA-2417)
 * don't overwrite gc log (CASSANDR-2418)
 * invalidate row cache for streamed row to avoid inconsitencies
   (CASSANDRA-2420)
 * avoid copies in range/index scans (CASSANDRA-2425)
 * make sure we don't wipe data during cleanup if the node has not join
   the ring (CASSANDRA-2428)
 * Try harder to close files after compaction (CASSANDRA-2431)
 * re-set bootstrapped flag after move finishes (CASSANDRA-2435)
 * display validation_class in CLI 'describe keyspace' (CASSANDRA-2442)
 * make cleanup compactions cleanup the row cache (CASSANDRA-2451)
 * add column fields validation to scrub (CASSANDRA-2460)
 * use 64KB flush buffer instead of in_memory_compaction_limit (CASSANDRA-2463)
 * fix backslash substitutions in CLI (CASSANDRA-2492)
 * disable cache saving for system CFS (CASSANDRA-2502)
 * fixes for verifying destination availability under hinted conditions
   so UE can be thrown intead of timing out (CASSANDRA-2514)
 * fix update of validation class in column metadata (CASSANDRA-2512)
 * support LOCAL_QUORUM, EACH_QUORUM CLs outside of NTS (CASSANDRA-2516)
 * preserve version when streaming data from old sstables (CASSANDRA-2283)
 * fix backslash substitutions in CLI (CASSANDRA-2492)
 * count a row deletion as one operation towards memtable threshold 
   (CASSANDRA-2519)
 * support LOCAL_QUORUM, EACH_QUORUM CLs outside of NTS (CASSANDRA-2516)


0.7.4
 * add nodetool join command (CASSANDRA-2160)
 * fix secondary indexes on pre-existing or streamed data (CASSANDRA-2244)
 * initialize endpoint in gossiper earlier (CASSANDRA-2228)
 * add ability to write to Cassandra from Pig (CASSANDRA-1828)
 * add rpc_[min|max]_threads (CASSANDRA-2176)
 * add CL.TWO, CL.THREE (CASSANDRA-2013)
 * avoid exporting an un-requested row in sstable2json, when exporting 
   a key that does not exist (CASSANDRA-2168)
 * add incremental_backups option (CASSANDRA-1872)
 * add configurable row limit to Pig loadfunc (CASSANDRA-2276)
 * validate column values in batches as well as single-Column inserts
   (CASSANDRA-2259)
 * move sample schema from cassandra.yaml to schema-sample.txt,
   a cli scripts (CASSANDRA-2007)
 * avoid writing empty rows when scrubbing tombstoned rows (CASSANDRA-2296)
 * fix assertion error in range and index scans for CL < ALL
   (CASSANDRA-2282)
 * fix commitlog replay when flush position refers to data that didn't
   get synced before server died (CASSANDRA-2285)
 * fix fd leak in sstable2json with non-mmap'd i/o (CASSANDRA-2304)
 * reduce memory use during streaming of multiple sstables (CASSANDRA-2301)
 * purge tombstoned rows from cache after GCGraceSeconds (CASSANDRA-2305)
 * allow zero replicas in a NTS datacenter (CASSANDRA-1924)
 * make range queries respect snitch for local replicas (CASSANDRA-2286)
 * fix HH delivery when column index is larger than 2GB (CASSANDRA-2297)
 * make 2ary indexes use parent CF flush thresholds during initial build
   (CASSANDRA-2294)
 * update memtable_throughput to be a long (CASSANDRA-2158)


0.7.3
 * Keep endpoint state until aVeryLongTime (CASSANDRA-2115)
 * lower-latency read repair (CASSANDRA-2069)
 * add hinted_handoff_throttle_delay_in_ms option (CASSANDRA-2161)
 * fixes for cache save/load (CASSANDRA-2172, -2174)
 * Handle whole-row deletions in CFOutputFormat (CASSANDRA-2014)
 * Make memtable_flush_writers flush in parallel (CASSANDRA-2178)
 * Add compaction_preheat_key_cache option (CASSANDRA-2175)
 * refactor stress.py to have only one copy of the format string 
   used for creating row keys (CASSANDRA-2108)
 * validate index names for \w+ (CASSANDRA-2196)
 * Fix Cassandra cli to respect timeout if schema does not settle 
   (CASSANDRA-2187)
 * fix for compaction and cleanup writing old-format data into new-version 
   sstable (CASSANDRA-2211, -2216)
 * add nodetool scrub (CASSANDRA-2217, -2240)
 * fix sstable2json large-row pagination (CASSANDRA-2188)
 * fix EOFing on requests for the last bytes in a file (CASSANDRA-2213)
 * fix BufferedRandomAccessFile bugs (CASSANDRA-2218, -2241)
 * check for memtable flush_after_mins exceeded every 10s (CASSANDRA-2183)
 * fix cache saving on Windows (CASSANDRA-2207)
 * add validateSchemaAgreement call + synchronization to schema
   modification operations (CASSANDRA-2222)
 * fix for reversed slice queries on large rows (CASSANDRA-2212)
 * fat clients were writing local data (CASSANDRA-2223)
 * set DEFAULT_MEMTABLE_LIFETIME_IN_MINS to 24h
 * improve detection and cleanup of partially-written sstables 
   (CASSANDRA-2206)
 * fix supercolumn de/serialization when subcolumn comparator is different
   from supercolumn's (CASSANDRA-2104)
 * fix starting up on Windows when CASSANDRA_HOME contains whitespace
   (CASSANDRA-2237)
 * add [get|set][row|key]cacheSavePeriod to JMX (CASSANDRA-2100)
 * fix Hadoop ColumnFamilyOutputFormat dropping of mutations
   when batch fills up (CASSANDRA-2255)
 * move file deletions off of scheduledtasks executor (CASSANDRA-2253)


0.7.2
 * copy DecoratedKey.key when inserting into caches to avoid retaining
   a reference to the underlying buffer (CASSANDRA-2102)
 * format subcolumn names with subcomparator (CASSANDRA-2136)
 * fix column bloom filter deserialization (CASSANDRA-2165)


0.7.1
 * refactor MessageDigest creation code. (CASSANDRA-2107)
 * buffer network stack to avoid inefficient small TCP messages while avoiding
   the nagle/delayed ack problem (CASSANDRA-1896)
 * check log4j configuration for changes every 10s (CASSANDRA-1525, 1907)
 * more-efficient cross-DC replication (CASSANDRA-1530, -2051, -2138)
 * avoid polluting page cache with commitlog or sstable writes
   and seq scan operations (CASSANDRA-1470)
 * add RMI authentication options to nodetool (CASSANDRA-1921)
 * make snitches configurable at runtime (CASSANDRA-1374)
 * retry hadoop split requests on connection failure (CASSANDRA-1927)
 * implement describeOwnership for BOP, COPP (CASSANDRA-1928)
 * make read repair behave as expected for ConsistencyLevel > ONE
   (CASSANDRA-982, 2038)
 * distributed test harness (CASSANDRA-1859, 1964)
 * reduce flush lock contention (CASSANDRA-1930)
 * optimize supercolumn deserialization (CASSANDRA-1891)
 * fix CFMetaData.apply to only compare objects of the same class 
   (CASSANDRA-1962)
 * allow specifying specific SSTables to compact from JMX (CASSANDRA-1963)
 * fix race condition in MessagingService.targets (CASSANDRA-1959, 2094, 2081)
 * refuse to open sstables from a future version (CASSANDRA-1935)
 * zero-copy reads (CASSANDRA-1714)
 * fix copy bounds for word Text in wordcount demo (CASSANDRA-1993)
 * fixes for contrib/javautils (CASSANDRA-1979)
 * check more frequently for memtable expiration (CASSANDRA-2000)
 * fix writing SSTable column count statistics (CASSANDRA-1976)
 * fix streaming of multiple CFs during bootstrap (CASSANDRA-1992)
 * explicitly set JVM GC new generation size with -Xmn (CASSANDRA-1968)
 * add short options for CLI flags (CASSANDRA-1565)
 * make keyspace argument to "describe keyspace" in CLI optional
   when authenticated to keyspace already (CASSANDRA-2029)
 * added option to specify -Dcassandra.join_ring=false on startup
   to allow "warm spare" nodes or performing JMX maintenance before
   joining the ring (CASSANDRA-526)
 * log migrations at INFO (CASSANDRA-2028)
 * add CLI verbose option in file mode (CASSANDRA-2030)
 * add single-line "--" comments to CLI (CASSANDRA-2032)
 * message serialization tests (CASSANDRA-1923)
 * switch from ivy to maven-ant-tasks (CASSANDRA-2017)
 * CLI attempts to block for new schema to propagate (CASSANDRA-2044)
 * fix potential overflow in nodetool cfstats (CASSANDRA-2057)
 * add JVM shutdownhook to sync commitlog (CASSANDRA-1919)
 * allow nodes to be up without being part of  normal traffic (CASSANDRA-1951)
 * fix CLI "show keyspaces" with null options on NTS (CASSANDRA-2049)
 * fix possible ByteBuffer race conditions (CASSANDRA-2066)
 * reduce garbage generated by MessagingService to prevent load spikes
   (CASSANDRA-2058)
 * fix math in RandomPartitioner.describeOwnership (CASSANDRA-2071)
 * fix deletion of sstable non-data components (CASSANDRA-2059)
 * avoid blocking gossip while deleting handoff hints (CASSANDRA-2073)
 * ignore messages from newer versions, keep track of nodes in gossip 
   regardless of version (CASSANDRA-1970)
 * cache writing moved to CompactionManager to reduce i/o contention and
   updated to use non-cache-polluting writes (CASSANDRA-2053)
 * page through large rows when exporting to JSON (CASSANDRA-2041)
 * add flush_largest_memtables_at and reduce_cache_sizes_at options
   (CASSANDRA-2142)
 * add cli 'describe cluster' command (CASSANDRA-2127)
 * add cli support for setting username/password at 'connect' command 
   (CASSANDRA-2111)
 * add -D option to Stress.java to allow reading hosts from a file 
   (CASSANDRA-2149)
 * bound hints CF throughput between 32M and 256M (CASSANDRA-2148)
 * continue starting when invalid saved cache entries are encountered
   (CASSANDRA-2076)
 * add max_hint_window_in_ms option (CASSANDRA-1459)


0.7.0-final
 * fix offsets to ByteBuffer.get (CASSANDRA-1939)


0.7.0-rc4
 * fix cli crash after backgrounding (CASSANDRA-1875)
 * count timeouts in storageproxy latencies, and include latency 
   histograms in StorageProxyMBean (CASSANDRA-1893)
 * fix CLI get recognition of supercolumns (CASSANDRA-1899)
 * enable keepalive on intra-cluster sockets (CASSANDRA-1766)
 * count timeouts towards dynamicsnitch latencies (CASSANDRA-1905)
 * Expose index-building status in JMX + cli schema description
   (CASSANDRA-1871)
 * allow [LOCAL|EACH]_QUORUM to be used with non-NetworkTopology 
   replication Strategies
 * increased amount of index locks for faster commitlog replay
 * collect secondary index tombstones immediately (CASSANDRA-1914)
 * revert commitlog changes from #1780 (CASSANDRA-1917)
 * change RandomPartitioner min token to -1 to avoid collision w/
   tokens on actual nodes (CASSANDRA-1901)
 * examine the right nibble when validating TimeUUID (CASSANDRA-1910)
 * include secondary indexes in cleanup (CASSANDRA-1916)
 * CFS.scrubDataDirectories should also cleanup invalid secondary indexes
   (CASSANDRA-1904)
 * ability to disable/enable gossip on nodes to force them down
   (CASSANDRA-1108)


0.7.0-rc3
 * expose getNaturalEndpoints in StorageServiceMBean taking byte[]
   key; RMI cannot serialize ByteBuffer (CASSANDRA-1833)
 * infer org.apache.cassandra.locator for replication strategy classes
   when not otherwise specified
 * validation that generates less garbage (CASSANDRA-1814)
 * add TTL support to CLI (CASSANDRA-1838)
 * cli defaults to bytestype for subcomparator when creating
   column families (CASSANDRA-1835)
 * unregister index MBeans when index is dropped (CASSANDRA-1843)
 * make ByteBufferUtil.clone thread-safe (CASSANDRA-1847)
 * change exception for read requests during bootstrap from 
   InvalidRequest to Unavailable (CASSANDRA-1862)
 * respect row-level tombstones post-flush in range scans
   (CASSANDRA-1837)
 * ReadResponseResolver check digests against each other (CASSANDRA-1830)
 * return InvalidRequest when remove of subcolumn without supercolumn
   is requested (CASSANDRA-1866)
 * flush before repair (CASSANDRA-1748)
 * SSTableExport validates key order (CASSANDRA-1884)
 * large row support for SSTableExport (CASSANDRA-1867)
 * Re-cache hot keys post-compaction without hitting disk (CASSANDRA-1878)
 * manage read repair in coordinator instead of data source, to
   provide latency information to dynamic snitch (CASSANDRA-1873)


0.7.0-rc2
 * fix live-column-count of slice ranges including tombstoned supercolumn 
   with live subcolumn (CASSANDRA-1591)
 * rename o.a.c.internal.AntientropyStage -> AntiEntropyStage,
   o.a.c.request.Request_responseStage -> RequestResponseStage,
   o.a.c.internal.Internal_responseStage -> InternalResponseStage
 * add AbstractType.fromString (CASSANDRA-1767)
 * require index_type to be present when specifying index_name
   on ColumnDef (CASSANDRA-1759)
 * fix add/remove index bugs in CFMetadata (CASSANDRA-1768)
 * rebuild Strategy during system_update_keyspace (CASSANDRA-1762)
 * cli updates prompt to ... in continuation lines (CASSANDRA-1770)
 * support multiple Mutations per key in hadoop ColumnFamilyOutputFormat
   (CASSANDRA-1774)
 * improvements to Debian init script (CASSANDRA-1772)
 * use local classloader to check for version.properties (CASSANDRA-1778)
 * Validate that column names in column_metadata are valid for the
   defined comparator, and decode properly in cli (CASSANDRA-1773)
 * use cross-platform newlines in cli (CASSANDRA-1786)
 * add ExpiringColumn support to sstable import/export (CASSANDRA-1754)
 * add flush for each append to periodic commitlog mode; added
   periodic_without_flush option to disable this (CASSANDRA-1780)
 * close file handle used for post-flush truncate (CASSANDRA-1790)
 * various code cleanup (CASSANDRA-1793, -1794, -1795)
 * fix range queries against wrapped range (CASSANDRA-1781)
 * fix consistencylevel calculations for NetworkTopologyStrategy
   (CASSANDRA-1804)
 * cli support index type enum names (CASSANDRA-1810)
 * improved validation of column_metadata (CASSANDRA-1813)
 * reads at ConsistencyLevel > 1 throw UnavailableException
   immediately if insufficient live nodes exist (CASSANDRA-1803)
 * copy bytebuffers for local writes to avoid retaining the entire
   Thrift frame (CASSANDRA-1801)
 * fix NPE adding index to column w/o prior metadata (CASSANDRA-1764)
 * reduce fat client timeout (CASSANDRA-1730)
 * fix botched merge of CASSANDRA-1316


0.7.0-rc1
 * fix compaction and flush races with schema updates (CASSANDRA-1715)
 * add clustertool, config-converter, sstablekeys, and schematool 
   Windows .bat files (CASSANDRA-1723)
 * reject range queries received during bootstrap (CASSANDRA-1739)
 * fix wrapping-range queries on non-minimum token (CASSANDRA-1700)
 * add nodetool cfhistogram (CASSANDRA-1698)
 * limit repaired ranges to what the nodes have in common (CASSANDRA-1674)
 * index scan treats missing columns as not matching secondary
   expressions (CASSANDRA-1745)
 * Fix misuse of DataOutputBuffer.getData in AntiEntropyService
   (CASSANDRA-1729)
 * detect and warn when obsolete version of JNA is present (CASSANDRA-1760)
 * reduce fat client timeout (CASSANDRA-1730)
 * cleanup smallest CFs first to increase free temp space for larger ones
   (CASSANDRA-1811)
 * Update windows .bat files to work outside of main Cassandra
   directory (CASSANDRA-1713)
 * fix read repair regression from 0.6.7 (CASSANDRA-1727)
 * more-efficient read repair (CASSANDRA-1719)
 * fix hinted handoff replay (CASSANDRA-1656)
 * log type of dropped messages (CASSANDRA-1677)
 * upgrade to SLF4J 1.6.1
 * fix ByteBuffer bug in ExpiringColumn.updateDigest (CASSANDRA-1679)
 * fix IntegerType.getString (CASSANDRA-1681)
 * make -Djava.net.preferIPv4Stack=true the default (CASSANDRA-628)
 * add INTERNAL_RESPONSE verb to differentiate from responses related
   to client requests (CASSANDRA-1685)
 * log tpstats when dropping messages (CASSANDRA-1660)
 * include unreachable nodes in describeSchemaVersions (CASSANDRA-1678)
 * Avoid dropping messages off the client request path (CASSANDRA-1676)
 * fix jna errno reporting (CASSANDRA-1694)
 * add friendlier error for UnknownHostException on startup (CASSANDRA-1697)
 * include jna dependency in RPM package (CASSANDRA-1690)
 * add --skip-keys option to stress.py (CASSANDRA-1696)
 * improve cli handling of non-string keys and column names 
   (CASSANDRA-1701, -1693)
 * r/m extra subcomparator line in cli keyspaces output (CASSANDRA-1712)
 * add read repair chance to cli "show keyspaces"
 * upgrade to ConcurrentLinkedHashMap 1.1 (CASSANDRA-975)
 * fix index scan routing (CASSANDRA-1722)
 * fix tombstoning of supercolumns in range queries (CASSANDRA-1734)
 * clear endpoint cache after updating keyspace metadata (CASSANDRA-1741)
 * fix wrapping-range queries on non-minimum token (CASSANDRA-1700)
 * truncate includes secondary indexes (CASSANDRA-1747)
 * retain reference to PendingFile sstables (CASSANDRA-1749)
 * fix sstableimport regression (CASSANDRA-1753)
 * fix for bootstrap when no non-system tables are defined (CASSANDRA-1732)
 * handle replica unavailability in index scan (CASSANDRA-1755)
 * fix service initialization order deadlock (CASSANDRA-1756)
 * multi-line cli commands (CASSANDRA-1742)
 * fix race between snapshot and compaction (CASSANDRA-1736)
 * add listEndpointsPendingHints, deleteHintsForEndpoint JMX methods 
   (CASSANDRA-1551)


0.7.0-beta3
 * add strategy options to describe_keyspace output (CASSANDRA-1560)
 * log warning when using randomly generated token (CASSANDRA-1552)
 * re-organize JMX into .db, .net, .internal, .request (CASSANDRA-1217)
 * allow nodes to change IPs between restarts (CASSANDRA-1518)
 * remember ring state between restarts by default (CASSANDRA-1518)
 * flush index built flag so we can read it before log replay (CASSANDRA-1541)
 * lock row cache updates to prevent race condition (CASSANDRA-1293)
 * remove assertion causing rare (and harmless) error messages in
   commitlog (CASSANDRA-1330)
 * fix moving nodes with no keyspaces defined (CASSANDRA-1574)
 * fix unbootstrap when no data is present in a transfer range (CASSANDRA-1573)
 * take advantage of AVRO-495 to simplify our avro IDL (CASSANDRA-1436)
 * extend authorization hierarchy to column family (CASSANDRA-1554)
 * deletion support in secondary indexes (CASSANDRA-1571)
 * meaningful error message for invalid replication strategy class 
   (CASSANDRA-1566)
 * allow keyspace creation with RF > N (CASSANDRA-1428)
 * improve cli error handling (CASSANDRA-1580)
 * add cache save/load ability (CASSANDRA-1417, 1606, 1647)
 * add StorageService.getDrainProgress (CASSANDRA-1588)
 * Disallow bootstrap to an in-use token (CASSANDRA-1561)
 * Allow dynamic secondary index creation and destruction (CASSANDRA-1532)
 * log auto-guessed memtable thresholds (CASSANDRA-1595)
 * add ColumnDef support to cli (CASSANDRA-1583)
 * reduce index sample time by 75% (CASSANDRA-1572)
 * add cli support for column, strategy metadata (CASSANDRA-1578, 1612)
 * add cli support for schema modification (CASSANDRA-1584)
 * delete temp files on failed compactions (CASSANDRA-1596)
 * avoid blocking for dead nodes during removetoken (CASSANDRA-1605)
 * remove ConsistencyLevel.ZERO (CASSANDRA-1607)
 * expose in-progress compaction type in jmx (CASSANDRA-1586)
 * removed IClock & related classes from internals (CASSANDRA-1502)
 * fix removing tokens from SystemTable on decommission and removetoken
   (CASSANDRA-1609)
 * include CF metadata in cli 'show keyspaces' (CASSANDRA-1613)
 * switch from Properties to HashMap in PropertyFileSnitch to
   avoid synchronization bottleneck (CASSANDRA-1481)
 * PropertyFileSnitch configuration file renamed to 
   cassandra-topology.properties
 * add cli support for get_range_slices (CASSANDRA-1088, CASSANDRA-1619)
 * Make memtable flush thresholds per-CF instead of global 
   (CASSANDRA-1007, 1637)
 * add cli support for binary data without CfDef hints (CASSANDRA-1603)
 * fix building SSTable statistics post-stream (CASSANDRA-1620)
 * fix potential infinite loop in 2ary index queries (CASSANDRA-1623)
 * allow creating NTS keyspaces with no replicas configured (CASSANDRA-1626)
 * add jmx histogram of sstables accessed per read (CASSANDRA-1624)
 * remove system_rename_column_family and system_rename_keyspace from the
   client API until races can be fixed (CASSANDRA-1630, CASSANDRA-1585)
 * add cli sanity tests (CASSANDRA-1582)
 * update GC settings in cassandra.bat (CASSANDRA-1636)
 * cli support for index queries (CASSANDRA-1635)
 * cli support for updating schema memtable settings (CASSANDRA-1634)
 * cli --file option (CASSANDRA-1616)
 * reduce automatically chosen memtable sizes by 50% (CASSANDRA-1641)
 * move endpoint cache from snitch to strategy (CASSANDRA-1643)
 * fix commitlog recovery deleting the newly-created segment as well as
   the old ones (CASSANDRA-1644)
 * upgrade to Thrift 0.5 (CASSANDRA-1367)
 * renamed CL.DCQUORUM to LOCAL_QUORUM and DCQUORUMSYNC to EACH_QUORUM
 * cli truncate support (CASSANDRA-1653)
 * update GC settings in cassandra.bat (CASSANDRA-1636)
 * avoid logging when a node's ip/token is gossipped back to it (CASSANDRA-1666)


0.7-beta2
 * always use UTF-8 for hint keys (CASSANDRA-1439)
 * remove cassandra.yaml dependency from Hadoop and Pig (CASSADRA-1322)
 * expose CfDef metadata in describe_keyspaces (CASSANDRA-1363)
 * restore use of mmap_index_only option (CASSANDRA-1241)
 * dropping a keyspace with no column families generated an error 
   (CASSANDRA-1378)
 * rename RackAwareStrategy to OldNetworkTopologyStrategy, RackUnawareStrategy 
   to SimpleStrategy, DatacenterShardStrategy to NetworkTopologyStrategy,
   AbstractRackAwareSnitch to AbstractNetworkTopologySnitch (CASSANDRA-1392)
 * merge StorageProxy.mutate, mutateBlocking (CASSANDRA-1396)
 * faster UUIDType, LongType comparisons (CASSANDRA-1386, 1393)
 * fix setting read_repair_chance from CLI addColumnFamily (CASSANDRA-1399)
 * fix updates to indexed columns (CASSANDRA-1373)
 * fix race condition leaving to FileNotFoundException (CASSANDRA-1382)
 * fix sharded lock hash on index write path (CASSANDRA-1402)
 * add support for GT/E, LT/E in subordinate index clauses (CASSANDRA-1401)
 * cfId counter got out of sync when CFs were added (CASSANDRA-1403)
 * less chatty schema updates (CASSANDRA-1389)
 * rename column family mbeans. 'type' will now include either 
   'IndexColumnFamilies' or 'ColumnFamilies' depending on the CFS type.
   (CASSANDRA-1385)
 * disallow invalid keyspace and column family names. This includes name that
   matches a '^\w+' regex. (CASSANDRA-1377)
 * use JNA, if present, to take snapshots (CASSANDRA-1371)
 * truncate hints if starting 0.7 for the first time (CASSANDRA-1414)
 * fix FD leak in single-row slicepredicate queries (CASSANDRA-1416)
 * allow index expressions against columns that are not part of the 
   SlicePredicate (CASSANDRA-1410)
 * config-converter properly handles snitches and framed support 
   (CASSANDRA-1420)
 * remove keyspace argument from multiget_count (CASSANDRA-1422)
 * allow specifying cassandra.yaml location as (local or remote) URL
   (CASSANDRA-1126)
 * fix using DynamicEndpointSnitch with NetworkTopologyStrategy
   (CASSANDRA-1429)
 * Add CfDef.default_validation_class (CASSANDRA-891)
 * fix EstimatedHistogram.max (CASSANDRA-1413)
 * quorum read optimization (CASSANDRA-1622)
 * handle zero-length (or missing) rows during HH paging (CASSANDRA-1432)
 * include secondary indexes during schema migrations (CASSANDRA-1406)
 * fix commitlog header race during schema change (CASSANDRA-1435)
 * fix ColumnFamilyStoreMBeanIterator to use new type name (CASSANDRA-1433)
 * correct filename generated by xml->yaml converter (CASSANDRA-1419)
 * add CMSInitiatingOccupancyFraction=75 and UseCMSInitiatingOccupancyOnly
   to default JVM options
 * decrease jvm heap for cassandra-cli (CASSANDRA-1446)
 * ability to modify keyspaces and column family definitions on a live cluster
   (CASSANDRA-1285)
 * support for Hadoop Streaming [non-jvm map/reduce via stdin/out]
   (CASSANDRA-1368)
 * Move persistent sstable stats from the system table to an sstable component
   (CASSANDRA-1430)
 * remove failed bootstrap attempt from pending ranges when gossip times
   it out after 1h (CASSANDRA-1463)
 * eager-create tcp connections to other cluster members (CASSANDRA-1465)
 * enumerate stages and derive stage from message type instead of 
   transmitting separately (CASSANDRA-1465)
 * apply reversed flag during collation from different data sources
   (CASSANDRA-1450)
 * make failure to remove commitlog segment non-fatal (CASSANDRA-1348)
 * correct ordering of drain operations so CL.recover is no longer 
   necessary (CASSANDRA-1408)
 * removed keyspace from describe_splits method (CASSANDRA-1425)
 * rename check_schema_agreement to describe_schema_versions
   (CASSANDRA-1478)
 * fix QUORUM calculation for RF > 3 (CASSANDRA-1487)
 * remove tombstones during non-major compactions when bloom filter
   verifies that row does not exist in other sstables (CASSANDRA-1074)
 * nodes that coordinated a loadbalance in the past could not be seen by
   newly added nodes (CASSANDRA-1467)
 * exposed endpoint states (gossip details) via jmx (CASSANDRA-1467)
 * ensure that compacted sstables are not included when new readers are
   instantiated (CASSANDRA-1477)
 * by default, calculate heap size and memtable thresholds at runtime (CASSANDRA-1469)
 * fix races dealing with adding/dropping keyspaces and column families in
   rapid succession (CASSANDRA-1477)
 * clean up of Streaming system (CASSANDRA-1503, 1504, 1506)
 * add options to configure Thrift socket keepalive and buffer sizes (CASSANDRA-1426)
 * make contrib CassandraServiceDataCleaner recursive (CASSANDRA-1509)
 * min, max compaction threshold are configurable and persistent 
   per-ColumnFamily (CASSANDRA-1468)
 * fix replaying the last mutation in a commitlog unnecessarily 
   (CASSANDRA-1512)
 * invoke getDefaultUncaughtExceptionHandler from DTPE with the original
   exception rather than the ExecutionException wrapper (CASSANDRA-1226)
 * remove Clock from the Thrift (and Avro) API (CASSANDRA-1501)
 * Close intra-node sockets when connection is broken (CASSANDRA-1528)
 * RPM packaging spec file (CASSANDRA-786)
 * weighted request scheduler (CASSANDRA-1485)
 * treat expired columns as deleted (CASSANDRA-1539)
 * make IndexInterval configurable (CASSANDRA-1488)
 * add describe_snitch to Thrift API (CASSANDRA-1490)
 * MD5 authenticator compares plain text submitted password with MD5'd
   saved property, instead of vice versa (CASSANDRA-1447)
 * JMX MessagingService pending and completed counts (CASSANDRA-1533)
 * fix race condition processing repair responses (CASSANDRA-1511)
 * make repair blocking (CASSANDRA-1511)
 * create EndpointSnitchInfo and MBean to expose rack and DC (CASSANDRA-1491)
 * added option to contrib/word_count to output results back to Cassandra
   (CASSANDRA-1342)
 * rewrite Hadoop ColumnFamilyRecordWriter to pool connections, retry to
   multiple Cassandra nodes, and smooth impact on the Cassandra cluster
   by using smaller batch sizes (CASSANDRA-1434)
 * fix setting gc_grace_seconds via CLI (CASSANDRA-1549)
 * support TTL'd index values (CASSANDRA-1536)
 * make removetoken work like decommission (CASSANDRA-1216)
 * make cli comparator-aware and improve quote rules (CASSANDRA-1523,-1524)
 * make nodetool compact and cleanup blocking (CASSANDRA-1449)
 * add memtable, cache information to GCInspector logs (CASSANDRA-1558)
 * enable/disable HintedHandoff via JMX (CASSANDRA-1550)
 * Ignore stray files in the commit log directory (CASSANDRA-1547)
 * Disallow bootstrap to an in-use token (CASSANDRA-1561)


0.7-beta1
 * sstable versioning (CASSANDRA-389)
 * switched to slf4j logging (CASSANDRA-625)
 * add (optional) expiration time for column (CASSANDRA-699)
 * access levels for authentication/authorization (CASSANDRA-900)
 * add ReadRepairChance to CF definition (CASSANDRA-930)
 * fix heisenbug in system tests, especially common on OS X (CASSANDRA-944)
 * convert to byte[] keys internally and all public APIs (CASSANDRA-767)
 * ability to alter schema definitions on a live cluster (CASSANDRA-44)
 * renamed configuration file to cassandra.xml, and log4j.properties to
   log4j-server.properties, which must now be loaded from
   the classpath (which is how our scripts in bin/ have always done it)
   (CASSANDRA-971)
 * change get_count to require a SlicePredicate. create multi_get_count
   (CASSANDRA-744)
 * re-organized endpointsnitch implementations and added SimpleSnitch
   (CASSANDRA-994)
 * Added preload_row_cache option (CASSANDRA-946)
 * add CRC to commitlog header (CASSANDRA-999)
 * removed deprecated batch_insert and get_range_slice methods (CASSANDRA-1065)
 * add truncate thrift method (CASSANDRA-531)
 * http mini-interface using mx4j (CASSANDRA-1068)
 * optimize away copy of sliced row on memtable read path (CASSANDRA-1046)
 * replace constant-size 2GB mmaped segments and special casing for index 
   entries spanning segment boundaries, with SegmentedFile that computes 
   segments that always contain entire entries/rows (CASSANDRA-1117)
 * avoid reading large rows into memory during compaction (CASSANDRA-16)
 * added hadoop OutputFormat (CASSANDRA-1101)
 * efficient Streaming (no more anticompaction) (CASSANDRA-579)
 * split commitlog header into separate file and add size checksum to
   mutations (CASSANDRA-1179)
 * avoid allocating a new byte[] for each mutation on replay (CASSANDRA-1219)
 * revise HH schema to be per-endpoint (CASSANDRA-1142)
 * add joining/leaving status to nodetool ring (CASSANDRA-1115)
 * allow multiple repair sessions per node (CASSANDRA-1190)
 * optimize away MessagingService for local range queries (CASSANDRA-1261)
 * make framed transport the default so malformed requests can't OOM the 
   server (CASSANDRA-475)
 * significantly faster reads from row cache (CASSANDRA-1267)
 * take advantage of row cache during range queries (CASSANDRA-1302)
 * make GCGraceSeconds a per-ColumnFamily value (CASSANDRA-1276)
 * keep persistent row size and column count statistics (CASSANDRA-1155)
 * add IntegerType (CASSANDRA-1282)
 * page within a single row during hinted handoff (CASSANDRA-1327)
 * push DatacenterShardStrategy configuration into keyspace definition,
   eliminating datacenter.properties. (CASSANDRA-1066)
 * optimize forward slices starting with '' and single-index-block name 
   queries by skipping the column index (CASSANDRA-1338)
 * streaming refactor (CASSANDRA-1189)
 * faster comparison for UUID types (CASSANDRA-1043)
 * secondary index support (CASSANDRA-749 and subtasks)
 * make compaction buckets deterministic (CASSANDRA-1265)


0.6.6
 * Allow using DynamicEndpointSnitch with RackAwareStrategy (CASSANDRA-1429)
 * remove the remaining vestiges of the unfinished DatacenterShardStrategy 
   (replaced by NetworkTopologyStrategy in 0.7)
   

0.6.5
 * fix key ordering in range query results with RandomPartitioner
   and ConsistencyLevel > ONE (CASSANDRA-1145)
 * fix for range query starting with the wrong token range (CASSANDRA-1042)
 * page within a single row during hinted handoff (CASSANDRA-1327)
 * fix compilation on non-sun JDKs (CASSANDRA-1061)
 * remove String.trim() call on row keys in batch mutations (CASSANDRA-1235)
 * Log summary of dropped messages instead of spamming log (CASSANDRA-1284)
 * add dynamic endpoint snitch (CASSANDRA-981)
 * fix streaming for keyspaces with hyphens in their name (CASSANDRA-1377)
 * fix errors in hard-coded bloom filter optKPerBucket by computing it
   algorithmically (CASSANDRA-1220
 * remove message deserialization stage, and uncap read/write stages
   so slow reads/writes don't block gossip processing (CASSANDRA-1358)
 * add jmx port configuration to Debian package (CASSANDRA-1202)
 * use mlockall via JNA, if present, to prevent Linux from swapping
   out parts of the JVM (CASSANDRA-1214)


0.6.4
 * avoid queuing multiple hint deliveries for the same endpoint
   (CASSANDRA-1229)
 * better performance for and stricter checking of UTF8 column names
   (CASSANDRA-1232)
 * extend option to lower compaction priority to hinted handoff
   as well (CASSANDRA-1260)
 * log errors in gossip instead of re-throwing (CASSANDRA-1289)
 * avoid aborting commitlog replay prematurely if a flushed-but-
   not-removed commitlog segment is encountered (CASSANDRA-1297)
 * fix duplicate rows being read during mapreduce (CASSANDRA-1142)
 * failure detection wasn't closing command sockets (CASSANDRA-1221)
 * cassandra-cli.bat works on windows (CASSANDRA-1236)
 * pre-emptively drop requests that cannot be processed within RPCTimeout
   (CASSANDRA-685)
 * add ack to Binary write verb and update CassandraBulkLoader
   to wait for acks for each row (CASSANDRA-1093)
 * added describe_partitioner Thrift method (CASSANDRA-1047)
 * Hadoop jobs no longer require the Cassandra storage-conf.xml
   (CASSANDRA-1280, CASSANDRA-1047)
 * log thread pool stats when GC is excessive (CASSANDRA-1275)
 * remove gossip message size limit (CASSANDRA-1138)
 * parallelize local and remote reads during multiget, and respect snitch 
   when determining whether to do local read for CL.ONE (CASSANDRA-1317)
 * fix read repair to use requested consistency level on digest mismatch,
   rather than assuming QUORUM (CASSANDRA-1316)
 * process digest mismatch re-reads in parallel (CASSANDRA-1323)
 * switch hints CF comparator to BytesType (CASSANDRA-1274)


0.6.3
 * retry to make streaming connections up to 8 times. (CASSANDRA-1019)
 * reject describe_ring() calls on invalid keyspaces (CASSANDRA-1111)
 * fix cache size calculation for size of 100% (CASSANDRA-1129)
 * fix cache capacity only being recalculated once (CASSANDRA-1129)
 * remove hourly scan of all hints on the off chance that the gossiper
   missed a status change; instead, expose deliverHintsToEndpoint to JMX
   so it can be done manually, if necessary (CASSANDRA-1141)
 * don't reject reads at CL.ALL (CASSANDRA-1152)
 * reject deletions to supercolumns in CFs containing only standard
   columns (CASSANDRA-1139)
 * avoid preserving login information after client disconnects
   (CASSANDRA-1057)
 * prefer sun jdk to openjdk in debian init script (CASSANDRA-1174)
 * detect partioner config changes between restarts and fail fast 
   (CASSANDRA-1146)
 * use generation time to resolve node token reassignment disagreements
   (CASSANDRA-1118)
 * restructure the startup ordering of Gossiper and MessageService to avoid
   timing anomalies (CASSANDRA-1160)
 * detect incomplete commit log hearders (CASSANDRA-1119)
 * force anti-entropy service to stream files on the stream stage to avoid
   sending streams out of order (CASSANDRA-1169)
 * remove inactive stream managers after AES streams files (CASSANDRA-1169)
 * allow removing entire row through batch_mutate Deletion (CASSANDRA-1027)
 * add JMX metrics for row-level bloom filter false positives (CASSANDRA-1212)
 * added a redhat init script to contrib (CASSANDRA-1201)
 * use midpoint when bootstrapping a new machine into range with not
   much data yet instead of random token (CASSANDRA-1112)
 * kill server on OOM in executor stage as well as Thrift (CASSANDRA-1226)
 * remove opportunistic repairs, when two machines with overlapping replica
   responsibilities happen to finish major compactions of the same CF near
   the same time.  repairs are now fully manual (CASSANDRA-1190)
 * add ability to lower compaction priority (default is no change from 0.6.2)
   (CASSANDRA-1181)


0.6.2
 * fix contrib/word_count build. (CASSANDRA-992)
 * split CommitLogExecutorService into BatchCommitLogExecutorService and 
   PeriodicCommitLogExecutorService (CASSANDRA-1014)
 * add latency histograms to CFSMBean (CASSANDRA-1024)
 * make resolving timestamp ties deterministic by using value bytes
   as a tiebreaker (CASSANDRA-1039)
 * Add option to turn off Hinted Handoff (CASSANDRA-894)
 * fix windows startup (CASSANDRA-948)
 * make concurrent_reads, concurrent_writes configurable at runtime via JMX
   (CASSANDRA-1060)
 * disable GCInspector on non-Sun JVMs (CASSANDRA-1061)
 * fix tombstone handling in sstable rows with no other data (CASSANDRA-1063)
 * fix size of row in spanned index entries (CASSANDRA-1056)
 * install json2sstable, sstable2json, and sstablekeys to Debian package
 * StreamingService.StreamDestinations wouldn't empty itself after streaming
   finished (CASSANDRA-1076)
 * added Collections.shuffle(splits) before returning the splits in 
   ColumnFamilyInputFormat (CASSANDRA-1096)
 * do not recalculate cache capacity post-compaction if it's been manually 
   modified (CASSANDRA-1079)
 * better defaults for flush sorter + writer executor queue sizes
   (CASSANDRA-1100)
 * windows scripts for SSTableImport/Export (CASSANDRA-1051)
 * windows script for nodetool (CASSANDRA-1113)
 * expose PhiConvictThreshold (CASSANDRA-1053)
 * make repair of RF==1 a no-op (CASSANDRA-1090)
 * improve default JVM GC options (CASSANDRA-1014)
 * fix SlicePredicate serialization inside Hadoop jobs (CASSANDRA-1049)
 * close Thrift sockets in Hadoop ColumnFamilyRecordReader (CASSANDRA-1081)


0.6.1
 * fix NPE in sstable2json when no excluded keys are given (CASSANDRA-934)
 * keep the replica set constant throughout the read repair process
   (CASSANDRA-937)
 * allow querying getAllRanges with empty token list (CASSANDRA-933)
 * fix command line arguments inversion in clustertool (CASSANDRA-942)
 * fix race condition that could trigger a false-positive assertion
   during post-flush discard of old commitlog segments (CASSANDRA-936)
 * fix neighbor calculation for anti-entropy repair (CASSANDRA-924)
 * perform repair even for small entropy differences (CASSANDRA-924)
 * Use hostnames in CFInputFormat to allow Hadoop's naive string-based
   locality comparisons to work (CASSANDRA-955)
 * cache read-only BufferedRandomAccessFile length to avoid
   3 system calls per invocation (CASSANDRA-950)
 * nodes with IPv6 (and no IPv4) addresses could not join cluster
   (CASSANDRA-969)
 * Retrieve the correct number of undeleted columns, if any, from
   a supercolumn in a row that had been deleted previously (CASSANDRA-920)
 * fix index scans that cross the 2GB mmap boundaries for both mmap
   and standard i/o modes (CASSANDRA-866)
 * expose drain via nodetool (CASSANDRA-978)


0.6.0-RC1
 * JMX drain to flush memtables and run through commit log (CASSANDRA-880)
 * Bootstrapping can skip ranges under the right conditions (CASSANDRA-902)
 * fix merging row versions in range_slice for CL > ONE (CASSANDRA-884)
 * default write ConsistencyLeven chaned from ZERO to ONE
 * fix for index entries spanning mmap buffer boundaries (CASSANDRA-857)
 * use lexical comparison if time part of TimeUUIDs are the same 
   (CASSANDRA-907)
 * bound read, mutation, and response stages to fix possible OOM
   during log replay (CASSANDRA-885)
 * Use microseconds-since-epoch (UTC) in cli, instead of milliseconds
 * Treat batch_mutate Deletion with null supercolumn as "apply this predicate 
   to top level supercolumns" (CASSANDRA-834)
 * Streaming destination nodes do not update their JMX status (CASSANDRA-916)
 * Fix internal RPC timeout calculation (CASSANDRA-911)
 * Added Pig loadfunc to contrib/pig (CASSANDRA-910)


0.6.0-beta3
 * fix compaction bucketing bug (CASSANDRA-814)
 * update windows batch file (CASSANDRA-824)
 * deprecate KeysCachedFraction configuration directive in favor
   of KeysCached; move to unified-per-CF key cache (CASSANDRA-801)
 * add invalidateRowCache to ColumnFamilyStoreMBean (CASSANDRA-761)
 * send Handoff hints to natural locations to reduce load on
   remaining nodes in a failure scenario (CASSANDRA-822)
 * Add RowWarningThresholdInMB configuration option to warn before very 
   large rows get big enough to threaten node stability, and -x option to
   be able to remove them with sstable2json if the warning is unheeded
   until it's too late (CASSANDRA-843)
 * Add logging of GC activity (CASSANDRA-813)
 * fix ConcurrentModificationException in commitlog discard (CASSANDRA-853)
 * Fix hardcoded row count in Hadoop RecordReader (CASSANDRA-837)
 * Add a jmx status to the streaming service and change several DEBUG
   messages to INFO (CASSANDRA-845)
 * fix classpath in cassandra-cli.bat for Windows (CASSANDRA-858)
 * allow re-specifying host, port to cassandra-cli if invalid ones
   are first tried (CASSANDRA-867)
 * fix race condition handling rpc timeout in the coordinator
   (CASSANDRA-864)
 * Remove CalloutLocation and StagingFileDirectory from storage-conf files 
   since those settings are no longer used (CASSANDRA-878)
 * Parse a long from RowWarningThresholdInMB instead of an int (CASSANDRA-882)
 * Remove obsolete ControlPort code from DatabaseDescriptor (CASSANDRA-886)
 * move skipBytes side effect out of assert (CASSANDRA-899)
 * add "double getLoad" to StorageServiceMBean (CASSANDRA-898)
 * track row stats per CF at compaction time (CASSANDRA-870)
 * disallow CommitLogDirectory matching a DataFileDirectory (CASSANDRA-888)
 * default key cache size is 200k entries, changed from 10% (CASSANDRA-863)
 * add -Dcassandra-foreground=yes to cassandra.bat
 * exit if cluster name is changed unexpectedly (CASSANDRA-769)


0.6.0-beta1/beta2
 * add batch_mutate thrift command, deprecating batch_insert (CASSANDRA-336)
 * remove get_key_range Thrift API, deprecated in 0.5 (CASSANDRA-710)
 * add optional login() Thrift call for authentication (CASSANDRA-547)
 * support fat clients using gossiper and StorageProxy to perform
   replication in-process [jvm-only] (CASSANDRA-535)
 * support mmapped I/O for reads, on by default on 64bit JVMs 
   (CASSANDRA-408, CASSANDRA-669)
 * improve insert concurrency, particularly during Hinted Handoff
   (CASSANDRA-658)
 * faster network code (CASSANDRA-675)
 * stress.py moved to contrib (CASSANDRA-635)
 * row caching [must be explicitly enabled per-CF in config] (CASSANDRA-678)
 * present a useful measure of compaction progress in JMX (CASSANDRA-599)
 * add bin/sstablekeys (CASSNADRA-679)
 * add ConsistencyLevel.ANY (CASSANDRA-687)
 * make removetoken remove nodes from gossip entirely (CASSANDRA-644)
 * add ability to set cache sizes at runtime (CASSANDRA-708)
 * report latency and cache hit rate statistics with lifetime totals
   instead of average over the last minute (CASSANDRA-702)
 * support get_range_slice for RandomPartitioner (CASSANDRA-745)
 * per-keyspace replication factory and replication strategy (CASSANDRA-620)
 * track latency in microseconds (CASSANDRA-733)
 * add describe_ Thrift methods, deprecating get_string_property and 
   get_string_list_property
 * jmx interface for tracking operation mode and streams in general.
   (CASSANDRA-709)
 * keep memtables in sorted order to improve range query performance
   (CASSANDRA-799)
 * use while loop instead of recursion when trimming sstables compaction list 
   to avoid blowing stack in pathological cases (CASSANDRA-804)
 * basic Hadoop map/reduce support (CASSANDRA-342)


0.5.1
 * ensure all files for an sstable are streamed to the same directory.
   (CASSANDRA-716)
 * more accurate load estimate for bootstrapping (CASSANDRA-762)
 * tolerate dead or unavailable bootstrap target on write (CASSANDRA-731)
 * allow larger numbers of keys (> 140M) in a sstable bloom filter
   (CASSANDRA-790)
 * include jvm argument improvements from CASSANDRA-504 in debian package
 * change streaming chunk size to 32MB to accomodate Windows XP limitations
   (was 64MB) (CASSANDRA-795)
 * fix get_range_slice returning results in the wrong order (CASSANDRA-781)
 

0.5.0 final
 * avoid attempting to delete temporary bootstrap files twice (CASSANDRA-681)
 * fix bogus NaN in nodeprobe cfstats output (CASSANDRA-646)
 * provide a policy for dealing with single thread executors w/ a full queue
   (CASSANDRA-694)
 * optimize inner read in MessagingService, vastly improving multiple-node
   performance (CASSANDRA-675)
 * wait for table flush before streaming data back to a bootstrapping node.
   (CASSANDRA-696)
 * keep track of bootstrapping sources by table so that bootstrapping doesn't 
   give the indication of finishing early (CASSANDRA-673)


0.5.0 RC3
 * commit the correct version of the patch for CASSANDRA-663


0.5.0 RC2 (unreleased)
 * fix bugs in converting get_range_slice results to Thrift 
   (CASSANDRA-647, CASSANDRA-649)
 * expose java.util.concurrent.TimeoutException in StorageProxy methods
   (CASSANDRA-600)
 * TcpConnectionManager was holding on to disconnected connections, 
   giving the false indication they were being used. (CASSANDRA-651)
 * Remove duplicated write. (CASSANDRA-662)
 * Abort bootstrap if IP is already in the token ring (CASSANDRA-663)
 * increase default commitlog sync period, and wait for last sync to 
   finish before submitting another (CASSANDRA-668)


0.5.0 RC1
 * Fix potential NPE in get_range_slice (CASSANDRA-623)
 * add CRC32 to commitlog entries (CASSANDRA-605)
 * fix data streaming on windows (CASSANDRA-630)
 * GC compacted sstables after cleanup and compaction (CASSANDRA-621)
 * Speed up anti-entropy validation (CASSANDRA-629)
 * Fix anti-entropy assertion error (CASSANDRA-639)
 * Fix pending range conflicts when bootstapping or moving
   multiple nodes at once (CASSANDRA-603)
 * Handle obsolete gossip related to node movement in the case where
   one or more nodes is down when the movement occurs (CASSANDRA-572)
 * Include dead nodes in gossip to avoid a variety of problems
   and fix HH to removed nodes (CASSANDRA-634)
 * return an InvalidRequestException for mal-formed SlicePredicates
   (CASSANDRA-643)
 * fix bug determining closest neighbor for use in multiple datacenters
   (CASSANDRA-648)
 * Vast improvements in anticompaction speed (CASSANDRA-607)
 * Speed up log replay and writes by avoiding redundant serializations
   (CASSANDRA-652)


0.5.0 beta 2
 * Bootstrap improvements (several tickets)
 * add nodeprobe repair anti-entropy feature (CASSANDRA-193, CASSANDRA-520)
 * fix possibility of partition when many nodes restart at once
   in clusters with multiple seeds (CASSANDRA-150)
 * fix NPE in get_range_slice when no data is found (CASSANDRA-578)
 * fix potential NPE in hinted handoff (CASSANDRA-585)
 * fix cleanup of local "system" keyspace (CASSANDRA-576)
 * improve computation of cluster load balance (CASSANDRA-554)
 * added super column read/write, column count, and column/row delete to
   cassandra-cli (CASSANDRA-567, CASSANDRA-594)
 * fix returning live subcolumns of deleted supercolumns (CASSANDRA-583)
 * respect JAVA_HOME in bin/ scripts (several tickets)
 * add StorageService.initClient for fat clients on the JVM (CASSANDRA-535)
   (see contrib/client_only for an example of use)
 * make consistency_level functional in get_range_slice (CASSANDRA-568)
 * optimize key deserialization for RandomPartitioner (CASSANDRA-581)
 * avoid GCing tombstones except on major compaction (CASSANDRA-604)
 * increase failure conviction threshold, resulting in less nodes
   incorrectly (and temporarily) marked as down (CASSANDRA-610)
 * respect memtable thresholds during log replay (CASSANDRA-609)
 * support ConsistencyLevel.ALL on read (CASSANDRA-584)
 * add nodeprobe removetoken command (CASSANDRA-564)


0.5.0 beta
 * Allow multiple simultaneous flushes, improving flush throughput 
   on multicore systems (CASSANDRA-401)
 * Split up locks to improve write and read throughput on multicore systems
   (CASSANDRA-444, CASSANDRA-414)
 * More efficient use of memory during compaction (CASSANDRA-436)
 * autobootstrap option: when enabled, all non-seed nodes will attempt
   to bootstrap when started, until bootstrap successfully
   completes. -b option is removed.  (CASSANDRA-438)
 * Unless a token is manually specified in the configuration xml,
   a bootstraping node will use a token that gives it half the
   keys from the most-heavily-loaded node in the cluster,
   instead of generating a random token. 
   (CASSANDRA-385, CASSANDRA-517)
 * Miscellaneous bootstrap fixes (several tickets)
 * Ability to change a node's token even after it has data on it
   (CASSANDRA-541)
 * Ability to decommission a live node from the ring (CASSANDRA-435)
 * Semi-automatic loadbalancing via nodeprobe (CASSANDRA-192)
 * Add ability to set compaction thresholds at runtime via
   JMX / nodeprobe.  (CASSANDRA-465)
 * Add "comment" field to ColumnFamily definition. (CASSANDRA-481)
 * Additional JMX metrics (CASSANDRA-482)
 * JSON based export and import tools (several tickets)
 * Hinted Handoff fixes (several tickets)
 * Add key cache to improve read performance (CASSANDRA-423)
 * Simplified construction of custom ReplicationStrategy classes
   (CASSANDRA-497)
 * Graphical application (Swing) for ring integrity verification and 
   visualization was added to contrib (CASSANDRA-252)
 * Add DCQUORUM, DCQUORUMSYNC consistency levels and corresponding
   ReplicationStrategy / EndpointSnitch classes.  Experimental.
   (CASSANDRA-492)
 * Web client interface added to contrib (CASSANDRA-457)
 * More-efficient flush for Random, CollatedOPP partitioners 
   for normal writes (CASSANDRA-446) and bulk load (CASSANDRA-420)
 * Add MemtableFlushAfterMinutes, a global replacement for the old 
   per-CF FlushPeriodInMinutes setting (CASSANDRA-463)
 * optimizations to slice reading (CASSANDRA-350) and supercolumn
   queries (CASSANDRA-510)
 * force binding to given listenaddress for nodes with multiple
   interfaces (CASSANDRA-546)
 * stress.py benchmarking tool improvements (several tickets)
 * optimized replica placement code (CASSANDRA-525)
 * faster log replay on restart (CASSANDRA-539, CASSANDRA-540)
 * optimized local-node writes (CASSANDRA-558)
 * added get_range_slice, deprecating get_key_range (CASSANDRA-344)
 * expose TimedOutException to thrift (CASSANDRA-563)
 

0.4.2
 * Add validation disallowing null keys (CASSANDRA-486)
 * Fix race conditions in TCPConnectionManager (CASSANDRA-487)
 * Fix using non-utf8-aware comparison as a sanity check.
   (CASSANDRA-493)
 * Improve default garbage collector options (CASSANDRA-504)
 * Add "nodeprobe flush" (CASSANDRA-505)
 * remove NotFoundException from get_slice throws list (CASSANDRA-518)
 * fix get (not get_slice) of entire supercolumn (CASSANDRA-508)
 * fix null token during bootstrap (CASSANDRA-501)


0.4.1
 * Fix FlushPeriod columnfamily configuration regression
   (CASSANDRA-455)
 * Fix long column name support (CASSANDRA-460)
 * Fix for serializing a row that only contains tombstones
   (CASSANDRA-458)
 * Fix for discarding unneeded commitlog segments (CASSANDRA-459)
 * Add SnapshotBeforeCompaction configuration option (CASSANDRA-426)
 * Fix compaction abort under insufficient disk space (CASSANDRA-473)
 * Fix reading subcolumn slice from tombstoned CF (CASSANDRA-484)
 * Fix race condition in RVH causing occasional NPE (CASSANDRA-478)


0.4.0
 * fix get_key_range problems when a node is down (CASSANDRA-440)
   and add UnavailableException to more Thrift methods
 * Add example EndPointSnitch contrib code (several tickets)


0.4.0 RC2
 * fix SSTable generation clash during compaction (CASSANDRA-418)
 * reject method calls with null parameters (CASSANDRA-308)
 * properly order ranges in nodeprobe output (CASSANDRA-421)
 * fix logging of certain errors on executor threads (CASSANDRA-425)


0.4.0 RC1
 * Bootstrap feature is live; use -b on startup (several tickets)
 * Added multiget api (CASSANDRA-70)
 * fix Deadlock with SelectorManager.doProcess and TcpConnection.write
   (CASSANDRA-392)
 * remove key cache b/c of concurrency bugs in third-party
   CLHM library (CASSANDRA-405)
 * update non-major compaction logic to use two threshold values
   (CASSANDRA-407)
 * add periodic / batch commitlog sync modes (several tickets)
 * inline BatchMutation into batch_insert params (CASSANDRA-403)
 * allow setting the logging level at runtime via mbean (CASSANDRA-402)
 * change default comparator to BytesType (CASSANDRA-400)
 * add forwards-compatible ConsistencyLevel parameter to get_key_range
   (CASSANDRA-322)
 * r/m special case of blocking for local destination when writing with 
   ConsistencyLevel.ZERO (CASSANDRA-399)
 * Fixes to make BinaryMemtable [bulk load interface] useful (CASSANDRA-337);
   see contrib/bmt_example for an example of using it.
 * More JMX properties added (several tickets)
 * Thrift changes (several tickets)
    - Merged _super get methods with the normal ones; return values
      are now of ColumnOrSuperColumn.
    - Similarly, merged batch_insert_super into batch_insert.



0.4.0 beta
 * On-disk data format has changed to allow billions of keys/rows per
   node instead of only millions
 * Multi-keyspace support
 * Scan all sstables for all queries to avoid situations where
   different types of operation on the same ColumnFamily could
   disagree on what data was present
 * Snapshot support via JMX
 * Thrift API has changed a _lot_:
    - removed time-sorted CFs; instead, user-defined comparators
      may be defined on the column names, which are now byte arrays.
      Default comparators are provided for UTF8, Bytes, Ascii, Long (i64),
      and UUID types.
    - removed colon-delimited strings in thrift api in favor of explicit
      structs such as ColumnPath, ColumnParent, etc.  Also normalized
      thrift struct and argument naming.
    - Added columnFamily argument to get_key_range.
    - Change signature of get_slice to accept starting and ending
      columns as well as an offset.  (This allows use of indexes.)
      Added "ascending" flag to allow reasonably-efficient reverse
      scans as well.  Removed get_slice_by_range as redundant.
    - get_key_range operates on one CF at a time
    - changed `block` boolean on insert methods to ConsistencyLevel enum,
      with options of NONE, ONE, QUORUM, and ALL.
    - added similar consistency_level parameter to read methods
    - column-name-set slice with no names given now returns zero columns
      instead of all of them.  ("all" can run your server out of memory.
      use a range-based slice with a high max column count instead.)
 * Removed the web interface. Node information can now be obtained by 
   using the newly introduced nodeprobe utility.
 * More JMX stats
 * Remove magic values from internals (e.g. special key to indicate
   when to flush memtables)
 * Rename configuration "table" to "keyspace"
 * Moved to crash-only design; no more shutdown (just kill the process)
 * Lots of bug fixes

Full list of issues resolved in 0.4 is at https://issues.apache.org/jira/secure/IssueNavigator.jspa?reset=true&&pid=12310865&fixfor=12313862&resolution=1&sorter/field=issuekey&sorter/order=DESC


0.3.0 RC3
 * Fix potential deadlock under load in TCPConnection.
   (CASSANDRA-220)


0.3.0 RC2
 * Fix possible data loss when server is stopped after replaying
   log but before new inserts force memtable flush.
   (CASSANDRA-204)
 * Added BUGS file


0.3.0 RC1
 * Range queries on keys, including user-defined key collation
 * Remove support
 * Workarounds for a weird bug in JDK select/register that seems
   particularly common on VM environments. Cassandra should deploy
   fine on EC2 now
 * Much improved infrastructure: the beginnings of a decent test suite
   ("ant test" for unit tests; "nosetests" for system tests), code
   coverage reporting, etc.
 * Expanded node status reporting via JMX
 * Improved error reporting/logging on both server and client
 * Reduced memory footprint in default configuration
 * Combined blocking and non-blocking versions of insert APIs
 * Added FlushPeriodInMinutes configuration parameter to force
   flushing of infrequently-updated ColumnFamilies<|MERGE_RESOLUTION|>--- conflicted
+++ resolved
@@ -1,5 +1,5 @@
-<<<<<<< HEAD
 2.1.0
+ * Fix native protocol CAS batches (CASSANDRA-7337)
  * Reduce likelihood of contention on local paxos locking (CASSANDRA-7359)
  * Upgrade to Pig 0.12.1 (CASSANDRA-6556)
  * Make sure we clear out repair sessions from netstats (CASSANDRA-7329)
@@ -10,10 +10,6 @@
  * RefCount native frames from netty (CASSANDRA-7245)
  * Use tarball dir instead of /var for default paths (CASSANDRA-7136)
 Merged from 2.0:
-=======
-2.0.9
- * Fix native protocol CAS batches (CASSANDRA-7337)
->>>>>>> aa9894df
  * Add per-CF range read request latency metrics (CASSANDRA-7338)
  * Fix NPE in StreamTransferTask.createMessageForRetry() (CASSANDRA-7323)
  * Make StreamSession#closeSession() idempotent (CASSANDRA-7262)
