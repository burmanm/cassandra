<<<<<<< HEAD
2.0.1
 * Notify indexer of columns shadowed by range tombstones (CASSANDRA-5614)
 * Log Merkle tree stats (CASSANDRA-2698)
 * Switch from crc32 to adler32 for compressed sstable checksums (CASSANDRA-5862)
 * Improve offheap memcpy performance (CASSANDRA-5884)
 * Use a range aware scanner for cleanup (CASSANDRA-2524)
 * Cleanup doesn't need to inspect sstables that contain only local data 
   (CASSANDRA-5722)
=======
2.0.0
Merged from 1.2:
 * Fix getBloomFilterDiskSpaceUsed for AlwaysPresentFilter (CASSANDRA-5900)
>>>>>>> df9d61c9


2.0.0-rc2
 * enable vnodes by default (CASSANDRA-5869)
 * fix CAS contention timeout (CASSANDRA-5830)
 * fix HsHa to respect max frame size (CASSANDRA-4573)
 * Fix (some) 2i on composite components omissions (CASSANDRA-5851)
 * cqlsh: add DESCRIBE FULL SCHEMA variant (CASSANDRA-5880)
Merged from 1.2:
 * Correctly validate sparse composite cells in scrub (CASSANDRA-5855)
 * Add KeyCacheHitRate metric to CF metrics (CASSANDRA-5868)
 * cqlsh: add support for multiline comments (CASSANDRA-5798)
 * Handle CQL3 SELECT duplicate IN restrictions on clustering columns
   (CASSANDRA-5856)


2.0.0-rc1
 * improve DecimalSerializer performance (CASSANDRA-5837)
 * fix potential spurious wakeup in AsyncOneResponse (CASSANDRA-5690)
 * fix schema-related trigger issues (CASSANDRA-5774)
 * Better validation when accessing CQL3 table from thrift (CASSANDRA-5138)
 * Fix assertion error during repair (CASSANDRA-5801)
 * Fix range tombstone bug (CASSANDRA-5805)
 * DC-local CAS (CASSANDRA-5797)
 * Add a native_protocol_version column to the system.local table (CASSANRDA-5819)
 * Use index_interval from cassandra.yaml when upgraded (CASSANDRA-5822)
 * Fix buffer underflow on socket close (CASSANDRA-5792)
Merged from 1.2:
 * fix bulk-loading compressed sstables (CASSANDRA-5820)
 * (Hadoop) fix quoting in CqlPagingRecordReader and CqlRecordWriter 
   (CASSANDRA-5824)
 * update default LCS sstable size to 160MB (CASSANDRA-5727)
 * Allow compacting 2Is via nodetool (CASSANDRA-5670)
 * Hex-encode non-String keys in OPP (CASSANDRA-5793)
 * nodetool history logging (CASSANDRA-5823)
 * (Hadoop) fix support for Thrift tables in CqlPagingRecordReader 
   (CASSANDRA-5752)
 * add "all time blocked" to StatusLogger output (CASSANDRA-5825)
 * Future-proof inter-major-version schema migrations (CASSANDRA-5845)
 * (Hadoop) add CqlPagingRecordReader support for ReversedType in Thrift table
   (CASSANDRA-5718)
 * Fix reading DeletionTime from 1.1-format sstables (CASSANDRA-5814)
 * cqlsh: add collections support to COPY (CASSANDRA-5698)
 * retry important messages for any IOException (CASSANDRA-5804)
 * Allow empty IN relations in SELECT/UPDATE/DELETE statements (CASSANDRA-5626)
 * cqlsh: fix crashing on Windows due to libedit detection (CASSANDRA-5812)


2.0.0-beta2
 * Replace countPendingHints with Hints Created metric (CASSANDRA-5746)
 * Allow nodetool with no args, and with help to run without a server (CASSANDRA-5734)
 * Cleanup AbstractType/TypeSerializer classes (CASSANDRA-5744)
 * Remove unimplemented cli option schema-mwt (CASSANDRA-5754)
 * Support range tombstones in thrift (CASSANDRA-5435)
 * Normalize table-manipulating CQL3 statements' class names (CASSANDRA-5759)
 * cqlsh: add missing table options to DESCRIBE output (CASSANDRA-5749)
 * Fix assertion error during repair (CASSANDRA-5757)
 * Fix bulkloader (CASSANDRA-5542)
 * Add LZ4 compression to the native protocol (CASSANDRA-5765)
 * Fix bugs in the native protocol v2 (CASSANDRA-5770)
 * CAS on 'primary key only' table (CASSANDRA-5715)
 * Support streaming SSTables of old versions (CASSANDRA-5772)
 * Always respect protocol version in native protocol (CASSANDRA-5778)
 * Fix ConcurrentModificationException during streaming (CASSANDRA-5782)
 * Update deletion timestamp in Commit#updatesWithPaxosTime (CASSANDRA-5787)
 * Thrift cas() method crashes if input columns are not sorted (CASSANDRA-5786)
 * Order columns names correctly when querying for CAS (CASSANDRA-5788)
 * Fix streaming retry (CASSANDRA-5775)
Merged from 1.2:
 * if no seeds can be a reached a node won't start in a ring by itself (CASSANDRA-5768)
 * add cassandra.unsafesystem property (CASSANDRA-5704)
 * (Hadoop) quote identifiers in CqlPagingRecordReader (CASSANDRA-5763)
 * Add replace_node functionality for vnodes (CASSANDRA-5337)
 * Add timeout events to query traces (CASSANDRA-5520)
 * Fix serialization of the LEFT gossip value (CASSANDRA-5696)
 * Expose native protocol server status in nodetool info (CASSANDRA-5735)
 * Fix pathetic performance of range tombstones (CASSANDRA-5677)
 * Fix querying with an empty (impossible) range (CASSANDRA-5573)
 * cqlsh: handle CUSTOM 2i in DESCRIBE output (CASSANDRA-5760)
 * Fix minor bug in Range.intersects(Bound) (CASSANDRA-5771)
 * cqlsh: handle disabled compression in DESCRIBE output (CASSANDRA-5766)
 * Ensure all UP events are notified on the native protocol (CASSANDRA-5769)
 * Fix formatting of sstable2json with multiple -k arguments (CASSANDRA-5781)
 * Don't rely on row marker for queries in general to hide lost markers
   after TTL expires (CASSANDRA-5762)
 * Sort nodetool help output (CASSANDRA-5776)
 * Fix column expiring during 2 phases compaction (CASSANDRA-5799)
 * now() is being rejected in INSERTs when inside collections (CASSANDRA-5795)


2.0.0-beta1
 * Removed on-heap row cache (CASSANDRA-5348)
 * use nanotime consistently for node-local timeouts (CASSANDRA-5581)
 * Avoid unnecessary second pass on name-based queries (CASSANDRA-5577)
 * Experimental triggers (CASSANDRA-1311)
 * JEMalloc support for off-heap allocation (CASSANDRA-3997)
 * Single-pass compaction (CASSANDRA-4180)
 * Removed token range bisection (CASSANDRA-5518)
 * Removed compatibility with pre-1.2.5 sstables and network messages
   (CASSANDRA-5511)
 * removed PBSPredictor (CASSANDRA-5455)
 * CAS support (CASSANDRA-5062, 5441, 5442, 5443, 5619, 5667)
 * Leveled compaction performs size-tiered compactions in L0 
   (CASSANDRA-5371, 5439)
 * Add yaml network topology snitch for mixed ec2/other envs (CASSANDRA-5339)
 * Log when a node is down longer than the hint window (CASSANDRA-4554)
 * Optimize tombstone creation for ExpiringColumns (CASSANDRA-4917)
 * Improve LeveledScanner work estimation (CASSANDRA-5250, 5407)
 * Replace compaction lock with runWithCompactionsDisabled (CASSANDRA-3430)
 * Change Message IDs to ints (CASSANDRA-5307)
 * Move sstable level information into the Stats component, removing the
   need for a separate Manifest file (CASSANDRA-4872)
 * avoid serializing to byte[] on commitlog append (CASSANDRA-5199)
 * make index_interval configurable per columnfamily (CASSANDRA-3961, CASSANDRA-5650)
 * add default_time_to_live (CASSANDRA-3974)
 * add memtable_flush_period_in_ms (CASSANDRA-4237)
 * replace supercolumns internally by composites (CASSANDRA-3237, 5123)
 * upgrade thrift to 0.9.0 (CASSANDRA-3719)
 * drop unnecessary keyspace parameter from user-defined compaction API 
   (CASSANDRA-5139)
 * more robust solution to incomplete compactions + counters (CASSANDRA-5151)
 * Change order of directory searching for c*.in.sh (CASSANDRA-3983)
 * Add tool to reset SSTable compaction level for LCS (CASSANDRA-5271)
 * Allow custom configuration loader (CASSANDRA-5045)
 * Remove memory emergency pressure valve logic (CASSANDRA-3534)
 * Reduce request latency with eager retry (CASSANDRA-4705)
 * cqlsh: Remove ASSUME command (CASSANDRA-5331)
 * Rebuild BF when loading sstables if bloom_filter_fp_chance
   has changed since compaction (CASSANDRA-5015)
 * remove row-level bloom filters (CASSANDRA-4885)
 * Change Kernel Page Cache skipping into row preheating (disabled by default)
   (CASSANDRA-4937)
 * Improve repair by deciding on a gcBefore before sending
   out TreeRequests (CASSANDRA-4932)
 * Add an official way to disable compactions (CASSANDRA-5074)
 * Reenable ALTER TABLE DROP with new semantics (CASSANDRA-3919)
 * Add binary protocol versioning (CASSANDRA-5436)
 * Swap THshaServer for TThreadedSelectorServer (CASSANDRA-5530)
 * Add alias support to SELECT statement (CASSANDRA-5075)
 * Don't create empty RowMutations in CommitLogReplayer (CASSANDRA-5541)
 * Use range tombstones when dropping cfs/columns from schema (CASSANDRA-5579)
 * cqlsh: drop CQL2/CQL3-beta support (CASSANDRA-5585)
 * Track max/min column names in sstables to be able to optimize slice
   queries (CASSANDRA-5514, CASSANDRA-5595, CASSANDRA-5600)
 * Binary protocol: allow batching already prepared statements (CASSANDRA-4693)
 * Allow preparing timestamp, ttl and limit in CQL3 queries (CASSANDRA-4450)
 * Support native link w/o JNA in Java7 (CASSANDRA-3734)
 * Use SASL authentication in binary protocol v2 (CASSANDRA-5545)
 * Replace Thrift HsHa with LMAX Disruptor based implementation (CASSANDRA-5582)
 * cqlsh: Add row count to SELECT output (CASSANDRA-5636)
 * Include a timestamp with all read commands to determine column expiration
   (CASSANDRA-5149)
 * Streaming 2.0 (CASSANDRA-5286, 5699)
 * Conditional create/drop ks/table/index statements in CQL3 (CASSANDRA-2737)
 * more pre-table creation property validation (CASSANDRA-5693)
 * Redesign repair messages (CASSANDRA-5426)
 * Fix ALTER RENAME post-5125 (CASSANDRA-5702)
 * Disallow renaming a 2ndary indexed column (CASSANDRA-5705)
 * Rename Table to Keyspace (CASSANDRA-5613)
 * Ensure changing column_index_size_in_kb on different nodes don't corrupt the
   sstable (CASSANDRA-5454)
 * Move resultset type information into prepare, not execute (CASSANDRA-5649)
 * Auto paging in binary protocol (CASSANDRA-4415, 5714)
 * Don't tie client side use of AbstractType to JDBC (CASSANDRA-4495)
 * Adds new TimestampType to replace DateType (CASSANDRA-5723, CASSANDRA-5729)
Merged from 1.2:
 * make starting native protocol server idempotent (CASSANDRA-5728)
 * Fix loading key cache when a saved entry is no longer valid (CASSANDRA-5706)
 * Fix serialization of the LEFT gossip value (CASSANDRA-5696)
 * cqlsh: Don't show 'null' in place of empty values (CASSANDRA-5675)
 * Race condition in detecting version on a mixed 1.1/1.2 cluster
   (CASSANDRA-5692)
 * Fix skipping range tombstones with reverse queries (CASSANDRA-5712)
 * Expire entries out of ThriftSessionManager (CASSANRDA-5719)
 * Don't keep ancestor information in memory (CASSANDRA-5342)
 * cqlsh: fix handling of semicolons inside BATCH queries (CASSANDRA-5697)


1.2.6
 * Fix tracing when operation completes before all responses arrive 
   (CASSANDRA-5668)
 * Fix cross-DC mutation forwarding (CASSANDRA-5632)
 * Reduce SSTableLoader memory usage (CASSANDRA-5555)
 * Scale hinted_handoff_throttle_in_kb to cluster size (CASSANDRA-5272)
 * (Hadoop) Add CQL3 input/output formats (CASSANDRA-4421, 5622)
 * (Hadoop) Fix InputKeyRange in CFIF (CASSANDRA-5536)
 * Fix dealing with ridiculously large max sstable sizes in LCS (CASSANDRA-5589)
 * Ignore pre-truncate hints (CASSANDRA-4655)
 * Move System.exit on OOM into a separate thread (CASSANDRA-5273)
 * Write row markers when serializing schema (CASSANDRA-5572)
 * Check only SSTables for the requested range when streaming (CASSANDRA-5569)
 * Improve batchlog replay behavior and hint ttl handling (CASSANDRA-5314)
 * Exclude localTimestamp from validation for tombstones (CASSANDRA-5398)
 * cqlsh: add custom prompt support (CASSANDRA-5539)
 * Reuse prepared statements in hot auth queries (CASSANDRA-5594)
 * cqlsh: add vertical output option (see EXPAND) (CASSANDRA-5597)
 * Add a rate limit option to stress (CASSANDRA-5004)
 * have BulkLoader ignore snapshots directories (CASSANDRA-5587) 
 * fix SnitchProperties logging context (CASSANDRA-5602)
 * Expose whether jna is enabled and memory is locked via JMX (CASSANDRA-5508)
 * cqlsh: fix COPY FROM with ReversedType (CASSANDRA-5610)
 * Allow creating CUSTOM indexes on collections (CASSANDRA-5615)
 * Evaluate now() function at execution time (CASSANDRA-5616)
 * Expose detailed read repair metrics (CASSANDRA-5618)
 * Correct blob literal + ReversedType parsing (CASSANDRA-5629)
 * Allow GPFS to prefer the internal IP like EC2MRS (CASSANDRA-5630)
 * fix help text for -tspw cassandra-cli (CASSANDRA-5643)
 * don't throw away initial causes exceptions for internode encryption issues 
   (CASSANDRA-5644)
 * Fix message spelling errors for cql select statements (CASSANDRA-5647)
 * Suppress custom exceptions thru jmx (CASSANDRA-5652)
 * Update CREATE CUSTOM INDEX syntax (CASSANDRA-5639)
 * Fix PermissionDetails.equals() method (CASSANDRA-5655)
 * Never allow partition key ranges in CQL3 without token() (CASSANDRA-5666)
 * Gossiper incorrectly drops AppState for an upgrading node (CASSANDRA-5660)
 * Connection thrashing during multi-region ec2 during upgrade, due to 
   messaging version (CASSANDRA-5669)
 * Avoid over reconnecting in EC2MRS (CASSANDRA-5678)
 * Fix ReadResponseSerializer.serializedSize() for digest reads (CASSANDRA-5476)
 * allow sstable2json on 2i CFs (CASSANDRA-5694)
Merged from 1.1:
 * Remove buggy thrift max message length option (CASSANDRA-5529)
 * Fix NPE in Pig's widerow mode (CASSANDRA-5488)
 * Add split size parameter to Pig and disable split combination (CASSANDRA-5544)


1.2.5
 * make BytesToken.toString only return hex bytes (CASSANDRA-5566)
 * Ensure that submitBackground enqueues at least one task (CASSANDRA-5554)
 * fix 2i updates with identical values and timestamps (CASSANDRA-5540)
 * fix compaction throttling bursty-ness (CASSANDRA-4316)
 * reduce memory consumption of IndexSummary (CASSANDRA-5506)
 * remove per-row column name bloom filters (CASSANDRA-5492)
 * Include fatal errors in trace events (CASSANDRA-5447)
 * Ensure that PerRowSecondaryIndex is notified of row-level deletes
   (CASSANDRA-5445)
 * Allow empty blob literals in CQL3 (CASSANDRA-5452)
 * Fix streaming RangeTombstones at column index boundary (CASSANDRA-5418)
 * Fix preparing statements when current keyspace is not set (CASSANDRA-5468)
 * Fix SemanticVersion.isSupportedBy minor/patch handling (CASSANDRA-5496)
 * Don't provide oldCfId for post-1.1 system cfs (CASSANDRA-5490)
 * Fix primary range ignores replication strategy (CASSANDRA-5424)
 * Fix shutdown of binary protocol server (CASSANDRA-5507)
 * Fix repair -snapshot not working (CASSANDRA-5512)
 * Set isRunning flag later in binary protocol server (CASSANDRA-5467)
 * Fix use of CQL3 functions with descending clustering order (CASSANDRA-5472)
 * Disallow renaming columns one at a time for thrift table in CQL3
   (CASSANDRA-5531)
 * cqlsh: add CLUSTERING ORDER BY support to DESCRIBE (CASSANDRA-5528)
 * Add custom secondary index support to CQL3 (CASSANDRA-5484)
 * Fix repair hanging silently on unexpected error (CASSANDRA-5229)
 * Fix Ec2Snitch regression introduced by CASSANDRA-5171 (CASSANDRA-5432)
 * Add nodetool enablebackup/disablebackup (CASSANDRA-5556)
 * cqlsh: fix DESCRIBE after case insensitive USE (CASSANDRA-5567)
Merged from 1.1
 * Remove buggy thrift max message length option (CASSANDRA-5529)
 * Add retry mechanism to OTC for non-droppable_verbs (CASSANDRA-5393)
 * Use allocator information to improve memtable memory usage estimate
   (CASSANDRA-5497)
 * Fix trying to load deleted row into row cache on startup (CASSANDRA-4463)
 * fsync leveled manifest to avoid corruption (CASSANDRA-5535)
 * Fix Bound intersection computation (CASSANDRA-5551)
 * sstablescrub now respects max memory size in cassandra.in.sh (CASSANDRA-5562)


1.2.4
 * Ensure that PerRowSecondaryIndex updates see the most recent values
   (CASSANDRA-5397)
 * avoid duplicate index entries ind PrecompactedRow and 
   ParallelCompactionIterable (CASSANDRA-5395)
 * remove the index entry on oldColumn when new column is a tombstone 
   (CASSANDRA-5395)
 * Change default stream throughput from 400 to 200 mbps (CASSANDRA-5036)
 * Gossiper logs DOWN for symmetry with UP (CASSANDRA-5187)
 * Fix mixing prepared statements between keyspaces (CASSANDRA-5352)
 * Fix consistency level during bootstrap - strike 3 (CASSANDRA-5354)
 * Fix transposed arguments in AlreadyExistsException (CASSANDRA-5362)
 * Improve asynchronous hint delivery (CASSANDRA-5179)
 * Fix Guava dependency version (12.0 -> 13.0.1) for Maven (CASSANDRA-5364)
 * Validate that provided CQL3 collection value are < 64K (CASSANDRA-5355)
 * Make upgradeSSTable skip current version sstables by default (CASSANDRA-5366)
 * Optimize min/max timestamp collection (CASSANDRA-5373)
 * Invalid streamId in cql binary protocol when using invalid CL 
   (CASSANDRA-5164)
 * Fix validation for IN where clauses with collections (CASSANDRA-5376)
 * Copy resultSet on count query to avoid ConcurrentModificationException 
   (CASSANDRA-5382)
 * Correctly typecheck in CQL3 even with ReversedType (CASSANDRA-5386)
 * Fix streaming compressed files when using encryption (CASSANDRA-5391)
 * cassandra-all 1.2.0 pom missing netty dependency (CASSANDRA-5392)
 * Fix writetime/ttl functions on null values (CASSANDRA-5341)
 * Fix NPE during cql3 select with token() (CASSANDRA-5404)
 * IndexHelper.skipBloomFilters won't skip non-SHA filters (CASSANDRA-5385)
 * cqlsh: Print maps ordered by key, sort sets (CASSANDRA-5413)
 * Add null syntax support in CQL3 for inserts (CASSANDRA-3783)
 * Allow unauthenticated set_keyspace() calls (CASSANDRA-5423)
 * Fix potential incremental backups race (CASSANDRA-5410)
 * Fix prepared BATCH statements with batch-level timestamps (CASSANDRA-5415)
 * Allow overriding superuser setup delay (CASSANDRA-5430)
 * cassandra-shuffle with JMX usernames and passwords (CASSANDRA-5431)
Merged from 1.1:
 * cli: Quote ks and cf names in schema output when needed (CASSANDRA-5052)
 * Fix bad default for min/max timestamp in SSTableMetadata (CASSANDRA-5372)
 * Fix cf name extraction from manifest in Directories.migrateFile() 
   (CASSANDRA-5242)
 * Support pluggable internode authentication (CASSANDRA-5401)


1.2.3
 * add check for sstable overlap within a level on startup (CASSANDRA-5327)
 * replace ipv6 colons in jmx object names (CASSANDRA-5298, 5328)
 * Avoid allocating SSTableBoundedScanner during repair when the range does 
   not intersect the sstable (CASSANDRA-5249)
 * Don't lowercase property map keys (this breaks NTS) (CASSANDRA-5292)
 * Fix composite comparator with super columns (CASSANDRA-5287)
 * Fix insufficient validation of UPDATE queries against counter cfs
   (CASSANDRA-5300)
 * Fix PropertyFileSnitch default DC/Rack behavior (CASSANDRA-5285)
 * Handle null values when executing prepared statement (CASSANDRA-5081)
 * Add netty to pom dependencies (CASSANDRA-5181)
 * Include type arguments in Thrift CQLPreparedResult (CASSANDRA-5311)
 * Fix compaction not removing columns when bf_fp_ratio is 1 (CASSANDRA-5182)
 * cli: Warn about missing CQL3 tables in schema descriptions (CASSANDRA-5309)
 * Re-enable unknown option in replication/compaction strategies option for
   backward compatibility (CASSANDRA-4795)
 * Add binary protocol support to stress (CASSANDRA-4993)
 * cqlsh: Fix COPY FROM value quoting and null handling (CASSANDRA-5305)
 * Fix repair -pr for vnodes (CASSANDRA-5329)
 * Relax CL for auth queries for non-default users (CASSANDRA-5310)
 * Fix AssertionError during repair (CASSANDRA-5245)
 * Don't announce migrations to pre-1.2 nodes (CASSANDRA-5334)
Merged from 1.1:
 * Fix trying to load deleted row into row cache on startup (CASSANDRA-4463)
 * Update offline scrub for 1.0 -> 1.1 directory structure (CASSANDRA-5195)
 * add tmp flag to Descriptor hashcode (CASSANDRA-4021)
 * fix logging of "Found table data in data directories" when only system tables
   are present (CASSANDRA-5289)
 * cli: Add JMX authentication support (CASSANDRA-5080)
 * nodetool: ability to repair specific range (CASSANDRA-5280)
 * Fix possible assertion triggered in SliceFromReadCommand (CASSANDRA-5284)
 * cqlsh: Add inet type support on Windows (ipv4-only) (CASSANDRA-4801)
 * Fix race when initializing ColumnFamilyStore (CASSANDRA-5350)
 * Add UseTLAB JVM flag (CASSANDRA-5361)


1.2.2
 * fix potential for multiple concurrent compactions of the same sstables
   (CASSANDRA-5256)
 * avoid no-op caching of byte[] on commitlog append (CASSANDRA-5199)
 * fix symlinks under data dir not working (CASSANDRA-5185)
 * fix bug in compact storage metadata handling (CASSANDRA-5189)
 * Validate login for USE queries (CASSANDRA-5207)
 * cli: remove default username and password (CASSANDRA-5208)
 * configure populate_io_cache_on_flush per-CF (CASSANDRA-4694)
 * allow configuration of internode socket buffer (CASSANDRA-3378)
 * Make sstable directory picking blacklist-aware again (CASSANDRA-5193)
 * Correctly expire gossip states for edge cases (CASSANDRA-5216)
 * Improve handling of directory creation failures (CASSANDRA-5196)
 * Expose secondary indicies to the rest of nodetool (CASSANDRA-4464)
 * Binary protocol: avoid sending notification for 0.0.0.0 (CASSANDRA-5227)
 * add UseCondCardMark XX jvm settings on jdk 1.7 (CASSANDRA-4366)
 * CQL3 refactor to allow conversion function (CASSANDRA-5226)
 * Fix drop of sstables in some circumstance (CASSANDRA-5232)
 * Implement caching of authorization results (CASSANDRA-4295)
 * Add support for LZ4 compression (CASSANDRA-5038)
 * Fix missing columns in wide rows queries (CASSANDRA-5225)
 * Simplify auth setup and make system_auth ks alterable (CASSANDRA-5112)
 * Stop compactions from hanging during bootstrap (CASSANDRA-5244)
 * fix compressed streaming sending extra chunk (CASSANDRA-5105)
 * Add CQL3-based implementations of IAuthenticator and IAuthorizer
   (CASSANDRA-4898)
 * Fix timestamp-based tomstone removal logic (CASSANDRA-5248)
 * cli: Add JMX authentication support (CASSANDRA-5080)
 * Fix forceFlush behavior (CASSANDRA-5241)
 * cqlsh: Add username autocompletion (CASSANDRA-5231)
 * Fix CQL3 composite partition key error (CASSANDRA-5240)
 * Allow IN clause on last clustering key (CASSANDRA-5230)
Merged from 1.1:
 * fix start key/end token validation for wide row iteration (CASSANDRA-5168)
 * add ConfigHelper support for Thrift frame and max message sizes (CASSANDRA-5188)
 * fix nodetool repair not fail on node down (CASSANDRA-5203)
 * always collect tombstone hints (CASSANDRA-5068)
 * Fix error when sourcing file in cqlsh (CASSANDRA-5235)


1.2.1
 * stream undelivered hints on decommission (CASSANDRA-5128)
 * GossipingPropertyFileSnitch loads saved dc/rack info if needed (CASSANDRA-5133)
 * drain should flush system CFs too (CASSANDRA-4446)
 * add inter_dc_tcp_nodelay setting (CASSANDRA-5148)
 * re-allow wrapping ranges for start_token/end_token range pairitspwng (CASSANDRA-5106)
 * fix validation compaction of empty rows (CASSADRA-5136)
 * nodetool methods to enable/disable hint storage/delivery (CASSANDRA-4750)
 * disallow bloom filter false positive chance of 0 (CASSANDRA-5013)
 * add threadpool size adjustment methods to JMXEnabledThreadPoolExecutor and 
   CompactionManagerMBean (CASSANDRA-5044)
 * fix hinting for dropped local writes (CASSANDRA-4753)
 * off-heap cache doesn't need mutable column container (CASSANDRA-5057)
 * apply disk_failure_policy to bad disks on initial directory creation 
   (CASSANDRA-4847)
 * Optimize name-based queries to use ArrayBackedSortedColumns (CASSANDRA-5043)
 * Fall back to old manifest if most recent is unparseable (CASSANDRA-5041)
 * pool [Compressed]RandomAccessReader objects on the partitioned read path
   (CASSANDRA-4942)
 * Add debug logging to list filenames processed by Directories.migrateFile 
   method (CASSANDRA-4939)
 * Expose black-listed directories via JMX (CASSANDRA-4848)
 * Log compaction merge counts (CASSANDRA-4894)
 * Minimize byte array allocation by AbstractData{Input,Output} (CASSANDRA-5090)
 * Add SSL support for the binary protocol (CASSANDRA-5031)
 * Allow non-schema system ks modification for shuffle to work (CASSANDRA-5097)
 * cqlsh: Add default limit to SELECT statements (CASSANDRA-4972)
 * cqlsh: fix DESCRIBE for 1.1 cfs in CQL3 (CASSANDRA-5101)
 * Correctly gossip with nodes >= 1.1.7 (CASSANDRA-5102)
 * Ensure CL guarantees on digest mismatch (CASSANDRA-5113)
 * Validate correctly selects on composite partition key (CASSANDRA-5122)
 * Fix exception when adding collection (CASSANDRA-5117)
 * Handle states for non-vnode clusters correctly (CASSANDRA-5127)
 * Refuse unrecognized replication and compaction strategy options (CASSANDRA-4795)
 * Pick the correct value validator in sstable2json for cql3 tables (CASSANDRA-5134)
 * Validate login for describe_keyspace, describe_keyspaces and set_keyspace
   (CASSANDRA-5144)
 * Fix inserting empty maps (CASSANDRA-5141)
 * Don't remove tokens from System table for node we know (CASSANDRA-5121)
 * fix streaming progress report for compresed files (CASSANDRA-5130)
 * Coverage analysis for low-CL queries (CASSANDRA-4858)
 * Stop interpreting dates as valid timeUUID value (CASSANDRA-4936)
 * Adds E notation for floating point numbers (CASSANDRA-4927)
 * Detect (and warn) unintentional use of the cql2 thrift methods when cql3 was
   intended (CASSANDRA-5172)
 * cli: Quote ks and cf names in schema output when needed (CASSANDRA-5052)
 * Fix bad default for min/max timestamp in SSTableMetadata (CASSANDRA-5372)
 * Fix cf name extraction from manifest in Directories.migrateFile() (CASSANDRA-5242)
 * Support pluggable internode authentication (CASSANDRA-5401)
 * Replace mistaken usage of commons-logging with slf4j (CASSANDRA-5464)
 * Ensure Jackson dependency matches lib (CASSANDRA-5126)
 * Expose droppable tombstone ratio stats over JMX (CASSANDRA-5159)
Merged from 1.1:
 * Simplify CompressedRandomAccessReader to work around JDK FD bug (CASSANDRA-5088)
 * Improve handling a changing target throttle rate mid-compaction (CASSANDRA-5087)
 * Pig: correctly decode row keys in widerow mode (CASSANDRA-5098)
 * nodetool repair command now prints progress (CASSANDRA-4767)
 * fix user defined compaction to run against 1.1 data directory (CASSANDRA-5118)
 * Fix CQL3 BATCH authorization caching (CASSANDRA-5145)
 * fix get_count returns incorrect value with TTL (CASSANDRA-5099)
 * better handling for mid-compaction failure (CASSANDRA-5137)
 * convert default marshallers list to map for better readability (CASSANDRA-5109)
 * fix ConcurrentModificationException in getBootstrapSource (CASSANDRA-5170)
 * fix sstable maxtimestamp for row deletes and pre-1.1.1 sstables (CASSANDRA-5153)
 * Fix thread growth on node removal (CASSANDRA-5175)
 * Make Ec2Region's datacenter name configurable (CASSANDRA-5155)


1.2.0
 * Disallow counters in collections (CASSANDRA-5082)
 * cqlsh: add unit tests (CASSANDRA-3920)
 * fix default bloom_filter_fp_chance for LeveledCompactionStrategy (CASSANDRA-5093)
Merged from 1.1:
 * add validation for get_range_slices with start_key and end_token (CASSANDRA-5089)


1.2.0-rc2
 * fix nodetool ownership display with vnodes (CASSANDRA-5065)
 * cqlsh: add DESCRIBE KEYSPACES command (CASSANDRA-5060)
 * Fix potential infinite loop when reloading CFS (CASSANDRA-5064)
 * Fix SimpleAuthorizer example (CASSANDRA-5072)
 * cqlsh: force CL.ONE for tracing and system.schema* queries (CASSANDRA-5070)
 * Includes cassandra-shuffle in the debian package (CASSANDRA-5058)
Merged from 1.1:
 * fix multithreaded compaction deadlock (CASSANDRA-4492)
 * fix temporarily missing schema after upgrade from pre-1.1.5 (CASSANDRA-5061)
 * Fix ALTER TABLE overriding compression options with defaults
   (CASSANDRA-4996, 5066)
 * fix specifying and altering crc_check_chance (CASSANDRA-5053)
 * fix Murmur3Partitioner ownership% calculation (CASSANDRA-5076)
 * Don't expire columns sooner than they should in 2ndary indexes (CASSANDRA-5079)


1.2-rc1
 * rename rpc_timeout settings to request_timeout (CASSANDRA-5027)
 * add BF with 0.1 FP to LCS by default (CASSANDRA-5029)
 * Fix preparing insert queries (CASSANDRA-5016)
 * Fix preparing queries with counter increment (CASSANDRA-5022)
 * Fix preparing updates with collections (CASSANDRA-5017)
 * Don't generate UUID based on other node address (CASSANDRA-5002)
 * Fix message when trying to alter a clustering key type (CASSANDRA-5012)
 * Update IAuthenticator to match the new IAuthorizer (CASSANDRA-5003)
 * Fix inserting only a key in CQL3 (CASSANDRA-5040)
 * Fix CQL3 token() function when used with strings (CASSANDRA-5050)
Merged from 1.1:
 * reduce log spam from invalid counter shards (CASSANDRA-5026)
 * Improve schema propagation performance (CASSANDRA-5025)
 * Fix for IndexHelper.IndexFor throws OOB Exception (CASSANDRA-5030)
 * cqlsh: make it possible to describe thrift CFs (CASSANDRA-4827)
 * cqlsh: fix timestamp formatting on some platforms (CASSANDRA-5046)


1.2-beta3
 * make consistency level configurable in cqlsh (CASSANDRA-4829)
 * fix cqlsh rendering of blob fields (CASSANDRA-4970)
 * fix cqlsh DESCRIBE command (CASSANDRA-4913)
 * save truncation position in system table (CASSANDRA-4906)
 * Move CompressionMetadata off-heap (CASSANDRA-4937)
 * allow CLI to GET cql3 columnfamily data (CASSANDRA-4924)
 * Fix rare race condition in getExpireTimeForEndpoint (CASSANDRA-4402)
 * acquire references to overlapping sstables during compaction so bloom filter
   doesn't get free'd prematurely (CASSANDRA-4934)
 * Don't share slice query filter in CQL3 SelectStatement (CASSANDRA-4928)
 * Separate tracing from Log4J (CASSANDRA-4861)
 * Exclude gcable tombstones from merkle-tree computation (CASSANDRA-4905)
 * Better printing of AbstractBounds for tracing (CASSANDRA-4931)
 * Optimize mostRecentTombstone check in CC.collectAllData (CASSANDRA-4883)
 * Change stream session ID to UUID to avoid collision from same node (CASSANDRA-4813)
 * Use Stats.db when bulk loading if present (CASSANDRA-4957)
 * Skip repair on system_trace and keyspaces with RF=1 (CASSANDRA-4956)
 * (cql3) Remove arbitrary SELECT limit (CASSANDRA-4918)
 * Correctly handle prepared operation on collections (CASSANDRA-4945)
 * Fix CQL3 LIMIT (CASSANDRA-4877)
 * Fix Stress for CQL3 (CASSANDRA-4979)
 * Remove cassandra specific exceptions from JMX interface (CASSANDRA-4893)
 * (CQL3) Force using ALLOW FILTERING on potentially inefficient queries (CASSANDRA-4915)
 * (cql3) Fix adding column when the table has collections (CASSANDRA-4982)
 * (cql3) Fix allowing collections with compact storage (CASSANDRA-4990)
 * (cql3) Refuse ttl/writetime function on collections (CASSANDRA-4992)
 * Replace IAuthority with new IAuthorizer (CASSANDRA-4874)
 * clqsh: fix KEY pseudocolumn escaping when describing Thrift tables
   in CQL3 mode (CASSANDRA-4955)
 * add basic authentication support for Pig CassandraStorage (CASSANDRA-3042)
 * fix CQL2 ALTER TABLE compaction_strategy_class altering (CASSANDRA-4965)
Merged from 1.1:
 * Fall back to old describe_splits if d_s_ex is not available (CASSANDRA-4803)
 * Improve error reporting when streaming ranges fail (CASSANDRA-5009)
 * Fix cqlsh timestamp formatting of timezone info (CASSANDRA-4746)
 * Fix assertion failure with leveled compaction (CASSANDRA-4799)
 * Check for null end_token in get_range_slice (CASSANDRA-4804)
 * Remove all remnants of removed nodes (CASSANDRA-4840)
 * Add aut-reloading of the log4j file in debian package (CASSANDRA-4855)
 * Fix estimated row cache entry size (CASSANDRA-4860)
 * reset getRangeSlice filter after finishing a row for get_paged_slice
   (CASSANDRA-4919)
 * expunge row cache post-truncate (CASSANDRA-4940)
 * Allow static CF definition with compact storage (CASSANDRA-4910)
 * Fix endless loop/compaction of schema_* CFs due to broken timestamps (CASSANDRA-4880)
 * Fix 'wrong class type' assertion in CounterColumn (CASSANDRA-4976)


1.2-beta2
 * fp rate of 1.0 disables BF entirely; LCS defaults to 1.0 (CASSANDRA-4876)
 * off-heap bloom filters for row keys (CASSANDRA_4865)
 * add extension point for sstable components (CASSANDRA-4049)
 * improve tracing output (CASSANDRA-4852, 4862)
 * make TRACE verb droppable (CASSANDRA-4672)
 * fix BulkLoader recognition of CQL3 columnfamilies (CASSANDRA-4755)
 * Sort commitlog segments for replay by id instead of mtime (CASSANDRA-4793)
 * Make hint delivery asynchronous (CASSANDRA-4761)
 * Pluggable Thrift transport factories for CLI and cqlsh (CASSANDRA-4609, 4610)
 * cassandra-cli: allow Double value type to be inserted to a column (CASSANDRA-4661)
 * Add ability to use custom TServerFactory implementations (CASSANDRA-4608)
 * optimize batchlog flushing to skip successful batches (CASSANDRA-4667)
 * include metadata for system keyspace itself in schema tables (CASSANDRA-4416)
 * add check to PropertyFileSnitch to verify presence of location for
   local node (CASSANDRA-4728)
 * add PBSPredictor consistency modeler (CASSANDRA-4261)
 * remove vestiges of Thrift unframed mode (CASSANDRA-4729)
 * optimize single-row PK lookups (CASSANDRA-4710)
 * adjust blockFor calculation to account for pending ranges due to node 
   movement (CASSANDRA-833)
 * Change CQL version to 3.0.0 and stop accepting 3.0.0-beta1 (CASSANDRA-4649)
 * (CQL3) Make prepared statement global instead of per connection 
   (CASSANDRA-4449)
 * Fix scrubbing of CQL3 created tables (CASSANDRA-4685)
 * (CQL3) Fix validation when using counter and regular columns in the same 
   table (CASSANDRA-4706)
 * Fix bug starting Cassandra with simple authentication (CASSANDRA-4648)
 * Add support for batchlog in CQL3 (CASSANDRA-4545, 4738)
 * Add support for multiple column family outputs in CFOF (CASSANDRA-4208)
 * Support repairing only the local DC nodes (CASSANDRA-4747)
 * Use rpc_address for binary protocol and change default port (CASSANRA-4751)
 * Fix use of collections in prepared statements (CASSANDRA-4739)
 * Store more information into peers table (CASSANDRA-4351, 4814)
 * Configurable bucket size for size tiered compaction (CASSANDRA-4704)
 * Run leveled compaction in parallel (CASSANDRA-4310)
 * Fix potential NPE during CFS reload (CASSANDRA-4786)
 * Composite indexes may miss results (CASSANDRA-4796)
 * Move consistency level to the protocol level (CASSANDRA-4734, 4824)
 * Fix Subcolumn slice ends not respected (CASSANDRA-4826)
 * Fix Assertion error in cql3 select (CASSANDRA-4783)
 * Fix list prepend logic (CQL3) (CASSANDRA-4835)
 * Add booleans as literals in CQL3 (CASSANDRA-4776)
 * Allow renaming PK columns in CQL3 (CASSANDRA-4822)
 * Fix binary protocol NEW_NODE event (CASSANDRA-4679)
 * Fix potential infinite loop in tombstone compaction (CASSANDRA-4781)
 * Remove system tables accounting from schema (CASSANDRA-4850)
 * (cql3) Force provided columns in clustering key order in 
   'CLUSTERING ORDER BY' (CASSANDRA-4881)
 * Fix composite index bug (CASSANDRA-4884)
 * Fix short read protection for CQL3 (CASSANDRA-4882)
 * Add tracing support to the binary protocol (CASSANDRA-4699)
 * (cql3) Don't allow prepared marker inside collections (CASSANDRA-4890)
 * Re-allow order by on non-selected columns (CASSANDRA-4645)
 * Bug when composite index is created in a table having collections (CASSANDRA-4909)
 * log index scan subject in CompositesSearcher (CASSANDRA-4904)
Merged from 1.1:
 * add get[Row|Key]CacheEntries to CacheServiceMBean (CASSANDRA-4859)
 * fix get_paged_slice to wrap to next row correctly (CASSANDRA-4816)
 * fix indexing empty column values (CASSANDRA-4832)
 * allow JdbcDate to compose null Date objects (CASSANDRA-4830)
 * fix possible stackoverflow when compacting 1000s of sstables
   (CASSANDRA-4765)
 * fix wrong leveled compaction progress calculation (CASSANDRA-4807)
 * add a close() method to CRAR to prevent leaking file descriptors (CASSANDRA-4820)
 * fix potential infinite loop in get_count (CASSANDRA-4833)
 * fix compositeType.{get/from}String methods (CASSANDRA-4842)
 * (CQL) fix CREATE COLUMNFAMILY permissions check (CASSANDRA-4864)
 * Fix DynamicCompositeType same type comparison (CASSANDRA-4711)
 * Fix duplicate SSTable reference when stream session failed (CASSANDRA-3306)
 * Allow static CF definition with compact storage (CASSANDRA-4910)
 * Fix endless loop/compaction of schema_* CFs due to broken timestamps (CASSANDRA-4880)
 * Fix 'wrong class type' assertion in CounterColumn (CASSANDRA-4976)


1.2-beta1
 * add atomic_batch_mutate (CASSANDRA-4542, -4635)
 * increase default max_hint_window_in_ms to 3h (CASSANDRA-4632)
 * include message initiation time to replicas so they can more
   accurately drop timed-out requests (CASSANDRA-2858)
 * fix clientutil.jar dependencies (CASSANDRA-4566)
 * optimize WriteResponse (CASSANDRA-4548)
 * new metrics (CASSANDRA-4009)
 * redesign KEYS indexes to avoid read-before-write (CASSANDRA-2897)
 * debug tracing (CASSANDRA-1123)
 * parallelize row cache loading (CASSANDRA-4282)
 * Make compaction, flush JBOD-aware (CASSANDRA-4292)
 * run local range scans on the read stage (CASSANDRA-3687)
 * clean up ioexceptions (CASSANDRA-2116)
 * add disk_failure_policy (CASSANDRA-2118)
 * Introduce new json format with row level deletion (CASSANDRA-4054)
 * remove redundant "name" column from schema_keyspaces (CASSANDRA-4433)
 * improve "nodetool ring" handling of multi-dc clusters (CASSANDRA-3047)
 * update NTS calculateNaturalEndpoints to be O(N log N) (CASSANDRA-3881)
 * split up rpc timeout by operation type (CASSANDRA-2819)
 * rewrite key cache save/load to use only sequential i/o (CASSANDRA-3762)
 * update MS protocol with a version handshake + broadcast address id
   (CASSANDRA-4311)
 * multithreaded hint replay (CASSANDRA-4189)
 * add inter-node message compression (CASSANDRA-3127)
 * remove COPP (CASSANDRA-2479)
 * Track tombstone expiration and compact when tombstone content is
   higher than a configurable threshold, default 20% (CASSANDRA-3442, 4234)
 * update MurmurHash to version 3 (CASSANDRA-2975)
 * (CLI) track elapsed time for `delete' operation (CASSANDRA-4060)
 * (CLI) jline version is bumped to 1.0 to properly  support
   'delete' key function (CASSANDRA-4132)
 * Save IndexSummary into new SSTable 'Summary' component (CASSANDRA-2392, 4289)
 * Add support for range tombstones (CASSANDRA-3708)
 * Improve MessagingService efficiency (CASSANDRA-3617)
 * Avoid ID conflicts from concurrent schema changes (CASSANDRA-3794)
 * Set thrift HSHA server thread limit to unlimited by default (CASSANDRA-4277)
 * Avoids double serialization of CF id in RowMutation messages
   (CASSANDRA-4293)
 * stream compressed sstables directly with java nio (CASSANDRA-4297)
 * Support multiple ranges in SliceQueryFilter (CASSANDRA-3885)
 * Add column metadata to system column families (CASSANDRA-4018)
 * (cql3) Always use composite types by default (CASSANDRA-4329)
 * (cql3) Add support for set, map and list (CASSANDRA-3647)
 * Validate date type correctly (CASSANDRA-4441)
 * (cql3) Allow definitions with only a PK (CASSANDRA-4361)
 * (cql3) Add support for row key composites (CASSANDRA-4179)
 * improve DynamicEndpointSnitch by using reservoir sampling (CASSANDRA-4038)
 * (cql3) Add support for 2ndary indexes (CASSANDRA-3680)
 * (cql3) fix defining more than one PK to be invalid (CASSANDRA-4477)
 * remove schema agreement checking from all external APIs (Thrift, CQL and CQL3) (CASSANDRA-4487)
 * add Murmur3Partitioner and make it default for new installations (CASSANDRA-3772, 4621)
 * (cql3) update pseudo-map syntax to use map syntax (CASSANDRA-4497)
 * Finer grained exceptions hierarchy and provides error code with exceptions (CASSANDRA-3979)
 * Adds events push to binary protocol (CASSANDRA-4480)
 * Rewrite nodetool help (CASSANDRA-2293)
 * Make CQL3 the default for CQL (CASSANDRA-4640)
 * update stress tool to be able to use CQL3 (CASSANDRA-4406)
 * Accept all thrift update on CQL3 cf but don't expose their metadata (CASSANDRA-4377)
 * Replace Throttle with Guava's RateLimiter for HintedHandOff (CASSANDRA-4541)
 * fix counter add/get using CQL2 and CQL3 in stress tool (CASSANDRA-4633)
 * Add sstable count per level to cfstats (CASSANDRA-4537)
 * (cql3) Add ALTER KEYSPACE statement (CASSANDRA-4611)
 * (cql3) Allow defining default consistency levels (CASSANDRA-4448)
 * (cql3) Fix queries using LIMIT missing results (CASSANDRA-4579)
 * fix cross-version gossip messaging (CASSANDRA-4576)
 * added inet data type (CASSANDRA-4627)


1.1.6
 * Wait for writes on synchronous read digest mismatch (CASSANDRA-4792)
 * fix commitlog replay for nanotime-infected sstables (CASSANDRA-4782)
 * preflight check ttl for maximum of 20 years (CASSANDRA-4771)
 * (Pig) fix widerow input with single column rows (CASSANDRA-4789)
 * Fix HH to compact with correct gcBefore, which avoids wiping out
   undelivered hints (CASSANDRA-4772)
 * LCS will merge up to 32 L0 sstables as intended (CASSANDRA-4778)
 * NTS will default unconfigured DC replicas to zero (CASSANDRA-4675)
 * use default consistency level in counter validation if none is
   explicitly provide (CASSANDRA-4700)
 * Improve IAuthority interface by introducing fine-grained
   access permissions and grant/revoke commands (CASSANDRA-4490, 4644)
 * fix assumption error in CLI when updating/describing keyspace 
   (CASSANDRA-4322)
 * Adds offline sstablescrub to debian packaging (CASSANDRA-4642)
 * Automatic fixing of overlapping leveled sstables (CASSANDRA-4644)
 * fix error when using ORDER BY with extended selections (CASSANDRA-4689)
 * (CQL3) Fix validation for IN queries for non-PK cols (CASSANDRA-4709)
 * fix re-created keyspace disappering after 1.1.5 upgrade 
   (CASSANDRA-4698, 4752)
 * (CLI) display elapsed time in 2 fraction digits (CASSANDRA-3460)
 * add authentication support to sstableloader (CASSANDRA-4712)
 * Fix CQL3 'is reversed' logic (CASSANDRA-4716, 4759)
 * (CQL3) Don't return ReversedType in result set metadata (CASSANDRA-4717)
 * Backport adding AlterKeyspace statement (CASSANDRA-4611)
 * (CQL3) Correcty accept upper-case data types (CASSANDRA-4770)
 * Add binary protocol events for schema changes (CASSANDRA-4684)
Merged from 1.0:
 * Switch from NBHM to CHM in MessagingService's callback map, which
   prevents OOM in long-running instances (CASSANDRA-4708)


1.1.5
 * add SecondaryIndex.reload API (CASSANDRA-4581)
 * use millis + atomicint for commitlog segment creation instead of
   nanotime, which has issues under some hypervisors (CASSANDRA-4601)
 * fix FD leak in slice queries (CASSANDRA-4571)
 * avoid recursion in leveled compaction (CASSANDRA-4587)
 * increase stack size under Java7 to 180K
 * Log(info) schema changes (CASSANDRA-4547)
 * Change nodetool setcachecapcity to manipulate global caches (CASSANDRA-4563)
 * (cql3) fix setting compaction strategy (CASSANDRA-4597)
 * fix broken system.schema_* timestamps on system startup (CASSANDRA-4561)
 * fix wrong skip of cache saving (CASSANDRA-4533)
 * Avoid NPE when lost+found is in data dir (CASSANDRA-4572)
 * Respect five-minute flush moratorium after initial CL replay (CASSANDRA-4474)
 * Adds ntp as recommended in debian packaging (CASSANDRA-4606)
 * Configurable transport in CF Record{Reader|Writer} (CASSANDRA-4558)
 * (cql3) fix potential NPE with both equal and unequal restriction (CASSANDRA-4532)
 * (cql3) improves ORDER BY validation (CASSANDRA-4624)
 * Fix potential deadlock during counter writes (CASSANDRA-4578)
 * Fix cql error with ORDER BY when using IN (CASSANDRA-4612)
Merged from 1.0:
 * increase Xss to 160k to accomodate latest 1.6 JVMs (CASSANDRA-4602)
 * fix toString of hint destination tokens (CASSANDRA-4568)
 * Fix multiple values for CurrentLocal NodeID (CASSANDRA-4626)


1.1.4
 * fix offline scrub to catch >= out of order rows (CASSANDRA-4411)
 * fix cassandra-env.sh on RHEL and other non-dash-based systems 
   (CASSANDRA-4494)
Merged from 1.0:
 * (Hadoop) fix setting key length for old-style mapred api (CASSANDRA-4534)
 * (Hadoop) fix iterating through a resultset consisting entirely
   of tombstoned rows (CASSANDRA-4466)
 * Fix multiple values for CurrentLocal NodeID (CASSANDRA-4626)


1.1.3
 * (cqlsh) add COPY TO (CASSANDRA-4434)
 * munmap commitlog segments before rename (CASSANDRA-4337)
 * (JMX) rename getRangeKeySample to sampleKeyRange to avoid returning
   multi-MB results as an attribute (CASSANDRA-4452)
 * flush based on data size, not throughput; overwritten columns no 
   longer artificially inflate liveRatio (CASSANDRA-4399)
 * update default commitlog segment size to 32MB and total commitlog
   size to 32/1024 MB for 32/64 bit JVMs, respectively (CASSANDRA-4422)
 * avoid using global partitioner to estimate ranges in index sstables
   (CASSANDRA-4403)
 * restore pre-CASSANDRA-3862 approach to removing expired tombstones
   from row cache during compaction (CASSANDRA-4364)
 * (stress) support for CQL prepared statements (CASSANDRA-3633)
 * Correctly catch exception when Snappy cannot be loaded (CASSANDRA-4400)
 * (cql3) Support ORDER BY when IN condition is given in WHERE clause (CASSANDRA-4327)
 * (cql3) delete "component_index" column on DROP TABLE call (CASSANDRA-4420)
 * change nanoTime() to currentTimeInMillis() in schema related code (CASSANDRA-4432)
 * add a token generation tool (CASSANDRA-3709)
 * Fix LCS bug with sstable containing only 1 row (CASSANDRA-4411)
 * fix "Can't Modify Index Name" problem on CF update (CASSANDRA-4439)
 * Fix assertion error in getOverlappingSSTables during repair (CASSANDRA-4456)
 * fix nodetool's setcompactionthreshold command (CASSANDRA-4455)
 * Ensure compacted files are never used, to avoid counter overcount (CASSANDRA-4436)
Merged from 1.0:
 * Push the validation of secondary index values to the SecondaryIndexManager (CASSANDRA-4240)
 * (Hadoop) fix iterating through a resultset consisting entirely
   of tombstoned rows (CASSANDRA-4466)
 * allow dropping columns shadowed by not-yet-expired supercolumn or row
   tombstones in PrecompactedRow (CASSANDRA-4396)


1.1.2
 * Fix cleanup not deleting index entries (CASSANDRA-4379)
 * Use correct partitioner when saving + loading caches (CASSANDRA-4331)
 * Check schema before trying to export sstable (CASSANDRA-2760)
 * Raise a meaningful exception instead of NPE when PFS encounters
   an unconfigured node + no default (CASSANDRA-4349)
 * fix bug in sstable blacklisting with LCS (CASSANDRA-4343)
 * LCS no longer promotes tiny sstables out of L0 (CASSANDRA-4341)
 * skip tombstones during hint replay (CASSANDRA-4320)
 * fix NPE in compactionstats (CASSANDRA-4318)
 * enforce 1m min keycache for auto (CASSANDRA-4306)
 * Have DeletedColumn.isMFD always return true (CASSANDRA-4307)
 * (cql3) exeption message for ORDER BY constraints said primary filter can be
    an IN clause, which is misleading (CASSANDRA-4319)
 * (cql3) Reject (not yet supported) creation of 2ndardy indexes on tables with
   composite primary keys (CASSANDRA-4328)
 * Set JVM stack size to 160k for java 7 (CASSANDRA-4275)
 * cqlsh: add COPY command to load data from CSV flat files (CASSANDRA-4012)
 * CFMetaData.fromThrift to throw ConfigurationException upon error (CASSANDRA-4353)
 * Use CF comparator to sort indexed columns in SecondaryIndexManager
   (CASSANDRA-4365)
 * add strategy_options to the KSMetaData.toString() output (CASSANDRA-4248)
 * (cql3) fix range queries containing unqueried results (CASSANDRA-4372)
 * (cql3) allow updating column_alias types (CASSANDRA-4041)
 * (cql3) Fix deletion bug (CASSANDRA-4193)
 * Fix computation of overlapping sstable for leveled compaction (CASSANDRA-4321)
 * Improve scrub and allow to run it offline (CASSANDRA-4321)
 * Fix assertionError in StorageService.bulkLoad (CASSANDRA-4368)
 * (cqlsh) add option to authenticate to a keyspace at startup (CASSANDRA-4108)
 * (cqlsh) fix ASSUME functionality (CASSANDRA-4352)
 * Fix ColumnFamilyRecordReader to not return progress > 100% (CASSANDRA-3942)
Merged from 1.0:
 * Set gc_grace on index CF to 0 (CASSANDRA-4314)


1.1.1
 * allow larger cache capacities than 2GB (CASSANDRA-4150)
 * add getsstables command to nodetool (CASSANDRA-4199)
 * apply parent CF compaction settings to secondary index CFs (CASSANDRA-4280)
 * preserve commitlog size cap when recycling segments at startup
   (CASSANDRA-4201)
 * (Hadoop) fix split generation regression (CASSANDRA-4259)
 * ignore min/max compactions settings in LCS, while preserving
   behavior that min=max=0 disables autocompaction (CASSANDRA-4233)
 * log number of rows read from saved cache (CASSANDRA-4249)
 * calculate exact size required for cleanup operations (CASSANDRA-1404)
 * avoid blocking additional writes during flush when the commitlog
   gets behind temporarily (CASSANDRA-1991)
 * enable caching on index CFs based on data CF cache setting (CASSANDRA-4197)
 * warn on invalid replication strategy creation options (CASSANDRA-4046)
 * remove [Freeable]Memory finalizers (CASSANDRA-4222)
 * include tombstone size in ColumnFamily.size, which can prevent OOM
   during sudden mass delete operations by yielding a nonzero liveRatio
   (CASSANDRA-3741)
 * Open 1 sstableScanner per level for leveled compaction (CASSANDRA-4142)
 * Optimize reads when row deletion timestamps allow us to restrict
   the set of sstables we check (CASSANDRA-4116)
 * add support for commitlog archiving and point-in-time recovery
   (CASSANDRA-3690)
 * avoid generating redundant compaction tasks during streaming
   (CASSANDRA-4174)
 * add -cf option to nodetool snapshot, and takeColumnFamilySnapshot to
   StorageService mbean (CASSANDRA-556)
 * optimize cleanup to drop entire sstables where possible (CASSANDRA-4079)
 * optimize truncate when autosnapshot is disabled (CASSANDRA-4153)
 * update caches to use byte[] keys to reduce memory overhead (CASSANDRA-3966)
 * add column limit to cli (CASSANDRA-3012, 4098)
 * clean up and optimize DataOutputBuffer, used by CQL compression and
   CompositeType (CASSANDRA-4072)
 * optimize commitlog checksumming (CASSANDRA-3610)
 * identify and blacklist corrupted SSTables from future compactions 
   (CASSANDRA-2261)
 * Move CfDef and KsDef validation out of thrift (CASSANDRA-4037)
 * Expose API to repair a user provided range (CASSANDRA-3912)
 * Add way to force the cassandra-cli to refresh its schema (CASSANDRA-4052)
 * Avoid having replicate on write tasks stacking up at CL.ONE (CASSANDRA-2889)
 * (cql3) Backwards compatibility for composite comparators in non-cql3-aware
   clients (CASSANDRA-4093)
 * (cql3) Fix order by for reversed queries (CASSANDRA-4160)
 * (cql3) Add ReversedType support (CASSANDRA-4004)
 * (cql3) Add timeuuid type (CASSANDRA-4194)
 * (cql3) Minor fixes (CASSANDRA-4185)
 * (cql3) Fix prepared statement in BATCH (CASSANDRA-4202)
 * (cql3) Reduce the list of reserved keywords (CASSANDRA-4186)
 * (cql3) Move max/min compaction thresholds to compaction strategy options
   (CASSANDRA-4187)
 * Fix exception during move when localhost is the only source (CASSANDRA-4200)
 * (cql3) Allow paging through non-ordered partitioner results (CASSANDRA-3771)
 * (cql3) Fix drop index (CASSANDRA-4192)
 * (cql3) Don't return range ghosts anymore (CASSANDRA-3982)
 * fix re-creating Keyspaces/ColumnFamilies with the same name as dropped
   ones (CASSANDRA-4219)
 * fix SecondaryIndex LeveledManifest save upon snapshot (CASSANDRA-4230)
 * fix missing arrayOffset in FBUtilities.hash (CASSANDRA-4250)
 * (cql3) Add name of parameters in CqlResultSet (CASSANDRA-4242)
 * (cql3) Correctly validate order by queries (CASSANDRA-4246)
 * rename stress to cassandra-stress for saner packaging (CASSANDRA-4256)
 * Fix exception on colum metadata with non-string comparator (CASSANDRA-4269)
 * Check for unknown/invalid compression options (CASSANDRA-4266)
 * (cql3) Adds simple access to column timestamp and ttl (CASSANDRA-4217)
 * (cql3) Fix range queries with secondary indexes (CASSANDRA-4257)
 * Better error messages from improper input in cli (CASSANDRA-3865)
 * Try to stop all compaction upon Keyspace or ColumnFamily drop (CASSANDRA-4221)
 * (cql3) Allow keyspace properties to contain hyphens (CASSANDRA-4278)
 * (cql3) Correctly validate keyspace access in create table (CASSANDRA-4296)
 * Avoid deadlock in migration stage (CASSANDRA-3882)
 * Take supercolumn names and deletion info into account in memtable throughput
   (CASSANDRA-4264)
 * Add back backward compatibility for old style replication factor (CASSANDRA-4294)
 * Preserve compatibility with pre-1.1 index queries (CASSANDRA-4262)
Merged from 1.0:
 * Fix super columns bug where cache is not updated (CASSANDRA-4190)
 * fix maxTimestamp to include row tombstones (CASSANDRA-4116)
 * (CLI) properly handle quotes in create/update keyspace commands (CASSANDRA-4129)
 * Avoids possible deadlock during bootstrap (CASSANDRA-4159)
 * fix stress tool that hangs forever on timeout or error (CASSANDRA-4128)
 * stress tool to return appropriate exit code on failure (CASSANDRA-4188)
 * fix compaction NPE when out of disk space and assertions disabled
   (CASSANDRA-3985)
 * synchronize LCS getEstimatedTasks to avoid CME (CASSANDRA-4255)
 * ensure unique streaming session id's (CASSANDRA-4223)
 * kick off background compaction when min/max thresholds change 
   (CASSANDRA-4279)
 * improve ability of STCS.getBuckets to deal with 100s of 1000s of
   sstables, such as when convertinb back from LCS (CASSANDRA-4287)
 * Oversize integer in CQL throws NumberFormatException (CASSANDRA-4291)
 * fix 1.0.x node join to mixed version cluster, other nodes >= 1.1 (CASSANDRA-4195)
 * Fix LCS splitting sstable base on uncompressed size (CASSANDRA-4419)
 * Push the validation of secondary index values to the SecondaryIndexManager (CASSANDRA-4240)
 * Don't purge columns during upgradesstables (CASSANDRA-4462)
 * Make cqlsh work with piping (CASSANDRA-4113)
 * Validate arguments for nodetool decommission (CASSANDRA-4061)
 * Report thrift status in nodetool info (CASSANDRA-4010)


1.1.0-final
 * average a reduced liveRatio estimate with the previous one (CASSANDRA-4065)
 * Allow KS and CF names up to 48 characters (CASSANDRA-4157)
 * fix stress build (CASSANDRA-4140)
 * add time remaining estimate to nodetool compactionstats (CASSANDRA-4167)
 * (cql) fix NPE in cql3 ALTER TABLE (CASSANDRA-4163)
 * (cql) Add support for CL.TWO and CL.THREE in CQL (CASSANDRA-4156)
 * (cql) Fix type in CQL3 ALTER TABLE preventing update (CASSANDRA-4170)
 * (cql) Throw invalid exception from CQL3 on obsolete options (CASSANDRA-4171)
 * (cqlsh) fix recognizing uppercase SELECT keyword (CASSANDRA-4161)
 * Pig: wide row support (CASSANDRA-3909)
Merged from 1.0:
 * avoid streaming empty files with bulk loader if sstablewriter errors out
   (CASSANDRA-3946)


1.1-rc1
 * Include stress tool in binary builds (CASSANDRA-4103)
 * (Hadoop) fix wide row iteration when last row read was deleted
   (CASSANDRA-4154)
 * fix read_repair_chance to really default to 0.1 in the cli (CASSANDRA-4114)
 * Adds caching and bloomFilterFpChange to CQL options (CASSANDRA-4042)
 * Adds posibility to autoconfigure size of the KeyCache (CASSANDRA-4087)
 * fix KEYS index from skipping results (CASSANDRA-3996)
 * Remove sliced_buffer_size_in_kb dead option (CASSANDRA-4076)
 * make loadNewSStable preserve sstable version (CASSANDRA-4077)
 * Respect 1.0 cache settings as much as possible when upgrading 
   (CASSANDRA-4088)
 * relax path length requirement for sstable files when upgrading on 
   non-Windows platforms (CASSANDRA-4110)
 * fix terminination of the stress.java when errors were encountered
   (CASSANDRA-4128)
 * Move CfDef and KsDef validation out of thrift (CASSANDRA-4037)
 * Fix get_paged_slice (CASSANDRA-4136)
 * CQL3: Support slice with exclusive start and stop (CASSANDRA-3785)
Merged from 1.0:
 * support PropertyFileSnitch in bulk loader (CASSANDRA-4145)
 * add auto_snapshot option allowing disabling snapshot before drop/truncate
   (CASSANDRA-3710)
 * allow short snitch names (CASSANDRA-4130)


1.1-beta2
 * rename loaded sstables to avoid conflicts with local snapshots
   (CASSANDRA-3967)
 * start hint replay as soon as FD notifies that the target is back up
   (CASSANDRA-3958)
 * avoid unproductive deserializing of cached rows during compaction
   (CASSANDRA-3921)
 * fix concurrency issues with CQL keyspace creation (CASSANDRA-3903)
 * Show Effective Owership via Nodetool ring <keyspace> (CASSANDRA-3412)
 * Update ORDER BY syntax for CQL3 (CASSANDRA-3925)
 * Fix BulkRecordWriter to not throw NPE if reducer gets no map data from Hadoop (CASSANDRA-3944)
 * Fix bug with counters in super columns (CASSANDRA-3821)
 * Remove deprecated merge_shard_chance (CASSANDRA-3940)
 * add a convenient way to reset a node's schema (CASSANDRA-2963)
 * fix for intermittent SchemaDisagreementException (CASSANDRA-3884)
 * CLI `list <CF>` to limit number of columns and their order (CASSANDRA-3012)
 * ignore deprecated KsDef/CfDef/ColumnDef fields in native schema (CASSANDRA-3963)
 * CLI to report when unsupported column_metadata pair was given (CASSANDRA-3959)
 * reincarnate removed and deprecated KsDef/CfDef attributes (CASSANDRA-3953)
 * Fix race between writes and read for cache (CASSANDRA-3862)
 * perform static initialization of StorageProxy on start-up (CASSANDRA-3797)
 * support trickling fsync() on writes (CASSANDRA-3950)
 * expose counters for unavailable/timeout exceptions given to thrift clients (CASSANDRA-3671)
 * avoid quadratic startup time in LeveledManifest (CASSANDRA-3952)
 * Add type information to new schema_ columnfamilies and remove thrift
   serialization for schema (CASSANDRA-3792)
 * add missing column validator options to the CLI help (CASSANDRA-3926)
 * skip reading saved key cache if CF's caching strategy is NONE or ROWS_ONLY (CASSANDRA-3954)
 * Unify migration code (CASSANDRA-4017)
Merged from 1.0:
 * cqlsh: guess correct version of Python for Arch Linux (CASSANDRA-4090)
 * (CLI) properly handle quotes in create/update keyspace commands (CASSANDRA-4129)
 * Avoids possible deadlock during bootstrap (CASSANDRA-4159)
 * fix stress tool that hangs forever on timeout or error (CASSANDRA-4128)
 * Fix super columns bug where cache is not updated (CASSANDRA-4190)
 * stress tool to return appropriate exit code on failure (CASSANDRA-4188)


1.0.9
 * improve index sampling performance (CASSANDRA-4023)
 * always compact away deleted hints immediately after handoff (CASSANDRA-3955)
 * delete hints from dropped ColumnFamilies on handoff instead of
   erroring out (CASSANDRA-3975)
 * add CompositeType ref to the CLI doc for create/update column family (CASSANDRA-3980)
 * Pig: support Counter ColumnFamilies (CASSANDRA-3973)
 * Pig: Composite column support (CASSANDRA-3684)
 * Avoid NPE during repair when a keyspace has no CFs (CASSANDRA-3988)
 * Fix division-by-zero error on get_slice (CASSANDRA-4000)
 * don't change manifest level for cleanup, scrub, and upgradesstables
   operations under LeveledCompactionStrategy (CASSANDRA-3989, 4112)
 * fix race leading to super columns assertion failure (CASSANDRA-3957)
 * fix NPE on invalid CQL delete command (CASSANDRA-3755)
 * allow custom types in CLI's assume command (CASSANDRA-4081)
 * fix totalBytes count for parallel compactions (CASSANDRA-3758)
 * fix intermittent NPE in get_slice (CASSANDRA-4095)
 * remove unnecessary asserts in native code interfaces (CASSANDRA-4096)
 * Validate blank keys in CQL to avoid assertion errors (CASSANDRA-3612)
 * cqlsh: fix bad decoding of some column names (CASSANDRA-4003)
 * cqlsh: fix incorrect padding with unicode chars (CASSANDRA-4033)
 * Fix EC2 snitch incorrectly reporting region (CASSANDRA-4026)
 * Shut down thrift during decommission (CASSANDRA-4086)
 * Expose nodetool cfhistograms for 2ndary indexes (CASSANDRA-4063)
Merged from 0.8:
 * Fix ConcurrentModificationException in gossiper (CASSANDRA-4019)


1.1-beta1
 * (cqlsh)
   + add SOURCE and CAPTURE commands, and --file option (CASSANDRA-3479)
   + add ALTER COLUMNFAMILY WITH (CASSANDRA-3523)
   + bundle Python dependencies with Cassandra (CASSANDRA-3507)
   + added to Debian package (CASSANDRA-3458)
   + display byte data instead of erroring out on decode failure 
     (CASSANDRA-3874)
 * add nodetool rebuild_index (CASSANDRA-3583)
 * add nodetool rangekeysample (CASSANDRA-2917)
 * Fix streaming too much data during move operations (CASSANDRA-3639)
 * Nodetool and CLI connect to localhost by default (CASSANDRA-3568)
 * Reduce memory used by primary index sample (CASSANDRA-3743)
 * (Hadoop) separate input/output configurations (CASSANDRA-3197, 3765)
 * avoid returning internal Cassandra classes over JMX (CASSANDRA-2805)
 * add row-level isolation via SnapTree (CASSANDRA-2893)
 * Optimize key count estimation when opening sstable on startup
   (CASSANDRA-2988)
 * multi-dc replication optimization supporting CL > ONE (CASSANDRA-3577)
 * add command to stop compactions (CASSANDRA-1740, 3566, 3582)
 * multithreaded streaming (CASSANDRA-3494)
 * removed in-tree redhat spec (CASSANDRA-3567)
 * "defragment" rows for name-based queries under STCS, again (CASSANDRA-2503)
 * Recycle commitlog segments for improved performance 
   (CASSANDRA-3411, 3543, 3557, 3615)
 * update size-tiered compaction to prioritize small tiers (CASSANDRA-2407)
 * add message expiration logic to OutboundTcpConnection (CASSANDRA-3005)
 * off-heap cache to use sun.misc.Unsafe instead of JNA (CASSANDRA-3271)
 * EACH_QUORUM is only supported for writes (CASSANDRA-3272)
 * replace compactionlock use in schema migration by checking CFS.isValid
   (CASSANDRA-3116)
 * recognize that "SELECT first ... *" isn't really "SELECT *" (CASSANDRA-3445)
 * Use faster bytes comparison (CASSANDRA-3434)
 * Bulk loader is no longer a fat client, (HADOOP) bulk load output format
   (CASSANDRA-3045)
 * (Hadoop) add support for KeyRange.filter
 * remove assumption that keys and token are in bijection
   (CASSANDRA-1034, 3574, 3604)
 * always remove endpoints from delevery queue in HH (CASSANDRA-3546)
 * fix race between cf flush and its 2ndary indexes flush (CASSANDRA-3547)
 * fix potential race in AES when a repair fails (CASSANDRA-3548)
 * Remove columns shadowed by a deleted container even when we cannot purge
   (CASSANDRA-3538)
 * Improve memtable slice iteration performance (CASSANDRA-3545)
 * more efficient allocation of small bloom filters (CASSANDRA-3618)
 * Use separate writer thread in SSTableSimpleUnsortedWriter (CASSANDRA-3619)
 * fsync the directory after new sstable or commitlog segment are created (CASSANDRA-3250)
 * fix minor issues reported by FindBugs (CASSANDRA-3658)
 * global key/row caches (CASSANDRA-3143, 3849)
 * optimize memtable iteration during range scan (CASSANDRA-3638)
 * introduce 'crc_check_chance' in CompressionParameters to support
   a checksum percentage checking chance similarly to read-repair (CASSANDRA-3611)
 * a way to deactivate global key/row cache on per-CF basis (CASSANDRA-3667)
 * fix LeveledCompactionStrategy broken because of generation pre-allocation
   in LeveledManifest (CASSANDRA-3691)
 * finer-grained control over data directories (CASSANDRA-2749)
 * Fix ClassCastException during hinted handoff (CASSANDRA-3694)
 * Upgrade Thrift to 0.7 (CASSANDRA-3213)
 * Make stress.java insert operation to use microseconds (CASSANDRA-3725)
 * Allows (internally) doing a range query with a limit of columns instead of
   rows (CASSANDRA-3742)
 * Allow rangeSlice queries to be start/end inclusive/exclusive (CASSANDRA-3749)
 * Fix BulkLoader to support new SSTable layout and add stream
   throttling to prevent an NPE when there is no yaml config (CASSANDRA-3752)
 * Allow concurrent schema migrations (CASSANDRA-1391, 3832)
 * Add SnapshotCommand to trigger snapshot on remote node (CASSANDRA-3721)
 * Make CFMetaData conversions to/from thrift/native schema inverses
   (CASSANDRA_3559)
 * Add initial code for CQL 3.0-beta (CASSANDRA-2474, 3781, 3753)
 * Add wide row support for ColumnFamilyInputFormat (CASSANDRA-3264)
 * Allow extending CompositeType comparator (CASSANDRA-3657)
 * Avoids over-paging during get_count (CASSANDRA-3798)
 * Add new command to rebuild a node without (repair) merkle tree calculations
   (CASSANDRA-3483, 3922)
 * respect not only row cache capacity but caching mode when
   trying to read data (CASSANDRA-3812)
 * fix system tests (CASSANDRA-3827)
 * CQL support for altering row key type in ALTER TABLE (CASSANDRA-3781)
 * turn compression on by default (CASSANDRA-3871)
 * make hexToBytes refuse invalid input (CASSANDRA-2851)
 * Make secondary indexes CF inherit compression and compaction from their
   parent CF (CASSANDRA-3877)
 * Finish cleanup up tombstone purge code (CASSANDRA-3872)
 * Avoid NPE on aboarted stream-out sessions (CASSANDRA-3904)
 * BulkRecordWriter throws NPE for counter columns (CASSANDRA-3906)
 * Support compression using BulkWriter (CASSANDRA-3907)


1.0.8
 * fix race between cleanup and flush on secondary index CFSes (CASSANDRA-3712)
 * avoid including non-queried nodes in rangeslice read repair
   (CASSANDRA-3843)
 * Only snapshot CF being compacted for snapshot_before_compaction 
   (CASSANDRA-3803)
 * Log active compactions in StatusLogger (CASSANDRA-3703)
 * Compute more accurate compaction score per level (CASSANDRA-3790)
 * Return InvalidRequest when using a keyspace that doesn't exist
   (CASSANDRA-3764)
 * disallow user modification of System keyspace (CASSANDRA-3738)
 * allow using sstable2json on secondary index data (CASSANDRA-3738)
 * (cqlsh) add DESCRIBE COLUMNFAMILIES (CASSANDRA-3586)
 * (cqlsh) format blobs correctly and use colors to improve output
   readability (CASSANDRA-3726)
 * synchronize BiMap of bootstrapping tokens (CASSANDRA-3417)
 * show index options in CLI (CASSANDRA-3809)
 * add optional socket timeout for streaming (CASSANDRA-3838)
 * fix truncate not to leave behind non-CFS backed secondary indexes
   (CASSANDRA-3844)
 * make CLI `show schema` to use output stream directly instead
   of StringBuilder (CASSANDRA-3842)
 * remove the wait on hint future during write (CASSANDRA-3870)
 * (cqlsh) ignore missing CfDef opts (CASSANDRA-3933)
 * (cqlsh) look for cqlshlib relative to realpath (CASSANDRA-3767)
 * Fix short read protection (CASSANDRA-3934)
 * Make sure infered and actual schema match (CASSANDRA-3371)
 * Fix NPE during HH delivery (CASSANDRA-3677)
 * Don't put boostrapping node in 'hibernate' status (CASSANDRA-3737)
 * Fix double quotes in windows bat files (CASSANDRA-3744)
 * Fix bad validator lookup (CASSANDRA-3789)
 * Fix soft reset in EC2MultiRegionSnitch (CASSANDRA-3835)
 * Don't leave zombie connections with THSHA thrift server (CASSANDRA-3867)
 * (cqlsh) fix deserialization of data (CASSANDRA-3874)
 * Fix removetoken force causing an inconsistent state (CASSANDRA-3876)
 * Fix ahndling of some types with Pig (CASSANDRA-3886)
 * Don't allow to drop the system keyspace (CASSANDRA-3759)
 * Make Pig deletes disabled by default and configurable (CASSANDRA-3628)
Merged from 0.8:
 * (Pig) fix CassandraStorage to use correct comparator in Super ColumnFamily
   case (CASSANDRA-3251)
 * fix thread safety issues in commitlog replay, primarily affecting
   systems with many (100s) of CF definitions (CASSANDRA-3751)
 * Fix relevant tombstone ignored with super columns (CASSANDRA-3875)


1.0.7
 * fix regression in HH page size calculation (CASSANDRA-3624)
 * retry failed stream on IOException (CASSANDRA-3686)
 * allow configuring bloom_filter_fp_chance (CASSANDRA-3497)
 * attempt hint delivery every ten minutes, or when failure detector
   notifies us that a node is back up, whichever comes first.  hint
   handoff throttle delay default changed to 1ms, from 50 (CASSANDRA-3554)
 * add nodetool setstreamthroughput (CASSANDRA-3571)
 * fix assertion when dropping a columnfamily with no sstables (CASSANDRA-3614)
 * more efficient allocation of small bloom filters (CASSANDRA-3618)
 * CLibrary.createHardLinkWithExec() to check for errors (CASSANDRA-3101)
 * Avoid creating empty and non cleaned writer during compaction (CASSANDRA-3616)
 * stop thrift service in shutdown hook so we can quiesce MessagingService
   (CASSANDRA-3335)
 * (CQL) compaction_strategy_options and compression_parameters for
   CREATE COLUMNFAMILY statement (CASSANDRA-3374)
 * Reset min/max compaction threshold when creating size tiered compaction
   strategy (CASSANDRA-3666)
 * Don't ignore IOException during compaction (CASSANDRA-3655)
 * Fix assertion error for CF with gc_grace=0 (CASSANDRA-3579)
 * Shutdown ParallelCompaction reducer executor after use (CASSANDRA-3711)
 * Avoid < 0 value for pending tasks in leveled compaction (CASSANDRA-3693)
 * (Hadoop) Support TimeUUID in Pig CassandraStorage (CASSANDRA-3327)
 * Check schema is ready before continuing boostrapping (CASSANDRA-3629)
 * Catch overflows during parsing of chunk_length_kb (CASSANDRA-3644)
 * Improve stream protocol mismatch errors (CASSANDRA-3652)
 * Avoid multiple thread doing HH to the same target (CASSANDRA-3681)
 * Add JMX property for rp_timeout_in_ms (CASSANDRA-2940)
 * Allow DynamicCompositeType to compare component of different types
   (CASSANDRA-3625)
 * Flush non-cfs backed secondary indexes (CASSANDRA-3659)
 * Secondary Indexes should report memory consumption (CASSANDRA-3155)
 * fix for SelectStatement start/end key are not set correctly
   when a key alias is involved (CASSANDRA-3700)
 * fix CLI `show schema` command insert of an extra comma in
   column_metadata (CASSANDRA-3714)
Merged from 0.8:
 * avoid logging (harmless) exception when GC takes < 1ms (CASSANDRA-3656)
 * prevent new nodes from thinking down nodes are up forever (CASSANDRA-3626)
 * use correct list of replicas for LOCAL_QUORUM reads when read repair
   is disabled (CASSANDRA-3696)
 * block on flush before compacting hints (may prevent OOM) (CASSANDRA-3733)


1.0.6
 * (CQL) fix cqlsh support for replicate_on_write (CASSANDRA-3596)
 * fix adding to leveled manifest after streaming (CASSANDRA-3536)
 * filter out unavailable cipher suites when using encryption (CASSANDRA-3178)
 * (HADOOP) add old-style api support for CFIF and CFRR (CASSANDRA-2799)
 * Support TimeUUIDType column names in Stress.java tool (CASSANDRA-3541)
 * (CQL) INSERT/UPDATE/DELETE/TRUNCATE commands should allow CF names to
   be qualified by keyspace (CASSANDRA-3419)
 * always remove endpoints from delevery queue in HH (CASSANDRA-3546)
 * fix race between cf flush and its 2ndary indexes flush (CASSANDRA-3547)
 * fix potential race in AES when a repair fails (CASSANDRA-3548)
 * fix default value validation usage in CLI SET command (CASSANDRA-3553)
 * Optimize componentsFor method for compaction and startup time
   (CASSANDRA-3532)
 * (CQL) Proper ColumnFamily metadata validation on CREATE COLUMNFAMILY 
   (CASSANDRA-3565)
 * fix compression "chunk_length_kb" option to set correct kb value for 
   thrift/avro (CASSANDRA-3558)
 * fix missing response during range slice repair (CASSANDRA-3551)
 * 'describe ring' moved from CLI to nodetool and available through JMX (CASSANDRA-3220)
 * add back partitioner to sstable metadata (CASSANDRA-3540)
 * fix NPE in get_count for counters (CASSANDRA-3601)
Merged from 0.8:
 * remove invalid assertion that table was opened before dropping it
   (CASSANDRA-3580)
 * range and index scans now only send requests to enough replicas to
   satisfy requested CL + RR (CASSANDRA-3598)
 * use cannonical host for local node in nodetool info (CASSANDRA-3556)
 * remove nonlocal DC write optimization since it only worked with
   CL.ONE or CL.LOCAL_QUORUM (CASSANDRA-3577, 3585)
 * detect misuses of CounterColumnType (CASSANDRA-3422)
 * turn off string interning in json2sstable, take 2 (CASSANDRA-2189)
 * validate compression parameters on add/update of the ColumnFamily 
   (CASSANDRA-3573)
 * Check for 0.0.0.0 is incorrect in CFIF (CASSANDRA-3584)
 * Increase vm.max_map_count in debian packaging (CASSANDRA-3563)
 * gossiper will never add itself to saved endpoints (CASSANDRA-3485)


1.0.5
 * revert CASSANDRA-3407 (see CASSANDRA-3540)
 * fix assertion error while forwarding writes to local nodes (CASSANDRA-3539)


1.0.4
 * fix self-hinting of timed out read repair updates and make hinted handoff
   less prone to OOMing a coordinator (CASSANDRA-3440)
 * expose bloom filter sizes via JMX (CASSANDRA-3495)
 * enforce RP tokens 0..2**127 (CASSANDRA-3501)
 * canonicalize paths exposed through JMX (CASSANDRA-3504)
 * fix "liveSize" stat when sstables are removed (CASSANDRA-3496)
 * add bloom filter FP rates to nodetool cfstats (CASSANDRA-3347)
 * record partitioner in sstable metadata component (CASSANDRA-3407)
 * add new upgradesstables nodetool command (CASSANDRA-3406)
 * skip --debug requirement to see common exceptions in CLI (CASSANDRA-3508)
 * fix incorrect query results due to invalid max timestamp (CASSANDRA-3510)
 * make sstableloader recognize compressed sstables (CASSANDRA-3521)
 * avoids race in OutboundTcpConnection in multi-DC setups (CASSANDRA-3530)
 * use SETLOCAL in cassandra.bat (CASANDRA-3506)
 * fix ConcurrentModificationException in Table.all() (CASSANDRA-3529)
Merged from 0.8:
 * fix concurrence issue in the FailureDetector (CASSANDRA-3519)
 * fix array out of bounds error in counter shard removal (CASSANDRA-3514)
 * avoid dropping tombstones when they might still be needed to shadow
   data in a different sstable (CASSANDRA-2786)


1.0.3
 * revert name-based query defragmentation aka CASSANDRA-2503 (CASSANDRA-3491)
 * fix invalidate-related test failures (CASSANDRA-3437)
 * add next-gen cqlsh to bin/ (CASSANDRA-3188, 3131, 3493)
 * (CQL) fix handling of rows with no columns (CASSANDRA-3424, 3473)
 * fix querying supercolumns by name returning only a subset of
   subcolumns or old subcolumn versions (CASSANDRA-3446)
 * automatically compute sha1 sum for uncompressed data files (CASSANDRA-3456)
 * fix reading metadata/statistics component for version < h (CASSANDRA-3474)
 * add sstable forward-compatibility (CASSANDRA-3478)
 * report compression ratio in CFSMBean (CASSANDRA-3393)
 * fix incorrect size exception during streaming of counters (CASSANDRA-3481)
 * (CQL) fix for counter decrement syntax (CASSANDRA-3418)
 * Fix race introduced by CASSANDRA-2503 (CASSANDRA-3482)
 * Fix incomplete deletion of delivered hints (CASSANDRA-3466)
 * Avoid rescheduling compactions when no compaction was executed 
   (CASSANDRA-3484)
 * fix handling of the chunk_length_kb compression options (CASSANDRA-3492)
Merged from 0.8:
 * fix updating CF row_cache_provider (CASSANDRA-3414)
 * CFMetaData.convertToThrift method to set RowCacheProvider (CASSANDRA-3405)
 * acquire compactionlock during truncate (CASSANDRA-3399)
 * fix displaying cfdef entries for super columnfamilies (CASSANDRA-3415)
 * Make counter shard merging thread safe (CASSANDRA-3178)
 * Revert CASSANDRA-2855
 * Fix bug preventing the use of efficient cross-DC writes (CASSANDRA-3472)
 * `describe ring` command for CLI (CASSANDRA-3220)
 * (Hadoop) skip empty rows when entire row is requested, redux (CASSANDRA-2855)


1.0.2
 * "defragment" rows for name-based queries under STCS (CASSANDRA-2503)
 * Add timing information to cassandra-cli GET/SET/LIST queries (CASSANDRA-3326)
 * Only create one CompressionMetadata object per sstable (CASSANDRA-3427)
 * cleanup usage of StorageService.setMode() (CASANDRA-3388)
 * Avoid large array allocation for compressed chunk offsets (CASSANDRA-3432)
 * fix DecimalType bytebuffer marshalling (CASSANDRA-3421)
 * fix bug that caused first column in per row indexes to be ignored 
   (CASSANDRA-3441)
 * add JMX call to clean (failed) repair sessions (CASSANDRA-3316)
 * fix sstableloader reference acquisition bug (CASSANDRA-3438)
 * fix estimated row size regression (CASSANDRA-3451)
 * make sure we don't return more columns than asked (CASSANDRA-3303, 3395)
Merged from 0.8:
 * acquire compactionlock during truncate (CASSANDRA-3399)
 * fix displaying cfdef entries for super columnfamilies (CASSANDRA-3415)


1.0.1
 * acquire references during index build to prevent delete problems
   on Windows (CASSANDRA-3314)
 * describe_ring should include datacenter/topology information (CASSANDRA-2882)
 * Thrift sockets are not properly buffered (CASSANDRA-3261)
 * performance improvement for bytebufferutil compare function (CASSANDRA-3286)
 * add system.versions ColumnFamily (CASSANDRA-3140)
 * reduce network copies (CASSANDRA-3333, 3373)
 * limit nodetool to 32MB of heap (CASSANDRA-3124)
 * (CQL) update parser to accept "timestamp" instead of "date" (CASSANDRA-3149)
 * Fix CLI `show schema` to include "compression_options" (CASSANDRA-3368)
 * Snapshot to include manifest under LeveledCompactionStrategy (CASSANDRA-3359)
 * (CQL) SELECT query should allow CF name to be qualified by keyspace (CASSANDRA-3130)
 * (CQL) Fix internal application error specifying 'using consistency ...'
   in lower case (CASSANDRA-3366)
 * fix Deflate compression when compression actually makes the data bigger
   (CASSANDRA-3370)
 * optimize UUIDGen to avoid lock contention on InetAddress.getLocalHost 
   (CASSANDRA-3387)
 * tolerate index being dropped mid-mutation (CASSANDRA-3334, 3313)
 * CompactionManager is now responsible for checking for new candidates
   post-task execution, enabling more consistent leveled compaction 
   (CASSANDRA-3391)
 * Cache HSHA threads (CASSANDRA-3372)
 * use CF/KS names as snapshot prefix for drop + truncate operations
   (CASSANDRA-2997)
 * Break bloom filters up to avoid heap fragmentation (CASSANDRA-2466)
 * fix cassandra hanging on jsvc stop (CASSANDRA-3302)
 * Avoid leveled compaction getting blocked on errors (CASSANDRA-3408)
 * Make reloading the compaction strategy safe (CASSANDRA-3409)
 * ignore 0.8 hints even if compaction begins before we try to purge
   them (CASSANDRA-3385)
 * remove procrun (bin\daemon) from Cassandra source tree and 
   artifacts (CASSANDRA-3331)
 * make cassandra compile under JDK7 (CASSANDRA-3275)
 * remove dependency of clientutil.jar to FBUtilities (CASSANDRA-3299)
 * avoid truncation errors by using long math on long values (CASSANDRA-3364)
 * avoid clock drift on some Windows machine (CASSANDRA-3375)
 * display cache provider in cli 'describe keyspace' command (CASSANDRA-3384)
 * fix incomplete topology information in describe_ring (CASSANDRA-3403)
 * expire dead gossip states based on time (CASSANDRA-2961)
 * improve CompactionTask extensibility (CASSANDRA-3330)
 * Allow one leveled compaction task to kick off another (CASSANDRA-3363)
 * allow encryption only between datacenters (CASSANDRA-2802)
Merged from 0.8:
 * fix truncate allowing data to be replayed post-restart (CASSANDRA-3297)
 * make iwriter final in IndexWriter to avoid NPE (CASSANDRA-2863)
 * (CQL) update grammar to require key clause in DELETE statement
   (CASSANDRA-3349)
 * (CQL) allow numeric keyspace names in USE statement (CASSANDRA-3350)
 * (Hadoop) skip empty rows when slicing the entire row (CASSANDRA-2855)
 * Fix handling of tombstone by SSTableExport/Import (CASSANDRA-3357)
 * fix ColumnIndexer to use long offsets (CASSANDRA-3358)
 * Improved CLI exceptions (CASSANDRA-3312)
 * Fix handling of tombstone by SSTableExport/Import (CASSANDRA-3357)
 * Only count compaction as active (for throttling) when they have
   successfully acquired the compaction lock (CASSANDRA-3344)
 * Display CLI version string on startup (CASSANDRA-3196)
 * (Hadoop) make CFIF try rpc_address or fallback to listen_address
   (CASSANDRA-3214)
 * (Hadoop) accept comma delimited lists of initial thrift connections
   (CASSANDRA-3185)
 * ColumnFamily min_compaction_threshold should be >= 2 (CASSANDRA-3342)
 * (Pig) add 0.8+ types and key validation type in schema (CASSANDRA-3280)
 * Fix completely removing column metadata using CLI (CASSANDRA-3126)
 * CLI `describe cluster;` output should be on separate lines for separate versions
   (CASSANDRA-3170)
 * fix changing durable_writes keyspace option during CF creation
   (CASSANDRA-3292)
 * avoid locking on update when no indexes are involved (CASSANDRA-3386)
 * fix assertionError during repair with ordered partitioners (CASSANDRA-3369)
 * correctly serialize key_validation_class for avro (CASSANDRA-3391)
 * don't expire counter tombstone after streaming (CASSANDRA-3394)
 * prevent nodes that failed to join from hanging around forever 
   (CASSANDRA-3351)
 * remove incorrect optimization from slice read path (CASSANDRA-3390)
 * Fix race in AntiEntropyService (CASSANDRA-3400)


1.0.0-final
 * close scrubbed sstable fd before deleting it (CASSANDRA-3318)
 * fix bug preventing obsolete commitlog segments from being removed
   (CASSANDRA-3269)
 * tolerate whitespace in seed CDL (CASSANDRA-3263)
 * Change default heap thresholds to max(min(1/2 ram, 1G), min(1/4 ram, 8GB))
   (CASSANDRA-3295)
 * Fix broken CompressedRandomAccessReaderTest (CASSANDRA-3298)
 * (CQL) fix type information returned for wildcard queries (CASSANDRA-3311)
 * add estimated tasks to LeveledCompactionStrategy (CASSANDRA-3322)
 * avoid including compaction cache-warming in keycache stats (CASSANDRA-3325)
 * run compaction and hinted handoff threads at MIN_PRIORITY (CASSANDRA-3308)
 * default hsha thrift server to cpu core count in rpc pool (CASSANDRA-3329)
 * add bin\daemon to binary tarball for Windows service (CASSANDRA-3331)
 * Fix places where uncompressed size of sstables was use in place of the
   compressed one (CASSANDRA-3338)
 * Fix hsha thrift server (CASSANDRA-3346)
 * Make sure repair only stream needed sstables (CASSANDRA-3345)


1.0.0-rc2
 * Log a meaningful warning when a node receives a message for a repair session
   that doesn't exist anymore (CASSANDRA-3256)
 * test for NUMA policy support as well as numactl presence (CASSANDRA-3245)
 * Fix FD leak when internode encryption is enabled (CASSANDRA-3257)
 * Remove incorrect assertion in mergeIterator (CASSANDRA-3260)
 * FBUtilities.hexToBytes(String) to throw NumberFormatException when string
   contains non-hex characters (CASSANDRA-3231)
 * Keep SimpleSnitch proximity ordering unchanged from what the Strategy
   generates, as intended (CASSANDRA-3262)
 * remove Scrub from compactionstats when finished (CASSANDRA-3255)
 * fix counter entry in jdbc TypesMap (CASSANDRA-3268)
 * fix full queue scenario for ParallelCompactionIterator (CASSANDRA-3270)
 * fix bootstrap process (CASSANDRA-3285)
 * don't try delivering hints if when there isn't any (CASSANDRA-3176)
 * CLI documentation change for ColumnFamily `compression_options` (CASSANDRA-3282)
 * ignore any CF ids sent by client for adding CF/KS (CASSANDRA-3288)
 * remove obsolete hints on first startup (CASSANDRA-3291)
 * use correct ISortedColumns for time-optimized reads (CASSANDRA-3289)
 * Evict gossip state immediately when a token is taken over by a new IP 
   (CASSANDRA-3259)


1.0.0-rc1
 * Update CQL to generate microsecond timestamps by default (CASSANDRA-3227)
 * Fix counting CFMetadata towards Memtable liveRatio (CASSANDRA-3023)
 * Kill server on wrapped OOME such as from FileChannel.map (CASSANDRA-3201)
 * remove unnecessary copy when adding to row cache (CASSANDRA-3223)
 * Log message when a full repair operation completes (CASSANDRA-3207)
 * Fix streamOutSession keeping sstables references forever if the remote end
   dies (CASSANDRA-3216)
 * Remove dynamic_snitch boolean from example configuration (defaulting to 
   true) and set default badness threshold to 0.1 (CASSANDRA-3229)
 * Base choice of random or "balanced" token on bootstrap on whether
   schema definitions were found (CASSANDRA-3219)
 * Fixes for LeveledCompactionStrategy score computation, prioritization,
   scheduling, and performance (CASSANDRA-3224, 3234)
 * parallelize sstable open at server startup (CASSANDRA-2988)
 * fix handling of exceptions writing to OutboundTcpConnection (CASSANDRA-3235)
 * Allow using quotes in "USE <keyspace>;" CLI command (CASSANDRA-3208)
 * Don't allow any cache loading exceptions to halt startup (CASSANDRA-3218)
 * Fix sstableloader --ignores option (CASSANDRA-3247)
 * File descriptor limit increased in packaging (CASSANDRA-3206)
 * Fix deadlock in commit log during flush (CASSANDRA-3253) 


1.0.0-beta1
 * removed binarymemtable (CASSANDRA-2692)
 * add commitlog_total_space_in_mb to prevent fragmented logs (CASSANDRA-2427)
 * removed commitlog_rotation_threshold_in_mb configuration (CASSANDRA-2771)
 * make AbstractBounds.normalize de-overlapp overlapping ranges (CASSANDRA-2641)
 * replace CollatingIterator, ReducingIterator with MergeIterator 
   (CASSANDRA-2062)
 * Fixed the ability to set compaction strategy in cli using create column 
   family command (CASSANDRA-2778)
 * clean up tmp files after failed compaction (CASSANDRA-2468)
 * restrict repair streaming to specific columnfamilies (CASSANDRA-2280)
 * don't bother persisting columns shadowed by a row tombstone (CASSANDRA-2589)
 * reset CF and SC deletion times after gc_grace (CASSANDRA-2317)
 * optimize away seek when compacting wide rows (CASSANDRA-2879)
 * single-pass streaming (CASSANDRA-2677, 2906, 2916, 3003)
 * use reference counting for deleting sstables instead of relying on GC
   (CASSANDRA-2521, 3179)
 * store hints as serialized mutations instead of pointers to data row
   (CASSANDRA-2045)
 * store hints in the coordinator node instead of in the closest replica 
   (CASSANDRA-2914)
 * add row_cache_keys_to_save CF option (CASSANDRA-1966)
 * check column family validity in nodetool repair (CASSANDRA-2933)
 * use lazy initialization instead of class initialization in NodeId
   (CASSANDRA-2953)
 * add paging to get_count (CASSANDRA-2894)
 * fix "short reads" in [multi]get (CASSANDRA-2643, 3157, 3192)
 * add optional compression for sstables (CASSANDRA-47, 2994, 3001, 3128)
 * add scheduler JMX metrics (CASSANDRA-2962)
 * add block level checksum for compressed data (CASSANDRA-1717)
 * make column family backed column map pluggable and introduce unsynchronized
   ArrayList backed one to speedup reads (CASSANDRA-2843, 3165, 3205)
 * refactoring of the secondary index api (CASSANDRA-2982)
 * make CL > ONE reads wait for digest reconciliation before returning
   (CASSANDRA-2494)
 * fix missing logging for some exceptions (CASSANDRA-2061)
 * refactor and optimize ColumnFamilyStore.files(...) and Descriptor.fromFilename(String)
   and few other places responsible for work with SSTable files (CASSANDRA-3040)
 * Stop reading from sstables once we know we have the most recent columns,
   for query-by-name requests (CASSANDRA-2498)
 * Add query-by-column mode to stress.java (CASSANDRA-3064)
 * Add "install" command to cassandra.bat (CASSANDRA-292)
 * clean up KSMetadata, CFMetadata from unnecessary
   Thrift<->Avro conversion methods (CASSANDRA-3032)
 * Add timeouts to client request schedulers (CASSANDRA-3079, 3096)
 * Cli to use hashes rather than array of hashes for strategy options (CASSANDRA-3081)
 * LeveledCompactionStrategy (CASSANDRA-1608, 3085, 3110, 3087, 3145, 3154, 3182)
 * Improvements of the CLI `describe` command (CASSANDRA-2630)
 * reduce window where dropped CF sstables may not be deleted (CASSANDRA-2942)
 * Expose gossip/FD info to JMX (CASSANDRA-2806)
 * Fix streaming over SSL when compressed SSTable involved (CASSANDRA-3051)
 * Add support for pluggable secondary index implementations (CASSANDRA-3078)
 * remove compaction_thread_priority setting (CASSANDRA-3104)
 * generate hints for replicas that timeout, not just replicas that are known
   to be down before starting (CASSANDRA-2034)
 * Add throttling for internode streaming (CASSANDRA-3080)
 * make the repair of a range repair all replica (CASSANDRA-2610, 3194)
 * expose the ability to repair the first range (as returned by the
   partitioner) of a node (CASSANDRA-2606)
 * Streams Compression (CASSANDRA-3015)
 * add ability to use multiple threads during a single compaction
   (CASSANDRA-2901)
 * make AbstractBounds.normalize support overlapping ranges (CASSANDRA-2641)
 * fix of the CQL count() behavior (CASSANDRA-3068)
 * use TreeMap backed column families for the SSTable simple writers
   (CASSANDRA-3148)
 * fix inconsistency of the CLI syntax when {} should be used instead of [{}]
   (CASSANDRA-3119)
 * rename CQL type names to match expected SQL behavior (CASSANDRA-3149, 3031)
 * Arena-based allocation for memtables (CASSANDRA-2252, 3162, 3163, 3168)
 * Default RR chance to 0.1 (CASSANDRA-3169)
 * Add RowLevel support to secondary index API (CASSANDRA-3147)
 * Make SerializingCacheProvider the default if JNA is available (CASSANDRA-3183)
 * Fix backwards compatibilty for CQL memtable properties (CASSANDRA-3190)
 * Add five-minute delay before starting compactions on a restarted server
   (CASSANDRA-3181)
 * Reduce copies done for intra-host messages (CASSANDRA-1788, 3144)
 * support of compaction strategy option for stress.java (CASSANDRA-3204)
 * make memtable throughput and column count thresholds no-ops (CASSANDRA-2449)
 * Return schema information along with the resultSet in CQL (CASSANDRA-2734)
 * Add new DecimalType (CASSANDRA-2883)
 * Fix assertion error in RowRepairResolver (CASSANDRA-3156)
 * Reduce unnecessary high buffer sizes (CASSANDRA-3171)
 * Pluggable compaction strategy (CASSANDRA-1610)
 * Add new broadcast_address config option (CASSANDRA-2491)


0.8.7
 * Kill server on wrapped OOME such as from FileChannel.map (CASSANDRA-3201)
 * Allow using quotes in "USE <keyspace>;" CLI command (CASSANDRA-3208)
 * Log message when a full repair operation completes (CASSANDRA-3207)
 * Don't allow any cache loading exceptions to halt startup (CASSANDRA-3218)
 * Fix sstableloader --ignores option (CASSANDRA-3247)
 * File descriptor limit increased in packaging (CASSANDRA-3206)
 * Log a meaningfull warning when a node receive a message for a repair session
   that doesn't exist anymore (CASSANDRA-3256)
 * Fix FD leak when internode encryption is enabled (CASSANDRA-3257)
 * FBUtilities.hexToBytes(String) to throw NumberFormatException when string
   contains non-hex characters (CASSANDRA-3231)
 * Keep SimpleSnitch proximity ordering unchanged from what the Strategy
   generates, as intended (CASSANDRA-3262)
 * remove Scrub from compactionstats when finished (CASSANDRA-3255)
 * Fix tool .bat files when CASSANDRA_HOME contains spaces (CASSANDRA-3258)
 * Force flush of status table when removing/updating token (CASSANDRA-3243)
 * Evict gossip state immediately when a token is taken over by a new IP (CASSANDRA-3259)
 * Fix bug where the failure detector can take too long to mark a host
   down (CASSANDRA-3273)
 * (Hadoop) allow wrapping ranges in queries (CASSANDRA-3137)
 * (Hadoop) check all interfaces for a match with split location
   before falling back to random replica (CASSANDRA-3211)
 * (Hadoop) Make Pig storage handle implements LoadMetadata (CASSANDRA-2777)
 * (Hadoop) Fix exception during PIG 'dump' (CASSANDRA-2810)
 * Fix stress COUNTER_GET option (CASSANDRA-3301)
 * Fix missing fields in CLI `show schema` output (CASSANDRA-3304)
 * Nodetool no longer leaks threads and closes JMX connections (CASSANDRA-3309)
 * fix truncate allowing data to be replayed post-restart (CASSANDRA-3297)
 * Move SimpleAuthority and SimpleAuthenticator to examples (CASSANDRA-2922)
 * Fix handling of tombstone by SSTableExport/Import (CASSANDRA-3357)
 * Fix transposition in cfHistograms (CASSANDRA-3222)
 * Allow using number as DC name when creating keyspace in CQL (CASSANDRA-3239)
 * Force flush of system table after updating/removing a token (CASSANDRA-3243)


0.8.6
 * revert CASSANDRA-2388
 * change TokenRange.endpoints back to listen/broadcast address to match
   pre-1777 behavior, and add TokenRange.rpc_endpoints instead (CASSANDRA-3187)
 * avoid trying to watch cassandra-topology.properties when loaded from jar
   (CASSANDRA-3138)
 * prevent users from creating keyspaces with LocalStrategy replication
   (CASSANDRA-3139)
 * fix CLI `show schema;` to output correct keyspace definition statement
   (CASSANDRA-3129)
 * CustomTThreadPoolServer to log TTransportException at DEBUG level
   (CASSANDRA-3142)
 * allow topology sort to work with non-unique rack names between 
   datacenters (CASSANDRA-3152)
 * Improve caching of same-version Messages on digest and repair paths
   (CASSANDRA-3158)
 * Randomize choice of first replica for counter increment (CASSANDRA-2890)
 * Fix using read_repair_chance instead of merge_shard_change (CASSANDRA-3202)
 * Avoid streaming data to nodes that already have it, on move as well as
   decommission (CASSANDRA-3041)
 * Fix divide by zero error in GCInspector (CASSANDRA-3164)
 * allow quoting of the ColumnFamily name in CLI `create column family`
   statement (CASSANDRA-3195)
 * Fix rolling upgrade from 0.7 to 0.8 problem (CASANDRA-3166)
 * Accomodate missing encryption_options in IncomingTcpConnection.stream
   (CASSANDRA-3212)


0.8.5
 * fix NPE when encryption_options is unspecified (CASSANDRA-3007)
 * include column name in validation failure exceptions (CASSANDRA-2849)
 * make sure truncate clears out the commitlog so replay won't re-
   populate with truncated data (CASSANDRA-2950)
 * fix NPE when debug logging is enabled and dropped CF is present
   in a commitlog segment (CASSANDRA-3021)
 * fix cassandra.bat when CASSANDRA_HOME contains spaces (CASSANDRA-2952)
 * fix to SSTableSimpleUnsortedWriter bufferSize calculation (CASSANDRA-3027)
 * make cleanup and normal compaction able to skip empty rows
   (rows containing nothing but expired tombstones) (CASSANDRA-3039)
 * work around native memory leak in com.sun.management.GarbageCollectorMXBean
   (CASSANDRA-2868)
 * validate that column names in column_metadata are not equal to key_alias
   on create/update of the ColumnFamily and CQL 'ALTER' statement (CASSANDRA-3036)
 * return an InvalidRequestException if an indexed column is assigned
   a value larger than 64KB (CASSANDRA-3057)
 * fix of numeric-only and string column names handling in CLI "drop index" 
   (CASSANDRA-3054)
 * prune index scan resultset back to original request for lazy
   resultset expansion case (CASSANDRA-2964)
 * (Hadoop) fail jobs when Cassandra node has failed but TaskTracker
   has not (CASSANDRA-2388)
 * fix dynamic snitch ignoring nodes when read_repair_chance is zero
   (CASSANDRA-2662)
 * avoid retaining references to dropped CFS objects in 
   CompactionManager.estimatedCompactions (CASSANDRA-2708)
 * expose rpc timeouts per host in MessagingServiceMBean (CASSANDRA-2941)
 * avoid including cwd in classpath for deb and rpm packages (CASSANDRA-2881)
 * remove gossip state when a new IP takes over a token (CASSANDRA-3071)
 * allow sstable2json to work on index sstable files (CASSANDRA-3059)
 * always hint counters (CASSANDRA-3099)
 * fix log4j initialization in EmbeddedCassandraService (CASSANDRA-2857)
 * remove gossip state when a new IP takes over a token (CASSANDRA-3071)
 * work around native memory leak in com.sun.management.GarbageCollectorMXBean
    (CASSANDRA-2868)
 * fix UnavailableException with writes at CL.EACH_QUORM (CASSANDRA-3084)
 * fix parsing of the Keyspace and ColumnFamily names in numeric
   and string representations in CLI (CASSANDRA-3075)
 * fix corner cases in Range.differenceToFetch (CASSANDRA-3084)
 * fix ip address String representation in the ring cache (CASSANDRA-3044)
 * fix ring cache compatibility when mixing pre-0.8.4 nodes with post-
   in the same cluster (CASSANDRA-3023)
 * make repair report failure when a node participating dies (instead of
   hanging forever) (CASSANDRA-2433)
 * fix handling of the empty byte buffer by ReversedType (CASSANDRA-3111)
 * Add validation that Keyspace names are case-insensitively unique (CASSANDRA-3066)
 * catch invalid key_validation_class before instantiating UpdateColumnFamily (CASSANDRA-3102)
 * make Range and Bounds objects client-safe (CASSANDRA-3108)
 * optionally skip log4j configuration (CASSANDRA-3061)
 * bundle sstableloader with the debian package (CASSANDRA-3113)
 * don't try to build secondary indexes when there is none (CASSANDRA-3123)
 * improve SSTableSimpleUnsortedWriter speed for large rows (CASSANDRA-3122)
 * handle keyspace arguments correctly in nodetool snapshot (CASSANDRA-3038)
 * Fix SSTableImportTest on windows (CASSANDRA-3043)
 * expose compactionThroughputMbPerSec through JMX (CASSANDRA-3117)
 * log keyspace and CF of large rows being compacted


0.8.4
 * change TokenRing.endpoints to be a list of rpc addresses instead of 
   listen/broadcast addresses (CASSANDRA-1777)
 * include files-to-be-streamed in StreamInSession.getSources (CASSANDRA-2972)
 * use JAVA env var in cassandra-env.sh (CASSANDRA-2785, 2992)
 * avoid doing read for no-op replicate-on-write at CL=1 (CASSANDRA-2892)
 * refuse counter write for CL.ANY (CASSANDRA-2990)
 * switch back to only logging recent dropped messages (CASSANDRA-3004)
 * always deserialize RowMutation for counters (CASSANDRA-3006)
 * ignore saved replication_factor strategy_option for NTS (CASSANDRA-3011)
 * make sure pre-truncate CL segments are discarded (CASSANDRA-2950)


0.8.3
 * add ability to drop local reads/writes that are going to timeout
   (CASSANDRA-2943)
 * revamp token removal process, keep gossip states for 3 days (CASSANDRA-2496)
 * don't accept extra args for 0-arg nodetool commands (CASSANDRA-2740)
 * log unavailableexception details at debug level (CASSANDRA-2856)
 * expose data_dir though jmx (CASSANDRA-2770)
 * don't include tmp files as sstable when create cfs (CASSANDRA-2929)
 * log Java classpath on startup (CASSANDRA-2895)
 * keep gossipped version in sync with actual on migration coordinator 
   (CASSANDRA-2946)
 * use lazy initialization instead of class initialization in NodeId
   (CASSANDRA-2953)
 * check column family validity in nodetool repair (CASSANDRA-2933)
 * speedup bytes to hex conversions dramatically (CASSANDRA-2850)
 * Flush memtables on shutdown when durable writes are disabled 
   (CASSANDRA-2958)
 * improved POSIX compatibility of start scripts (CASsANDRA-2965)
 * add counter support to Hadoop InputFormat (CASSANDRA-2981)
 * fix bug where dirty commitlog segments were removed (and avoid keeping 
   segments with no post-flush activity permanently dirty) (CASSANDRA-2829)
 * fix throwing exception with batch mutation of counter super columns
   (CASSANDRA-2949)
 * ignore system tables during repair (CASSANDRA-2979)
 * throw exception when NTS is given replication_factor as an option
   (CASSANDRA-2960)
 * fix assertion error during compaction of counter CFs (CASSANDRA-2968)
 * avoid trying to create index names, when no index exists (CASSANDRA-2867)
 * don't sample the system table when choosing a bootstrap token
   (CASSANDRA-2825)
 * gossiper notifies of local state changes (CASSANDRA-2948)
 * add asynchronous and half-sync/half-async (hsha) thrift servers 
   (CASSANDRA-1405)
 * fix potential use of free'd native memory in SerializingCache 
   (CASSANDRA-2951)
 * prune index scan resultset back to original request for lazy
   resultset expansion case (CASSANDRA-2964)
 * (Hadoop) fail jobs when Cassandra node has failed but TaskTracker
    has not (CASSANDRA-2388)


0.8.2
 * CQL: 
   - include only one row per unique key for IN queries (CASSANDRA-2717)
   - respect client timestamp on full row deletions (CASSANDRA-2912)
 * improve thread-safety in StreamOutSession (CASSANDRA-2792)
 * allow deleting a row and updating indexed columns in it in the
   same mutation (CASSANDRA-2773)
 * Expose number of threads blocked on submitting memtable to flush
   in JMX (CASSANDRA-2817)
 * add ability to return "endpoints" to nodetool (CASSANDRA-2776)
 * Add support for multiple (comma-delimited) coordinator addresses
   to ColumnFamilyInputFormat (CASSANDRA-2807)
 * fix potential NPE while scheduling read repair for range slice
   (CASSANDRA-2823)
 * Fix race in SystemTable.getCurrentLocalNodeId (CASSANDRA-2824)
 * Correctly set default for replicate_on_write (CASSANDRA-2835)
 * improve nodetool compactionstats formatting (CASSANDRA-2844)
 * fix index-building status display (CASSANDRA-2853)
 * fix CLI perpetuating obsolete KsDef.replication_factor (CASSANDRA-2846)
 * improve cli treatment of multiline comments (CASSANDRA-2852)
 * handle row tombstones correctly in EchoedRow (CASSANDRA-2786)
 * add MessagingService.get[Recently]DroppedMessages and
   StorageService.getExceptionCount (CASSANDRA-2804)
 * fix possibility of spurious UnavailableException for LOCAL_QUORUM
   reads with dynamic snitch + read repair disabled (CASSANDRA-2870)
 * add ant-optional as dependence for the debian package (CASSANDRA-2164)
 * add option to specify limit for get_slice in the CLI (CASSANDRA-2646)
 * decrease HH page size (CASSANDRA-2832)
 * reset cli keyspace after dropping the current one (CASSANDRA-2763)
 * add KeyRange option to Hadoop inputformat (CASSANDRA-1125)
 * fix protocol versioning (CASSANDRA-2818, 2860)
 * support spaces in path to log4j configuration (CASSANDRA-2383)
 * avoid including inferred types in CF update (CASSANDRA-2809)
 * fix JMX bulkload call (CASSANDRA-2908)
 * fix updating KS with durable_writes=false (CASSANDRA-2907)
 * add simplified facade to SSTableWriter for bulk loading use
   (CASSANDRA-2911)
 * fix re-using index CF sstable names after drop/recreate (CASSANDRA-2872)
 * prepend CF to default index names (CASSANDRA-2903)
 * fix hint replay (CASSANDRA-2928)
 * Properly synchronize repair's merkle tree computation (CASSANDRA-2816)


0.8.1
 * CQL:
   - support for insert, delete in BATCH (CASSANDRA-2537)
   - support for IN to SELECT, UPDATE (CASSANDRA-2553)
   - timestamp support for INSERT, UPDATE, and BATCH (CASSANDRA-2555)
   - TTL support (CASSANDRA-2476)
   - counter support (CASSANDRA-2473)
   - ALTER COLUMNFAMILY (CASSANDRA-1709)
   - DROP INDEX (CASSANDRA-2617)
   - add SCHEMA/TABLE as aliases for KS/CF (CASSANDRA-2743)
   - server handles wait-for-schema-agreement (CASSANDRA-2756)
   - key alias support (CASSANDRA-2480)
 * add support for comparator parameters and a generic ReverseType
   (CASSANDRA-2355)
 * add CompositeType and DynamicCompositeType (CASSANDRA-2231)
 * optimize batches containing multiple updates to the same row
   (CASSANDRA-2583)
 * adjust hinted handoff page size to avoid OOM with large columns 
   (CASSANDRA-2652)
 * mark BRAF buffer invalid post-flush so we don't re-flush partial
   buffers again, especially on CL writes (CASSANDRA-2660)
 * add DROP INDEX support to CLI (CASSANDRA-2616)
 * don't perform HH to client-mode [storageproxy] nodes (CASSANDRA-2668)
 * Improve forceDeserialize/getCompactedRow encapsulation (CASSANDRA-2659)
 * Don't write CounterUpdateColumn to disk in tests (CASSANDRA-2650)
 * Add sstable bulk loading utility (CASSANDRA-1278)
 * avoid replaying hints to dropped columnfamilies (CASSANDRA-2685)
 * add placeholders for missing rows in range query pseudo-RR (CASSANDRA-2680)
 * remove no-op HHOM.renameHints (CASSANDRA-2693)
 * clone super columns to avoid modifying them during flush (CASSANDRA-2675)
 * allow writes to bypass the commitlog for certain keyspaces (CASSANDRA-2683)
 * avoid NPE when bypassing commitlog during memtable flush (CASSANDRA-2781)
 * Added support for making bootstrap retry if nodes flap (CASSANDRA-2644)
 * Added statusthrift to nodetool to report if thrift server is running (CASSANDRA-2722)
 * Fixed rows being cached if they do not exist (CASSANDRA-2723)
 * Support passing tableName and cfName to RowCacheProviders (CASSANDRA-2702)
 * close scrub file handles (CASSANDRA-2669)
 * throttle migration replay (CASSANDRA-2714)
 * optimize column serializer creation (CASSANDRA-2716)
 * Added support for making bootstrap retry if nodes flap (CASSANDRA-2644)
 * Added statusthrift to nodetool to report if thrift server is running
   (CASSANDRA-2722)
 * Fixed rows being cached if they do not exist (CASSANDRA-2723)
 * fix truncate/compaction race (CASSANDRA-2673)
 * workaround large resultsets causing large allocation retention
   by nio sockets (CASSANDRA-2654)
 * fix nodetool ring use with Ec2Snitch (CASSANDRA-2733)
 * fix removing columns and subcolumns that are supressed by a row or
   supercolumn tombstone during replica resolution (CASSANDRA-2590)
 * support sstable2json against snapshot sstables (CASSANDRA-2386)
 * remove active-pull schema requests (CASSANDRA-2715)
 * avoid marking entire list of sstables as actively being compacted
   in multithreaded compaction (CASSANDRA-2765)
 * seek back after deserializing a row to update cache with (CASSANDRA-2752)
 * avoid skipping rows in scrub for counter column family (CASSANDRA-2759)
 * fix ConcurrentModificationException in repair when dealing with 0.7 node
   (CASSANDRA-2767)
 * use threadsafe collections for StreamInSession (CASSANDRA-2766)
 * avoid infinite loop when creating merkle tree (CASSANDRA-2758)
 * avoids unmarking compacting sstable prematurely in cleanup (CASSANDRA-2769)
 * fix NPE when the commit log is bypassed (CASSANDRA-2718)
 * don't throw an exception in SS.isRPCServerRunning (CASSANDRA-2721)
 * make stress.jar executable (CASSANDRA-2744)
 * add daemon mode to java stress (CASSANDRA-2267)
 * expose the DC and rack of a node through JMX and nodetool ring (CASSANDRA-2531)
 * fix cache mbean getSize (CASSANDRA-2781)
 * Add Date, Float, Double, and Boolean types (CASSANDRA-2530)
 * Add startup flag to renew counter node id (CASSANDRA-2788)
 * add jamm agent to cassandra.bat (CASSANDRA-2787)
 * fix repair hanging if a neighbor has nothing to send (CASSANDRA-2797)
 * purge tombstone even if row is in only one sstable (CASSANDRA-2801)
 * Fix wrong purge of deleted cf during compaction (CASSANDRA-2786)
 * fix race that could result in Hadoop writer failing to throw an
   exception encountered after close() (CASSANDRA-2755)
 * fix scan wrongly throwing assertion error (CASSANDRA-2653)
 * Always use even distribution for merkle tree with RandomPartitionner
   (CASSANDRA-2841)
 * fix describeOwnership for OPP (CASSANDRA-2800)
 * ensure that string tokens do not contain commas (CASSANDRA-2762)


0.8.0-final
 * fix CQL grammar warning and cqlsh regression from CASSANDRA-2622
 * add ant generate-cql-html target (CASSANDRA-2526)
 * update CQL consistency levels (CASSANDRA-2566)
 * debian packaging fixes (CASSANDRA-2481, 2647)
 * fix UUIDType, IntegerType for direct buffers (CASSANDRA-2682, 2684)
 * switch to native Thrift for Hadoop map/reduce (CASSANDRA-2667)
 * fix StackOverflowError when building from eclipse (CASSANDRA-2687)
 * only provide replication_factor to strategy_options "help" for
   SimpleStrategy, OldNetworkTopologyStrategy (CASSANDRA-2678, 2713)
 * fix exception adding validators to non-string columns (CASSANDRA-2696)
 * avoid instantiating DatabaseDescriptor in JDBC (CASSANDRA-2694)
 * fix potential stack overflow during compaction (CASSANDRA-2626)
 * clone super columns to avoid modifying them during flush (CASSANDRA-2675)
 * reset underlying iterator in EchoedRow constructor (CASSANDRA-2653)


0.8.0-rc1
 * faster flushes and compaction from fixing excessively pessimistic 
   rebuffering in BRAF (CASSANDRA-2581)
 * fix returning null column values in the python cql driver (CASSANDRA-2593)
 * fix merkle tree splitting exiting early (CASSANDRA-2605)
 * snapshot_before_compaction directory name fix (CASSANDRA-2598)
 * Disable compaction throttling during bootstrap (CASSANDRA-2612) 
 * fix CQL treatment of > and < operators in range slices (CASSANDRA-2592)
 * fix potential double-application of counter updates on commitlog replay
   by moving replay position from header to sstable metadata (CASSANDRA-2419)
 * JDBC CQL driver exposes getColumn for access to timestamp
 * JDBC ResultSetMetadata properties added to AbstractType
 * r/m clustertool (CASSANDRA-2607)
 * add support for presenting row key as a column in CQL result sets 
   (CASSANDRA-2622)
 * Don't allow {LOCAL|EACH}_QUORUM unless strategy is NTS (CASSANDRA-2627)
 * validate keyspace strategy_options during CQL create (CASSANDRA-2624)
 * fix empty Result with secondary index when limit=1 (CASSANDRA-2628)
 * Fix regression where bootstrapping a node with no schema fails
   (CASSANDRA-2625)
 * Allow removing LocationInfo sstables (CASSANDRA-2632)
 * avoid attempting to replay mutations from dropped keyspaces (CASSANDRA-2631)
 * avoid using cached position of a key when GT is requested (CASSANDRA-2633)
 * fix counting bloom filter true positives (CASSANDRA-2637)
 * initialize local ep state prior to gossip startup if needed (CASSANDRA-2638)
 * fix counter increment lost after restart (CASSANDRA-2642)
 * add quote-escaping via backslash to CLI (CASSANDRA-2623)
 * fix pig example script (CASSANDRA-2487)
 * fix dynamic snitch race in adding latencies (CASSANDRA-2618)
 * Start/stop cassandra after more important services such as mdadm in
   debian packaging (CASSANDRA-2481)


0.8.0-beta2
 * fix NPE compacting index CFs (CASSANDRA-2528)
 * Remove checking all column families on startup for compaction candidates 
   (CASSANDRA-2444)
 * validate CQL create keyspace options (CASSANDRA-2525)
 * fix nodetool setcompactionthroughput (CASSANDRA-2550)
 * move	gossip heartbeat back to its own thread (CASSANDRA-2554)
 * validate cql TRUNCATE columnfamily before truncating (CASSANDRA-2570)
 * fix batch_mutate for mixed standard-counter mutations (CASSANDRA-2457)
 * disallow making schema changes to system keyspace (CASSANDRA-2563)
 * fix sending mutation messages multiple times (CASSANDRA-2557)
 * fix incorrect use of NBHM.size in ReadCallback that could cause
   reads to time out even when responses were received (CASSAMDRA-2552)
 * trigger read repair correctly for LOCAL_QUORUM reads (CASSANDRA-2556)
 * Allow configuring the number of compaction thread (CASSANDRA-2558)
 * forceUserDefinedCompaction will attempt to compact what it is given
   even if the pessimistic estimate is that there is not enough disk space;
   automatic compactions will only compact 2 or more sstables (CASSANDRA-2575)
 * refuse to apply migrations with older timestamps than the current 
   schema (CASSANDRA-2536)
 * remove unframed Thrift transport option
 * include indexes in snapshots (CASSANDRA-2596)
 * improve ignoring of obsolete mutations in index maintenance (CASSANDRA-2401)
 * recognize attempt to drop just the index while leaving the column
   definition alone (CASSANDRA-2619)
  

0.8.0-beta1
 * remove Avro RPC support (CASSANDRA-926)
 * support for columns that act as incr/decr counters 
   (CASSANDRA-1072, 1937, 1944, 1936, 2101, 2093, 2288, 2105, 2384, 2236, 2342,
   2454)
 * CQL (CASSANDRA-1703, 1704, 1705, 1706, 1707, 1708, 1710, 1711, 1940, 
   2124, 2302, 2277, 2493)
 * avoid double RowMutation serialization on write path (CASSANDRA-1800)
 * make NetworkTopologyStrategy the default (CASSANDRA-1960)
 * configurable internode encryption (CASSANDRA-1567, 2152)
 * human readable column names in sstable2json output (CASSANDRA-1933)
 * change default JMX port to 7199 (CASSANDRA-2027)
 * backwards compatible internal messaging (CASSANDRA-1015)
 * atomic switch of memtables and sstables (CASSANDRA-2284)
 * add pluggable SeedProvider (CASSANDRA-1669)
 * Fix clustertool to not throw exception when calling get_endpoints (CASSANDRA-2437)
 * upgrade to thrift 0.6 (CASSANDRA-2412) 
 * repair works on a token range instead of full ring (CASSANDRA-2324)
 * purge tombstones from row cache (CASSANDRA-2305)
 * push replication_factor into strategy_options (CASSANDRA-1263)
 * give snapshots the same name on each node (CASSANDRA-1791)
 * remove "nodetool loadbalance" (CASSANDRA-2448)
 * multithreaded compaction (CASSANDRA-2191)
 * compaction throttling (CASSANDRA-2156)
 * add key type information and alias (CASSANDRA-2311, 2396)
 * cli no longer divides read_repair_chance by 100 (CASSANDRA-2458)
 * made CompactionInfo.getTaskType return an enum (CASSANDRA-2482)
 * add a server-wide cap on measured memtable memory usage and aggressively
   flush to keep under that threshold (CASSANDRA-2006)
 * add unified UUIDType (CASSANDRA-2233)
 * add off-heap row cache support (CASSANDRA-1969)


0.7.5
 * improvements/fixes to PIG driver (CASSANDRA-1618, CASSANDRA-2387,
   CASSANDRA-2465, CASSANDRA-2484)
 * validate index names (CASSANDRA-1761)
 * reduce contention on Table.flusherLock (CASSANDRA-1954)
 * try harder to detect failures during streaming, cleaning up temporary
   files more reliably (CASSANDRA-2088)
 * shut down server for OOM on a Thrift thread (CASSANDRA-2269)
 * fix tombstone handling in repair and sstable2json (CASSANDRA-2279)
 * preserve version when streaming data from old sstables (CASSANDRA-2283)
 * don't start repair if a neighboring node is marked as dead (CASSANDRA-2290)
 * purge tombstones from row cache (CASSANDRA-2305)
 * Avoid seeking when sstable2json exports the entire file (CASSANDRA-2318)
 * clear Built flag in system table when dropping an index (CASSANDRA-2320)
 * don't allow arbitrary argument for stress.java (CASSANDRA-2323)
 * validate values for index predicates in get_indexed_slice (CASSANDRA-2328)
 * queue secondary indexes for flush before the parent (CASSANDRA-2330)
 * allow job configuration to set the CL used in Hadoop jobs (CASSANDRA-2331)
 * add memtable_flush_queue_size defaulting to 4 (CASSANDRA-2333)
 * Allow overriding of initial_token, storage_port and rpc_port from system
   properties (CASSANDRA-2343)
 * fix comparator used for non-indexed secondary expressions in index scan
   (CASSANDRA-2347)
 * ensure size calculation and write phase of large-row compaction use
   the same threshold for TTL expiration (CASSANDRA-2349)
 * fix race when iterating CFs during add/drop (CASSANDRA-2350)
 * add ConsistencyLevel command to CLI (CASSANDRA-2354)
 * allow negative numbers in the cli (CASSANDRA-2358)
 * hard code serialVersionUID for tokens class (CASSANDRA-2361)
 * fix potential infinite loop in ByteBufferUtil.inputStream (CASSANDRA-2365)
 * fix encoding bugs in HintedHandoffManager, SystemTable when default
   charset is not UTF8 (CASSANDRA-2367)
 * avoids having removed node reappearing in Gossip (CASSANDRA-2371)
 * fix incorrect truncation of long to int when reading columns via block
   index (CASSANDRA-2376)
 * fix NPE during stream session (CASSANDRA-2377)
 * fix race condition that could leave orphaned data files when dropping CF or
   KS (CASSANDRA-2381)
 * fsync statistics component on write (CASSANDRA-2382)
 * fix duplicate results from CFS.scan (CASSANDRA-2406)
 * add IntegerType to CLI help (CASSANDRA-2414)
 * avoid caching token-only decoratedkeys (CASSANDRA-2416)
 * convert mmap assertion to if/throw so scrub can catch it (CASSANDRA-2417)
 * don't overwrite gc log (CASSANDR-2418)
 * invalidate row cache for streamed row to avoid inconsitencies
   (CASSANDRA-2420)
 * avoid copies in range/index scans (CASSANDRA-2425)
 * make sure we don't wipe data during cleanup if the node has not join
   the ring (CASSANDRA-2428)
 * Try harder to close files after compaction (CASSANDRA-2431)
 * re-set bootstrapped flag after move finishes (CASSANDRA-2435)
 * display validation_class in CLI 'describe keyspace' (CASSANDRA-2442)
 * make cleanup compactions cleanup the row cache (CASSANDRA-2451)
 * add column fields validation to scrub (CASSANDRA-2460)
 * use 64KB flush buffer instead of in_memory_compaction_limit (CASSANDRA-2463)
 * fix backslash substitutions in CLI (CASSANDRA-2492)
 * disable cache saving for system CFS (CASSANDRA-2502)
 * fixes for verifying destination availability under hinted conditions
   so UE can be thrown intead of timing out (CASSANDRA-2514)
 * fix update of validation class in column metadata (CASSANDRA-2512)
 * support LOCAL_QUORUM, EACH_QUORUM CLs outside of NTS (CASSANDRA-2516)
 * preserve version when streaming data from old sstables (CASSANDRA-2283)
 * fix backslash substitutions in CLI (CASSANDRA-2492)
 * count a row deletion as one operation towards memtable threshold 
   (CASSANDRA-2519)
 * support LOCAL_QUORUM, EACH_QUORUM CLs outside of NTS (CASSANDRA-2516)


0.7.4
 * add nodetool join command (CASSANDRA-2160)
 * fix secondary indexes on pre-existing or streamed data (CASSANDRA-2244)
 * initialize endpoint in gossiper earlier (CASSANDRA-2228)
 * add ability to write to Cassandra from Pig (CASSANDRA-1828)
 * add rpc_[min|max]_threads (CASSANDRA-2176)
 * add CL.TWO, CL.THREE (CASSANDRA-2013)
 * avoid exporting an un-requested row in sstable2json, when exporting 
   a key that does not exist (CASSANDRA-2168)
 * add incremental_backups option (CASSANDRA-1872)
 * add configurable row limit to Pig loadfunc (CASSANDRA-2276)
 * validate column values in batches as well as single-Column inserts
   (CASSANDRA-2259)
 * move sample schema from cassandra.yaml to schema-sample.txt,
   a cli scripts (CASSANDRA-2007)
 * avoid writing empty rows when scrubbing tombstoned rows (CASSANDRA-2296)
 * fix assertion error in range and index scans for CL < ALL
   (CASSANDRA-2282)
 * fix commitlog replay when flush position refers to data that didn't
   get synced before server died (CASSANDRA-2285)
 * fix fd leak in sstable2json with non-mmap'd i/o (CASSANDRA-2304)
 * reduce memory use during streaming of multiple sstables (CASSANDRA-2301)
 * purge tombstoned rows from cache after GCGraceSeconds (CASSANDRA-2305)
 * allow zero replicas in a NTS datacenter (CASSANDRA-1924)
 * make range queries respect snitch for local replicas (CASSANDRA-2286)
 * fix HH delivery when column index is larger than 2GB (CASSANDRA-2297)
 * make 2ary indexes use parent CF flush thresholds during initial build
   (CASSANDRA-2294)
 * update memtable_throughput to be a long (CASSANDRA-2158)


0.7.3
 * Keep endpoint state until aVeryLongTime (CASSANDRA-2115)
 * lower-latency read repair (CASSANDRA-2069)
 * add hinted_handoff_throttle_delay_in_ms option (CASSANDRA-2161)
 * fixes for cache save/load (CASSANDRA-2172, -2174)
 * Handle whole-row deletions in CFOutputFormat (CASSANDRA-2014)
 * Make memtable_flush_writers flush in parallel (CASSANDRA-2178)
 * Add compaction_preheat_key_cache option (CASSANDRA-2175)
 * refactor stress.py to have only one copy of the format string 
   used for creating row keys (CASSANDRA-2108)
 * validate index names for \w+ (CASSANDRA-2196)
 * Fix Cassandra cli to respect timeout if schema does not settle 
   (CASSANDRA-2187)
 * fix for compaction and cleanup writing old-format data into new-version 
   sstable (CASSANDRA-2211, -2216)
 * add nodetool scrub (CASSANDRA-2217, -2240)
 * fix sstable2json large-row pagination (CASSANDRA-2188)
 * fix EOFing on requests for the last bytes in a file (CASSANDRA-2213)
 * fix BufferedRandomAccessFile bugs (CASSANDRA-2218, -2241)
 * check for memtable flush_after_mins exceeded every 10s (CASSANDRA-2183)
 * fix cache saving on Windows (CASSANDRA-2207)
 * add validateSchemaAgreement call + synchronization to schema
   modification operations (CASSANDRA-2222)
 * fix for reversed slice queries on large rows (CASSANDRA-2212)
 * fat clients were writing local data (CASSANDRA-2223)
 * set DEFAULT_MEMTABLE_LIFETIME_IN_MINS to 24h
 * improve detection and cleanup of partially-written sstables 
   (CASSANDRA-2206)
 * fix supercolumn de/serialization when subcolumn comparator is different
   from supercolumn's (CASSANDRA-2104)
 * fix starting up on Windows when CASSANDRA_HOME contains whitespace
   (CASSANDRA-2237)
 * add [get|set][row|key]cacheSavePeriod to JMX (CASSANDRA-2100)
 * fix Hadoop ColumnFamilyOutputFormat dropping of mutations
   when batch fills up (CASSANDRA-2255)
 * move file deletions off of scheduledtasks executor (CASSANDRA-2253)


0.7.2
 * copy DecoratedKey.key when inserting into caches to avoid retaining
   a reference to the underlying buffer (CASSANDRA-2102)
 * format subcolumn names with subcomparator (CASSANDRA-2136)
 * fix column bloom filter deserialization (CASSANDRA-2165)


0.7.1
 * refactor MessageDigest creation code. (CASSANDRA-2107)
 * buffer network stack to avoid inefficient small TCP messages while avoiding
   the nagle/delayed ack problem (CASSANDRA-1896)
 * check log4j configuration for changes every 10s (CASSANDRA-1525, 1907)
 * more-efficient cross-DC replication (CASSANDRA-1530, -2051, -2138)
 * avoid polluting page cache with commitlog or sstable writes
   and seq scan operations (CASSANDRA-1470)
 * add RMI authentication options to nodetool (CASSANDRA-1921)
 * make snitches configurable at runtime (CASSANDRA-1374)
 * retry hadoop split requests on connection failure (CASSANDRA-1927)
 * implement describeOwnership for BOP, COPP (CASSANDRA-1928)
 * make read repair behave as expected for ConsistencyLevel > ONE
   (CASSANDRA-982, 2038)
 * distributed test harness (CASSANDRA-1859, 1964)
 * reduce flush lock contention (CASSANDRA-1930)
 * optimize supercolumn deserialization (CASSANDRA-1891)
 * fix CFMetaData.apply to only compare objects of the same class 
   (CASSANDRA-1962)
 * allow specifying specific SSTables to compact from JMX (CASSANDRA-1963)
 * fix race condition in MessagingService.targets (CASSANDRA-1959, 2094, 2081)
 * refuse to open sstables from a future version (CASSANDRA-1935)
 * zero-copy reads (CASSANDRA-1714)
 * fix copy bounds for word Text in wordcount demo (CASSANDRA-1993)
 * fixes for contrib/javautils (CASSANDRA-1979)
 * check more frequently for memtable expiration (CASSANDRA-2000)
 * fix writing SSTable column count statistics (CASSANDRA-1976)
 * fix streaming of multiple CFs during bootstrap (CASSANDRA-1992)
 * explicitly set JVM GC new generation size with -Xmn (CASSANDRA-1968)
 * add short options for CLI flags (CASSANDRA-1565)
 * make keyspace argument to "describe keyspace" in CLI optional
   when authenticated to keyspace already (CASSANDRA-2029)
 * added option to specify -Dcassandra.join_ring=false on startup
   to allow "warm spare" nodes or performing JMX maintenance before
   joining the ring (CASSANDRA-526)
 * log migrations at INFO (CASSANDRA-2028)
 * add CLI verbose option in file mode (CASSANDRA-2030)
 * add single-line "--" comments to CLI (CASSANDRA-2032)
 * message serialization tests (CASSANDRA-1923)
 * switch from ivy to maven-ant-tasks (CASSANDRA-2017)
 * CLI attempts to block for new schema to propagate (CASSANDRA-2044)
 * fix potential overflow in nodetool cfstats (CASSANDRA-2057)
 * add JVM shutdownhook to sync commitlog (CASSANDRA-1919)
 * allow nodes to be up without being part of  normal traffic (CASSANDRA-1951)
 * fix CLI "show keyspaces" with null options on NTS (CASSANDRA-2049)
 * fix possible ByteBuffer race conditions (CASSANDRA-2066)
 * reduce garbage generated by MessagingService to prevent load spikes
   (CASSANDRA-2058)
 * fix math in RandomPartitioner.describeOwnership (CASSANDRA-2071)
 * fix deletion of sstable non-data components (CASSANDRA-2059)
 * avoid blocking gossip while deleting handoff hints (CASSANDRA-2073)
 * ignore messages from newer versions, keep track of nodes in gossip 
   regardless of version (CASSANDRA-1970)
 * cache writing moved to CompactionManager to reduce i/o contention and
   updated to use non-cache-polluting writes (CASSANDRA-2053)
 * page through large rows when exporting to JSON (CASSANDRA-2041)
 * add flush_largest_memtables_at and reduce_cache_sizes_at options
   (CASSANDRA-2142)
 * add cli 'describe cluster' command (CASSANDRA-2127)
 * add cli support for setting username/password at 'connect' command 
   (CASSANDRA-2111)
 * add -D option to Stress.java to allow reading hosts from a file 
   (CASSANDRA-2149)
 * bound hints CF throughput between 32M and 256M (CASSANDRA-2148)
 * continue starting when invalid saved cache entries are encountered
   (CASSANDRA-2076)
 * add max_hint_window_in_ms option (CASSANDRA-1459)


0.7.0-final
 * fix offsets to ByteBuffer.get (CASSANDRA-1939)


0.7.0-rc4
 * fix cli crash after backgrounding (CASSANDRA-1875)
 * count timeouts in storageproxy latencies, and include latency 
   histograms in StorageProxyMBean (CASSANDRA-1893)
 * fix CLI get recognition of supercolumns (CASSANDRA-1899)
 * enable keepalive on intra-cluster sockets (CASSANDRA-1766)
 * count timeouts towards dynamicsnitch latencies (CASSANDRA-1905)
 * Expose index-building status in JMX + cli schema description
   (CASSANDRA-1871)
 * allow [LOCAL|EACH]_QUORUM to be used with non-NetworkTopology 
   replication Strategies
 * increased amount of index locks for faster commitlog replay
 * collect secondary index tombstones immediately (CASSANDRA-1914)
 * revert commitlog changes from #1780 (CASSANDRA-1917)
 * change RandomPartitioner min token to -1 to avoid collision w/
   tokens on actual nodes (CASSANDRA-1901)
 * examine the right nibble when validating TimeUUID (CASSANDRA-1910)
 * include secondary indexes in cleanup (CASSANDRA-1916)
 * CFS.scrubDataDirectories should also cleanup invalid secondary indexes
   (CASSANDRA-1904)
 * ability to disable/enable gossip on nodes to force them down
   (CASSANDRA-1108)


0.7.0-rc3
 * expose getNaturalEndpoints in StorageServiceMBean taking byte[]
   key; RMI cannot serialize ByteBuffer (CASSANDRA-1833)
 * infer org.apache.cassandra.locator for replication strategy classes
   when not otherwise specified
 * validation that generates less garbage (CASSANDRA-1814)
 * add TTL support to CLI (CASSANDRA-1838)
 * cli defaults to bytestype for subcomparator when creating
   column families (CASSANDRA-1835)
 * unregister index MBeans when index is dropped (CASSANDRA-1843)
 * make ByteBufferUtil.clone thread-safe (CASSANDRA-1847)
 * change exception for read requests during bootstrap from 
   InvalidRequest to Unavailable (CASSANDRA-1862)
 * respect row-level tombstones post-flush in range scans
   (CASSANDRA-1837)
 * ReadResponseResolver check digests against each other (CASSANDRA-1830)
 * return InvalidRequest when remove of subcolumn without supercolumn
   is requested (CASSANDRA-1866)
 * flush before repair (CASSANDRA-1748)
 * SSTableExport validates key order (CASSANDRA-1884)
 * large row support for SSTableExport (CASSANDRA-1867)
 * Re-cache hot keys post-compaction without hitting disk (CASSANDRA-1878)
 * manage read repair in coordinator instead of data source, to
   provide latency information to dynamic snitch (CASSANDRA-1873)


0.7.0-rc2
 * fix live-column-count of slice ranges including tombstoned supercolumn 
   with live subcolumn (CASSANDRA-1591)
 * rename o.a.c.internal.AntientropyStage -> AntiEntropyStage,
   o.a.c.request.Request_responseStage -> RequestResponseStage,
   o.a.c.internal.Internal_responseStage -> InternalResponseStage
 * add AbstractType.fromString (CASSANDRA-1767)
 * require index_type to be present when specifying index_name
   on ColumnDef (CASSANDRA-1759)
 * fix add/remove index bugs in CFMetadata (CASSANDRA-1768)
 * rebuild Strategy during system_update_keyspace (CASSANDRA-1762)
 * cli updates prompt to ... in continuation lines (CASSANDRA-1770)
 * support multiple Mutations per key in hadoop ColumnFamilyOutputFormat
   (CASSANDRA-1774)
 * improvements to Debian init script (CASSANDRA-1772)
 * use local classloader to check for version.properties (CASSANDRA-1778)
 * Validate that column names in column_metadata are valid for the
   defined comparator, and decode properly in cli (CASSANDRA-1773)
 * use cross-platform newlines in cli (CASSANDRA-1786)
 * add ExpiringColumn support to sstable import/export (CASSANDRA-1754)
 * add flush for each append to periodic commitlog mode; added
   periodic_without_flush option to disable this (CASSANDRA-1780)
 * close file handle used for post-flush truncate (CASSANDRA-1790)
 * various code cleanup (CASSANDRA-1793, -1794, -1795)
 * fix range queries against wrapped range (CASSANDRA-1781)
 * fix consistencylevel calculations for NetworkTopologyStrategy
   (CASSANDRA-1804)
 * cli support index type enum names (CASSANDRA-1810)
 * improved validation of column_metadata (CASSANDRA-1813)
 * reads at ConsistencyLevel > 1 throw UnavailableException
   immediately if insufficient live nodes exist (CASSANDRA-1803)
 * copy bytebuffers for local writes to avoid retaining the entire
   Thrift frame (CASSANDRA-1801)
 * fix NPE adding index to column w/o prior metadata (CASSANDRA-1764)
 * reduce fat client timeout (CASSANDRA-1730)
 * fix botched merge of CASSANDRA-1316


0.7.0-rc1
 * fix compaction and flush races with schema updates (CASSANDRA-1715)
 * add clustertool, config-converter, sstablekeys, and schematool 
   Windows .bat files (CASSANDRA-1723)
 * reject range queries received during bootstrap (CASSANDRA-1739)
 * fix wrapping-range queries on non-minimum token (CASSANDRA-1700)
 * add nodetool cfhistogram (CASSANDRA-1698)
 * limit repaired ranges to what the nodes have in common (CASSANDRA-1674)
 * index scan treats missing columns as not matching secondary
   expressions (CASSANDRA-1745)
 * Fix misuse of DataOutputBuffer.getData in AntiEntropyService
   (CASSANDRA-1729)
 * detect and warn when obsolete version of JNA is present (CASSANDRA-1760)
 * reduce fat client timeout (CASSANDRA-1730)
 * cleanup smallest CFs first to increase free temp space for larger ones
   (CASSANDRA-1811)
 * Update windows .bat files to work outside of main Cassandra
   directory (CASSANDRA-1713)
 * fix read repair regression from 0.6.7 (CASSANDRA-1727)
 * more-efficient read repair (CASSANDRA-1719)
 * fix hinted handoff replay (CASSANDRA-1656)
 * log type of dropped messages (CASSANDRA-1677)
 * upgrade to SLF4J 1.6.1
 * fix ByteBuffer bug in ExpiringColumn.updateDigest (CASSANDRA-1679)
 * fix IntegerType.getString (CASSANDRA-1681)
 * make -Djava.net.preferIPv4Stack=true the default (CASSANDRA-628)
 * add INTERNAL_RESPONSE verb to differentiate from responses related
   to client requests (CASSANDRA-1685)
 * log tpstats when dropping messages (CASSANDRA-1660)
 * include unreachable nodes in describeSchemaVersions (CASSANDRA-1678)
 * Avoid dropping messages off the client request path (CASSANDRA-1676)
 * fix jna errno reporting (CASSANDRA-1694)
 * add friendlier error for UnknownHostException on startup (CASSANDRA-1697)
 * include jna dependency in RPM package (CASSANDRA-1690)
 * add --skip-keys option to stress.py (CASSANDRA-1696)
 * improve cli handling of non-string keys and column names 
   (CASSANDRA-1701, -1693)
 * r/m extra subcomparator line in cli keyspaces output (CASSANDRA-1712)
 * add read repair chance to cli "show keyspaces"
 * upgrade to ConcurrentLinkedHashMap 1.1 (CASSANDRA-975)
 * fix index scan routing (CASSANDRA-1722)
 * fix tombstoning of supercolumns in range queries (CASSANDRA-1734)
 * clear endpoint cache after updating keyspace metadata (CASSANDRA-1741)
 * fix wrapping-range queries on non-minimum token (CASSANDRA-1700)
 * truncate includes secondary indexes (CASSANDRA-1747)
 * retain reference to PendingFile sstables (CASSANDRA-1749)
 * fix sstableimport regression (CASSANDRA-1753)
 * fix for bootstrap when no non-system tables are defined (CASSANDRA-1732)
 * handle replica unavailability in index scan (CASSANDRA-1755)
 * fix service initialization order deadlock (CASSANDRA-1756)
 * multi-line cli commands (CASSANDRA-1742)
 * fix race between snapshot and compaction (CASSANDRA-1736)
 * add listEndpointsPendingHints, deleteHintsForEndpoint JMX methods 
   (CASSANDRA-1551)


0.7.0-beta3
 * add strategy options to describe_keyspace output (CASSANDRA-1560)
 * log warning when using randomly generated token (CASSANDRA-1552)
 * re-organize JMX into .db, .net, .internal, .request (CASSANDRA-1217)
 * allow nodes to change IPs between restarts (CASSANDRA-1518)
 * remember ring state between restarts by default (CASSANDRA-1518)
 * flush index built flag so we can read it before log replay (CASSANDRA-1541)
 * lock row cache updates to prevent race condition (CASSANDRA-1293)
 * remove assertion causing rare (and harmless) error messages in
   commitlog (CASSANDRA-1330)
 * fix moving nodes with no keyspaces defined (CASSANDRA-1574)
 * fix unbootstrap when no data is present in a transfer range (CASSANDRA-1573)
 * take advantage of AVRO-495 to simplify our avro IDL (CASSANDRA-1436)
 * extend authorization hierarchy to column family (CASSANDRA-1554)
 * deletion support in secondary indexes (CASSANDRA-1571)
 * meaningful error message for invalid replication strategy class 
   (CASSANDRA-1566)
 * allow keyspace creation with RF > N (CASSANDRA-1428)
 * improve cli error handling (CASSANDRA-1580)
 * add cache save/load ability (CASSANDRA-1417, 1606, 1647)
 * add StorageService.getDrainProgress (CASSANDRA-1588)
 * Disallow bootstrap to an in-use token (CASSANDRA-1561)
 * Allow dynamic secondary index creation and destruction (CASSANDRA-1532)
 * log auto-guessed memtable thresholds (CASSANDRA-1595)
 * add ColumnDef support to cli (CASSANDRA-1583)
 * reduce index sample time by 75% (CASSANDRA-1572)
 * add cli support for column, strategy metadata (CASSANDRA-1578, 1612)
 * add cli support for schema modification (CASSANDRA-1584)
 * delete temp files on failed compactions (CASSANDRA-1596)
 * avoid blocking for dead nodes during removetoken (CASSANDRA-1605)
 * remove ConsistencyLevel.ZERO (CASSANDRA-1607)
 * expose in-progress compaction type in jmx (CASSANDRA-1586)
 * removed IClock & related classes from internals (CASSANDRA-1502)
 * fix removing tokens from SystemTable on decommission and removetoken
   (CASSANDRA-1609)
 * include CF metadata in cli 'show keyspaces' (CASSANDRA-1613)
 * switch from Properties to HashMap in PropertyFileSnitch to
   avoid synchronization bottleneck (CASSANDRA-1481)
 * PropertyFileSnitch configuration file renamed to 
   cassandra-topology.properties
 * add cli support for get_range_slices (CASSANDRA-1088, CASSANDRA-1619)
 * Make memtable flush thresholds per-CF instead of global 
   (CASSANDRA-1007, 1637)
 * add cli support for binary data without CfDef hints (CASSANDRA-1603)
 * fix building SSTable statistics post-stream (CASSANDRA-1620)
 * fix potential infinite loop in 2ary index queries (CASSANDRA-1623)
 * allow creating NTS keyspaces with no replicas configured (CASSANDRA-1626)
 * add jmx histogram of sstables accessed per read (CASSANDRA-1624)
 * remove system_rename_column_family and system_rename_keyspace from the
   client API until races can be fixed (CASSANDRA-1630, CASSANDRA-1585)
 * add cli sanity tests (CASSANDRA-1582)
 * update GC settings in cassandra.bat (CASSANDRA-1636)
 * cli support for index queries (CASSANDRA-1635)
 * cli support for updating schema memtable settings (CASSANDRA-1634)
 * cli --file option (CASSANDRA-1616)
 * reduce automatically chosen memtable sizes by 50% (CASSANDRA-1641)
 * move endpoint cache from snitch to strategy (CASSANDRA-1643)
 * fix commitlog recovery deleting the newly-created segment as well as
   the old ones (CASSANDRA-1644)
 * upgrade to Thrift 0.5 (CASSANDRA-1367)
 * renamed CL.DCQUORUM to LOCAL_QUORUM and DCQUORUMSYNC to EACH_QUORUM
 * cli truncate support (CASSANDRA-1653)
 * update GC settings in cassandra.bat (CASSANDRA-1636)
 * avoid logging when a node's ip/token is gossipped back to it (CASSANDRA-1666)


0.7-beta2
 * always use UTF-8 for hint keys (CASSANDRA-1439)
 * remove cassandra.yaml dependency from Hadoop and Pig (CASSADRA-1322)
 * expose CfDef metadata in describe_keyspaces (CASSANDRA-1363)
 * restore use of mmap_index_only option (CASSANDRA-1241)
 * dropping a keyspace with no column families generated an error 
   (CASSANDRA-1378)
 * rename RackAwareStrategy to OldNetworkTopologyStrategy, RackUnawareStrategy 
   to SimpleStrategy, DatacenterShardStrategy to NetworkTopologyStrategy,
   AbstractRackAwareSnitch to AbstractNetworkTopologySnitch (CASSANDRA-1392)
 * merge StorageProxy.mutate, mutateBlocking (CASSANDRA-1396)
 * faster UUIDType, LongType comparisons (CASSANDRA-1386, 1393)
 * fix setting read_repair_chance from CLI addColumnFamily (CASSANDRA-1399)
 * fix updates to indexed columns (CASSANDRA-1373)
 * fix race condition leaving to FileNotFoundException (CASSANDRA-1382)
 * fix sharded lock hash on index write path (CASSANDRA-1402)
 * add support for GT/E, LT/E in subordinate index clauses (CASSANDRA-1401)
 * cfId counter got out of sync when CFs were added (CASSANDRA-1403)
 * less chatty schema updates (CASSANDRA-1389)
 * rename column family mbeans. 'type' will now include either 
   'IndexColumnFamilies' or 'ColumnFamilies' depending on the CFS type.
   (CASSANDRA-1385)
 * disallow invalid keyspace and column family names. This includes name that
   matches a '^\w+' regex. (CASSANDRA-1377)
 * use JNA, if present, to take snapshots (CASSANDRA-1371)
 * truncate hints if starting 0.7 for the first time (CASSANDRA-1414)
 * fix FD leak in single-row slicepredicate queries (CASSANDRA-1416)
 * allow index expressions against columns that are not part of the 
   SlicePredicate (CASSANDRA-1410)
 * config-converter properly handles snitches and framed support 
   (CASSANDRA-1420)
 * remove keyspace argument from multiget_count (CASSANDRA-1422)
 * allow specifying cassandra.yaml location as (local or remote) URL
   (CASSANDRA-1126)
 * fix using DynamicEndpointSnitch with NetworkTopologyStrategy
   (CASSANDRA-1429)
 * Add CfDef.default_validation_class (CASSANDRA-891)
 * fix EstimatedHistogram.max (CASSANDRA-1413)
 * quorum read optimization (CASSANDRA-1622)
 * handle zero-length (or missing) rows during HH paging (CASSANDRA-1432)
 * include secondary indexes during schema migrations (CASSANDRA-1406)
 * fix commitlog header race during schema change (CASSANDRA-1435)
 * fix ColumnFamilyStoreMBeanIterator to use new type name (CASSANDRA-1433)
 * correct filename generated by xml->yaml converter (CASSANDRA-1419)
 * add CMSInitiatingOccupancyFraction=75 and UseCMSInitiatingOccupancyOnly
   to default JVM options
 * decrease jvm heap for cassandra-cli (CASSANDRA-1446)
 * ability to modify keyspaces and column family definitions on a live cluster
   (CASSANDRA-1285)
 * support for Hadoop Streaming [non-jvm map/reduce via stdin/out]
   (CASSANDRA-1368)
 * Move persistent sstable stats from the system table to an sstable component
   (CASSANDRA-1430)
 * remove failed bootstrap attempt from pending ranges when gossip times
   it out after 1h (CASSANDRA-1463)
 * eager-create tcp connections to other cluster members (CASSANDRA-1465)
 * enumerate stages and derive stage from message type instead of 
   transmitting separately (CASSANDRA-1465)
 * apply reversed flag during collation from different data sources
   (CASSANDRA-1450)
 * make failure to remove commitlog segment non-fatal (CASSANDRA-1348)
 * correct ordering of drain operations so CL.recover is no longer 
   necessary (CASSANDRA-1408)
 * removed keyspace from describe_splits method (CASSANDRA-1425)
 * rename check_schema_agreement to describe_schema_versions
   (CASSANDRA-1478)
 * fix QUORUM calculation for RF > 3 (CASSANDRA-1487)
 * remove tombstones during non-major compactions when bloom filter
   verifies that row does not exist in other sstables (CASSANDRA-1074)
 * nodes that coordinated a loadbalance in the past could not be seen by
   newly added nodes (CASSANDRA-1467)
 * exposed endpoint states (gossip details) via jmx (CASSANDRA-1467)
 * ensure that compacted sstables are not included when new readers are
   instantiated (CASSANDRA-1477)
 * by default, calculate heap size and memtable thresholds at runtime (CASSANDRA-1469)
 * fix races dealing with adding/dropping keyspaces and column families in
   rapid succession (CASSANDRA-1477)
 * clean up of Streaming system (CASSANDRA-1503, 1504, 1506)
 * add options to configure Thrift socket keepalive and buffer sizes (CASSANDRA-1426)
 * make contrib CassandraServiceDataCleaner recursive (CASSANDRA-1509)
 * min, max compaction threshold are configurable and persistent 
   per-ColumnFamily (CASSANDRA-1468)
 * fix replaying the last mutation in a commitlog unnecessarily 
   (CASSANDRA-1512)
 * invoke getDefaultUncaughtExceptionHandler from DTPE with the original
   exception rather than the ExecutionException wrapper (CASSANDRA-1226)
 * remove Clock from the Thrift (and Avro) API (CASSANDRA-1501)
 * Close intra-node sockets when connection is broken (CASSANDRA-1528)
 * RPM packaging spec file (CASSANDRA-786)
 * weighted request scheduler (CASSANDRA-1485)
 * treat expired columns as deleted (CASSANDRA-1539)
 * make IndexInterval configurable (CASSANDRA-1488)
 * add describe_snitch to Thrift API (CASSANDRA-1490)
 * MD5 authenticator compares plain text submitted password with MD5'd
   saved property, instead of vice versa (CASSANDRA-1447)
 * JMX MessagingService pending and completed counts (CASSANDRA-1533)
 * fix race condition processing repair responses (CASSANDRA-1511)
 * make repair blocking (CASSANDRA-1511)
 * create EndpointSnitchInfo and MBean to expose rack and DC (CASSANDRA-1491)
 * added option to contrib/word_count to output results back to Cassandra
   (CASSANDRA-1342)
 * rewrite Hadoop ColumnFamilyRecordWriter to pool connections, retry to
   multiple Cassandra nodes, and smooth impact on the Cassandra cluster
   by using smaller batch sizes (CASSANDRA-1434)
 * fix setting gc_grace_seconds via CLI (CASSANDRA-1549)
 * support TTL'd index values (CASSANDRA-1536)
 * make removetoken work like decommission (CASSANDRA-1216)
 * make cli comparator-aware and improve quote rules (CASSANDRA-1523,-1524)
 * make nodetool compact and cleanup blocking (CASSANDRA-1449)
 * add memtable, cache information to GCInspector logs (CASSANDRA-1558)
 * enable/disable HintedHandoff via JMX (CASSANDRA-1550)
 * Ignore stray files in the commit log directory (CASSANDRA-1547)
 * Disallow bootstrap to an in-use token (CASSANDRA-1561)


0.7-beta1
 * sstable versioning (CASSANDRA-389)
 * switched to slf4j logging (CASSANDRA-625)
 * add (optional) expiration time for column (CASSANDRA-699)
 * access levels for authentication/authorization (CASSANDRA-900)
 * add ReadRepairChance to CF definition (CASSANDRA-930)
 * fix heisenbug in system tests, especially common on OS X (CASSANDRA-944)
 * convert to byte[] keys internally and all public APIs (CASSANDRA-767)
 * ability to alter schema definitions on a live cluster (CASSANDRA-44)
 * renamed configuration file to cassandra.xml, and log4j.properties to
   log4j-server.properties, which must now be loaded from
   the classpath (which is how our scripts in bin/ have always done it)
   (CASSANDRA-971)
 * change get_count to require a SlicePredicate. create multi_get_count
   (CASSANDRA-744)
 * re-organized endpointsnitch implementations and added SimpleSnitch
   (CASSANDRA-994)
 * Added preload_row_cache option (CASSANDRA-946)
 * add CRC to commitlog header (CASSANDRA-999)
 * removed deprecated batch_insert and get_range_slice methods (CASSANDRA-1065)
 * add truncate thrift method (CASSANDRA-531)
 * http mini-interface using mx4j (CASSANDRA-1068)
 * optimize away copy of sliced row on memtable read path (CASSANDRA-1046)
 * replace constant-size 2GB mmaped segments and special casing for index 
   entries spanning segment boundaries, with SegmentedFile that computes 
   segments that always contain entire entries/rows (CASSANDRA-1117)
 * avoid reading large rows into memory during compaction (CASSANDRA-16)
 * added hadoop OutputFormat (CASSANDRA-1101)
 * efficient Streaming (no more anticompaction) (CASSANDRA-579)
 * split commitlog header into separate file and add size checksum to
   mutations (CASSANDRA-1179)
 * avoid allocating a new byte[] for each mutation on replay (CASSANDRA-1219)
 * revise HH schema to be per-endpoint (CASSANDRA-1142)
 * add joining/leaving status to nodetool ring (CASSANDRA-1115)
 * allow multiple repair sessions per node (CASSANDRA-1190)
 * optimize away MessagingService for local range queries (CASSANDRA-1261)
 * make framed transport the default so malformed requests can't OOM the 
   server (CASSANDRA-475)
 * significantly faster reads from row cache (CASSANDRA-1267)
 * take advantage of row cache during range queries (CASSANDRA-1302)
 * make GCGraceSeconds a per-ColumnFamily value (CASSANDRA-1276)
 * keep persistent row size and column count statistics (CASSANDRA-1155)
 * add IntegerType (CASSANDRA-1282)
 * page within a single row during hinted handoff (CASSANDRA-1327)
 * push DatacenterShardStrategy configuration into keyspace definition,
   eliminating datacenter.properties. (CASSANDRA-1066)
 * optimize forward slices starting with '' and single-index-block name 
   queries by skipping the column index (CASSANDRA-1338)
 * streaming refactor (CASSANDRA-1189)
 * faster comparison for UUID types (CASSANDRA-1043)
 * secondary index support (CASSANDRA-749 and subtasks)
 * make compaction buckets deterministic (CASSANDRA-1265)


0.6.6
 * Allow using DynamicEndpointSnitch with RackAwareStrategy (CASSANDRA-1429)
 * remove the remaining vestiges of the unfinished DatacenterShardStrategy 
   (replaced by NetworkTopologyStrategy in 0.7)
   

0.6.5
 * fix key ordering in range query results with RandomPartitioner
   and ConsistencyLevel > ONE (CASSANDRA-1145)
 * fix for range query starting with the wrong token range (CASSANDRA-1042)
 * page within a single row during hinted handoff (CASSANDRA-1327)
 * fix compilation on non-sun JDKs (CASSANDRA-1061)
 * remove String.trim() call on row keys in batch mutations (CASSANDRA-1235)
 * Log summary of dropped messages instead of spamming log (CASSANDRA-1284)
 * add dynamic endpoint snitch (CASSANDRA-981)
 * fix streaming for keyspaces with hyphens in their name (CASSANDRA-1377)
 * fix errors in hard-coded bloom filter optKPerBucket by computing it
   algorithmically (CASSANDRA-1220
 * remove message deserialization stage, and uncap read/write stages
   so slow reads/writes don't block gossip processing (CASSANDRA-1358)
 * add jmx port configuration to Debian package (CASSANDRA-1202)
 * use mlockall via JNA, if present, to prevent Linux from swapping
   out parts of the JVM (CASSANDRA-1214)


0.6.4
 * avoid queuing multiple hint deliveries for the same endpoint
   (CASSANDRA-1229)
 * better performance for and stricter checking of UTF8 column names
   (CASSANDRA-1232)
 * extend option to lower compaction priority to hinted handoff
   as well (CASSANDRA-1260)
 * log errors in gossip instead of re-throwing (CASSANDRA-1289)
 * avoid aborting commitlog replay prematurely if a flushed-but-
   not-removed commitlog segment is encountered (CASSANDRA-1297)
 * fix duplicate rows being read during mapreduce (CASSANDRA-1142)
 * failure detection wasn't closing command sockets (CASSANDRA-1221)
 * cassandra-cli.bat works on windows (CASSANDRA-1236)
 * pre-emptively drop requests that cannot be processed within RPCTimeout
   (CASSANDRA-685)
 * add ack to Binary write verb and update CassandraBulkLoader
   to wait for acks for each row (CASSANDRA-1093)
 * added describe_partitioner Thrift method (CASSANDRA-1047)
 * Hadoop jobs no longer require the Cassandra storage-conf.xml
   (CASSANDRA-1280, CASSANDRA-1047)
 * log thread pool stats when GC is excessive (CASSANDRA-1275)
 * remove gossip message size limit (CASSANDRA-1138)
 * parallelize local and remote reads during multiget, and respect snitch 
   when determining whether to do local read for CL.ONE (CASSANDRA-1317)
 * fix read repair to use requested consistency level on digest mismatch,
   rather than assuming QUORUM (CASSANDRA-1316)
 * process digest mismatch re-reads in parallel (CASSANDRA-1323)
 * switch hints CF comparator to BytesType (CASSANDRA-1274)


0.6.3
 * retry to make streaming connections up to 8 times. (CASSANDRA-1019)
 * reject describe_ring() calls on invalid keyspaces (CASSANDRA-1111)
 * fix cache size calculation for size of 100% (CASSANDRA-1129)
 * fix cache capacity only being recalculated once (CASSANDRA-1129)
 * remove hourly scan of all hints on the off chance that the gossiper
   missed a status change; instead, expose deliverHintsToEndpoint to JMX
   so it can be done manually, if necessary (CASSANDRA-1141)
 * don't reject reads at CL.ALL (CASSANDRA-1152)
 * reject deletions to supercolumns in CFs containing only standard
   columns (CASSANDRA-1139)
 * avoid preserving login information after client disconnects
   (CASSANDRA-1057)
 * prefer sun jdk to openjdk in debian init script (CASSANDRA-1174)
 * detect partioner config changes between restarts and fail fast 
   (CASSANDRA-1146)
 * use generation time to resolve node token reassignment disagreements
   (CASSANDRA-1118)
 * restructure the startup ordering of Gossiper and MessageService to avoid
   timing anomalies (CASSANDRA-1160)
 * detect incomplete commit log hearders (CASSANDRA-1119)
 * force anti-entropy service to stream files on the stream stage to avoid
   sending streams out of order (CASSANDRA-1169)
 * remove inactive stream managers after AES streams files (CASSANDRA-1169)
 * allow removing entire row through batch_mutate Deletion (CASSANDRA-1027)
 * add JMX metrics for row-level bloom filter false positives (CASSANDRA-1212)
 * added a redhat init script to contrib (CASSANDRA-1201)
 * use midpoint when bootstrapping a new machine into range with not
   much data yet instead of random token (CASSANDRA-1112)
 * kill server on OOM in executor stage as well as Thrift (CASSANDRA-1226)
 * remove opportunistic repairs, when two machines with overlapping replica
   responsibilities happen to finish major compactions of the same CF near
   the same time.  repairs are now fully manual (CASSANDRA-1190)
 * add ability to lower compaction priority (default is no change from 0.6.2)
   (CASSANDRA-1181)


0.6.2
 * fix contrib/word_count build. (CASSANDRA-992)
 * split CommitLogExecutorService into BatchCommitLogExecutorService and 
   PeriodicCommitLogExecutorService (CASSANDRA-1014)
 * add latency histograms to CFSMBean (CASSANDRA-1024)
 * make resolving timestamp ties deterministic by using value bytes
   as a tiebreaker (CASSANDRA-1039)
 * Add option to turn off Hinted Handoff (CASSANDRA-894)
 * fix windows startup (CASSANDRA-948)
 * make concurrent_reads, concurrent_writes configurable at runtime via JMX
   (CASSANDRA-1060)
 * disable GCInspector on non-Sun JVMs (CASSANDRA-1061)
 * fix tombstone handling in sstable rows with no other data (CASSANDRA-1063)
 * fix size of row in spanned index entries (CASSANDRA-1056)
 * install json2sstable, sstable2json, and sstablekeys to Debian package
 * StreamingService.StreamDestinations wouldn't empty itself after streaming
   finished (CASSANDRA-1076)
 * added Collections.shuffle(splits) before returning the splits in 
   ColumnFamilyInputFormat (CASSANDRA-1096)
 * do not recalculate cache capacity post-compaction if it's been manually 
   modified (CASSANDRA-1079)
 * better defaults for flush sorter + writer executor queue sizes
   (CASSANDRA-1100)
 * windows scripts for SSTableImport/Export (CASSANDRA-1051)
 * windows script for nodetool (CASSANDRA-1113)
 * expose PhiConvictThreshold (CASSANDRA-1053)
 * make repair of RF==1 a no-op (CASSANDRA-1090)
 * improve default JVM GC options (CASSANDRA-1014)
 * fix SlicePredicate serialization inside Hadoop jobs (CASSANDRA-1049)
 * close Thrift sockets in Hadoop ColumnFamilyRecordReader (CASSANDRA-1081)


0.6.1
 * fix NPE in sstable2json when no excluded keys are given (CASSANDRA-934)
 * keep the replica set constant throughout the read repair process
   (CASSANDRA-937)
 * allow querying getAllRanges with empty token list (CASSANDRA-933)
 * fix command line arguments inversion in clustertool (CASSANDRA-942)
 * fix race condition that could trigger a false-positive assertion
   during post-flush discard of old commitlog segments (CASSANDRA-936)
 * fix neighbor calculation for anti-entropy repair (CASSANDRA-924)
 * perform repair even for small entropy differences (CASSANDRA-924)
 * Use hostnames in CFInputFormat to allow Hadoop's naive string-based
   locality comparisons to work (CASSANDRA-955)
 * cache read-only BufferedRandomAccessFile length to avoid
   3 system calls per invocation (CASSANDRA-950)
 * nodes with IPv6 (and no IPv4) addresses could not join cluster
   (CASSANDRA-969)
 * Retrieve the correct number of undeleted columns, if any, from
   a supercolumn in a row that had been deleted previously (CASSANDRA-920)
 * fix index scans that cross the 2GB mmap boundaries for both mmap
   and standard i/o modes (CASSANDRA-866)
 * expose drain via nodetool (CASSANDRA-978)


0.6.0-RC1
 * JMX drain to flush memtables and run through commit log (CASSANDRA-880)
 * Bootstrapping can skip ranges under the right conditions (CASSANDRA-902)
 * fix merging row versions in range_slice for CL > ONE (CASSANDRA-884)
 * default write ConsistencyLeven chaned from ZERO to ONE
 * fix for index entries spanning mmap buffer boundaries (CASSANDRA-857)
 * use lexical comparison if time part of TimeUUIDs are the same 
   (CASSANDRA-907)
 * bound read, mutation, and response stages to fix possible OOM
   during log replay (CASSANDRA-885)
 * Use microseconds-since-epoch (UTC) in cli, instead of milliseconds
 * Treat batch_mutate Deletion with null supercolumn as "apply this predicate 
   to top level supercolumns" (CASSANDRA-834)
 * Streaming destination nodes do not update their JMX status (CASSANDRA-916)
 * Fix internal RPC timeout calculation (CASSANDRA-911)
 * Added Pig loadfunc to contrib/pig (CASSANDRA-910)


0.6.0-beta3
 * fix compaction bucketing bug (CASSANDRA-814)
 * update windows batch file (CASSANDRA-824)
 * deprecate KeysCachedFraction configuration directive in favor
   of KeysCached; move to unified-per-CF key cache (CASSANDRA-801)
 * add invalidateRowCache to ColumnFamilyStoreMBean (CASSANDRA-761)
 * send Handoff hints to natural locations to reduce load on
   remaining nodes in a failure scenario (CASSANDRA-822)
 * Add RowWarningThresholdInMB configuration option to warn before very 
   large rows get big enough to threaten node stability, and -x option to
   be able to remove them with sstable2json if the warning is unheeded
   until it's too late (CASSANDRA-843)
 * Add logging of GC activity (CASSANDRA-813)
 * fix ConcurrentModificationException in commitlog discard (CASSANDRA-853)
 * Fix hardcoded row count in Hadoop RecordReader (CASSANDRA-837)
 * Add a jmx status to the streaming service and change several DEBUG
   messages to INFO (CASSANDRA-845)
 * fix classpath in cassandra-cli.bat for Windows (CASSANDRA-858)
 * allow re-specifying host, port to cassandra-cli if invalid ones
   are first tried (CASSANDRA-867)
 * fix race condition handling rpc timeout in the coordinator
   (CASSANDRA-864)
 * Remove CalloutLocation and StagingFileDirectory from storage-conf files 
   since those settings are no longer used (CASSANDRA-878)
 * Parse a long from RowWarningThresholdInMB instead of an int (CASSANDRA-882)
 * Remove obsolete ControlPort code from DatabaseDescriptor (CASSANDRA-886)
 * move skipBytes side effect out of assert (CASSANDRA-899)
 * add "double getLoad" to StorageServiceMBean (CASSANDRA-898)
 * track row stats per CF at compaction time (CASSANDRA-870)
 * disallow CommitLogDirectory matching a DataFileDirectory (CASSANDRA-888)
 * default key cache size is 200k entries, changed from 10% (CASSANDRA-863)
 * add -Dcassandra-foreground=yes to cassandra.bat
 * exit if cluster name is changed unexpectedly (CASSANDRA-769)


0.6.0-beta1/beta2
 * add batch_mutate thrift command, deprecating batch_insert (CASSANDRA-336)
 * remove get_key_range Thrift API, deprecated in 0.5 (CASSANDRA-710)
 * add optional login() Thrift call for authentication (CASSANDRA-547)
 * support fat clients using gossiper and StorageProxy to perform
   replication in-process [jvm-only] (CASSANDRA-535)
 * support mmapped I/O for reads, on by default on 64bit JVMs 
   (CASSANDRA-408, CASSANDRA-669)
 * improve insert concurrency, particularly during Hinted Handoff
   (CASSANDRA-658)
 * faster network code (CASSANDRA-675)
 * stress.py moved to contrib (CASSANDRA-635)
 * row caching [must be explicitly enabled per-CF in config] (CASSANDRA-678)
 * present a useful measure of compaction progress in JMX (CASSANDRA-599)
 * add bin/sstablekeys (CASSNADRA-679)
 * add ConsistencyLevel.ANY (CASSANDRA-687)
 * make removetoken remove nodes from gossip entirely (CASSANDRA-644)
 * add ability to set cache sizes at runtime (CASSANDRA-708)
 * report latency and cache hit rate statistics with lifetime totals
   instead of average over the last minute (CASSANDRA-702)
 * support get_range_slice for RandomPartitioner (CASSANDRA-745)
 * per-keyspace replication factory and replication strategy (CASSANDRA-620)
 * track latency in microseconds (CASSANDRA-733)
 * add describe_ Thrift methods, deprecating get_string_property and 
   get_string_list_property
 * jmx interface for tracking operation mode and streams in general.
   (CASSANDRA-709)
 * keep memtables in sorted order to improve range query performance
   (CASSANDRA-799)
 * use while loop instead of recursion when trimming sstables compaction list 
   to avoid blowing stack in pathological cases (CASSANDRA-804)
 * basic Hadoop map/reduce support (CASSANDRA-342)


0.5.1
 * ensure all files for an sstable are streamed to the same directory.
   (CASSANDRA-716)
 * more accurate load estimate for bootstrapping (CASSANDRA-762)
 * tolerate dead or unavailable bootstrap target on write (CASSANDRA-731)
 * allow larger numbers of keys (> 140M) in a sstable bloom filter
   (CASSANDRA-790)
 * include jvm argument improvements from CASSANDRA-504 in debian package
 * change streaming chunk size to 32MB to accomodate Windows XP limitations
   (was 64MB) (CASSANDRA-795)
 * fix get_range_slice returning results in the wrong order (CASSANDRA-781)
 

0.5.0 final
 * avoid attempting to delete temporary bootstrap files twice (CASSANDRA-681)
 * fix bogus NaN in nodeprobe cfstats output (CASSANDRA-646)
 * provide a policy for dealing with single thread executors w/ a full queue
   (CASSANDRA-694)
 * optimize inner read in MessagingService, vastly improving multiple-node
   performance (CASSANDRA-675)
 * wait for table flush before streaming data back to a bootstrapping node.
   (CASSANDRA-696)
 * keep track of bootstrapping sources by table so that bootstrapping doesn't 
   give the indication of finishing early (CASSANDRA-673)


0.5.0 RC3
 * commit the correct version of the patch for CASSANDRA-663


0.5.0 RC2 (unreleased)
 * fix bugs in converting get_range_slice results to Thrift 
   (CASSANDRA-647, CASSANDRA-649)
 * expose java.util.concurrent.TimeoutException in StorageProxy methods
   (CASSANDRA-600)
 * TcpConnectionManager was holding on to disconnected connections, 
   giving the false indication they were being used. (CASSANDRA-651)
 * Remove duplicated write. (CASSANDRA-662)
 * Abort bootstrap if IP is already in the token ring (CASSANDRA-663)
 * increase default commitlog sync period, and wait for last sync to 
   finish before submitting another (CASSANDRA-668)


0.5.0 RC1
 * Fix potential NPE in get_range_slice (CASSANDRA-623)
 * add CRC32 to commitlog entries (CASSANDRA-605)
 * fix data streaming on windows (CASSANDRA-630)
 * GC compacted sstables after cleanup and compaction (CASSANDRA-621)
 * Speed up anti-entropy validation (CASSANDRA-629)
 * Fix anti-entropy assertion error (CASSANDRA-639)
 * Fix pending range conflicts when bootstapping or moving
   multiple nodes at once (CASSANDRA-603)
 * Handle obsolete gossip related to node movement in the case where
   one or more nodes is down when the movement occurs (CASSANDRA-572)
 * Include dead nodes in gossip to avoid a variety of problems
   and fix HH to removed nodes (CASSANDRA-634)
 * return an InvalidRequestException for mal-formed SlicePredicates
   (CASSANDRA-643)
 * fix bug determining closest neighbor for use in multiple datacenters
   (CASSANDRA-648)
 * Vast improvements in anticompaction speed (CASSANDRA-607)
 * Speed up log replay and writes by avoiding redundant serializations
   (CASSANDRA-652)


0.5.0 beta 2
 * Bootstrap improvements (several tickets)
 * add nodeprobe repair anti-entropy feature (CASSANDRA-193, CASSANDRA-520)
 * fix possibility of partition when many nodes restart at once
   in clusters with multiple seeds (CASSANDRA-150)
 * fix NPE in get_range_slice when no data is found (CASSANDRA-578)
 * fix potential NPE in hinted handoff (CASSANDRA-585)
 * fix cleanup of local "system" keyspace (CASSANDRA-576)
 * improve computation of cluster load balance (CASSANDRA-554)
 * added super column read/write, column count, and column/row delete to
   cassandra-cli (CASSANDRA-567, CASSANDRA-594)
 * fix returning live subcolumns of deleted supercolumns (CASSANDRA-583)
 * respect JAVA_HOME in bin/ scripts (several tickets)
 * add StorageService.initClient for fat clients on the JVM (CASSANDRA-535)
   (see contrib/client_only for an example of use)
 * make consistency_level functional in get_range_slice (CASSANDRA-568)
 * optimize key deserialization for RandomPartitioner (CASSANDRA-581)
 * avoid GCing tombstones except on major compaction (CASSANDRA-604)
 * increase failure conviction threshold, resulting in less nodes
   incorrectly (and temporarily) marked as down (CASSANDRA-610)
 * respect memtable thresholds during log replay (CASSANDRA-609)
 * support ConsistencyLevel.ALL on read (CASSANDRA-584)
 * add nodeprobe removetoken command (CASSANDRA-564)


0.5.0 beta
 * Allow multiple simultaneous flushes, improving flush throughput 
   on multicore systems (CASSANDRA-401)
 * Split up locks to improve write and read throughput on multicore systems
   (CASSANDRA-444, CASSANDRA-414)
 * More efficient use of memory during compaction (CASSANDRA-436)
 * autobootstrap option: when enabled, all non-seed nodes will attempt
   to bootstrap when started, until bootstrap successfully
   completes. -b option is removed.  (CASSANDRA-438)
 * Unless a token is manually specified in the configuration xml,
   a bootstraping node will use a token that gives it half the
   keys from the most-heavily-loaded node in the cluster,
   instead of generating a random token. 
   (CASSANDRA-385, CASSANDRA-517)
 * Miscellaneous bootstrap fixes (several tickets)
 * Ability to change a node's token even after it has data on it
   (CASSANDRA-541)
 * Ability to decommission a live node from the ring (CASSANDRA-435)
 * Semi-automatic loadbalancing via nodeprobe (CASSANDRA-192)
 * Add ability to set compaction thresholds at runtime via
   JMX / nodeprobe.  (CASSANDRA-465)
 * Add "comment" field to ColumnFamily definition. (CASSANDRA-481)
 * Additional JMX metrics (CASSANDRA-482)
 * JSON based export and import tools (several tickets)
 * Hinted Handoff fixes (several tickets)
 * Add key cache to improve read performance (CASSANDRA-423)
 * Simplified construction of custom ReplicationStrategy classes
   (CASSANDRA-497)
 * Graphical application (Swing) for ring integrity verification and 
   visualization was added to contrib (CASSANDRA-252)
 * Add DCQUORUM, DCQUORUMSYNC consistency levels and corresponding
   ReplicationStrategy / EndpointSnitch classes.  Experimental.
   (CASSANDRA-492)
 * Web client interface added to contrib (CASSANDRA-457)
 * More-efficient flush for Random, CollatedOPP partitioners 
   for normal writes (CASSANDRA-446) and bulk load (CASSANDRA-420)
 * Add MemtableFlushAfterMinutes, a global replacement for the old 
   per-CF FlushPeriodInMinutes setting (CASSANDRA-463)
 * optimizations to slice reading (CASSANDRA-350) and supercolumn
   queries (CASSANDRA-510)
 * force binding to given listenaddress for nodes with multiple
   interfaces (CASSANDRA-546)
 * stress.py benchmarking tool improvements (several tickets)
 * optimized replica placement code (CASSANDRA-525)
 * faster log replay on restart (CASSANDRA-539, CASSANDRA-540)
 * optimized local-node writes (CASSANDRA-558)
 * added get_range_slice, deprecating get_key_range (CASSANDRA-344)
 * expose TimedOutException to thrift (CASSANDRA-563)
 

0.4.2
 * Add validation disallowing null keys (CASSANDRA-486)
 * Fix race conditions in TCPConnectionManager (CASSANDRA-487)
 * Fix using non-utf8-aware comparison as a sanity check.
   (CASSANDRA-493)
 * Improve default garbage collector options (CASSANDRA-504)
 * Add "nodeprobe flush" (CASSANDRA-505)
 * remove NotFoundException from get_slice throws list (CASSANDRA-518)
 * fix get (not get_slice) of entire supercolumn (CASSANDRA-508)
 * fix null token during bootstrap (CASSANDRA-501)


0.4.1
 * Fix FlushPeriod columnfamily configuration regression
   (CASSANDRA-455)
 * Fix long column name support (CASSANDRA-460)
 * Fix for serializing a row that only contains tombstones
   (CASSANDRA-458)
 * Fix for discarding unneeded commitlog segments (CASSANDRA-459)
 * Add SnapshotBeforeCompaction configuration option (CASSANDRA-426)
 * Fix compaction abort under insufficient disk space (CASSANDRA-473)
 * Fix reading subcolumn slice from tombstoned CF (CASSANDRA-484)
 * Fix race condition in RVH causing occasional NPE (CASSANDRA-478)


0.4.0
 * fix get_key_range problems when a node is down (CASSANDRA-440)
   and add UnavailableException to more Thrift methods
 * Add example EndPointSnitch contrib code (several tickets)


0.4.0 RC2
 * fix SSTable generation clash during compaction (CASSANDRA-418)
 * reject method calls with null parameters (CASSANDRA-308)
 * properly order ranges in nodeprobe output (CASSANDRA-421)
 * fix logging of certain errors on executor threads (CASSANDRA-425)


0.4.0 RC1
 * Bootstrap feature is live; use -b on startup (several tickets)
 * Added multiget api (CASSANDRA-70)
 * fix Deadlock with SelectorManager.doProcess and TcpConnection.write
   (CASSANDRA-392)
 * remove key cache b/c of concurrency bugs in third-party
   CLHM library (CASSANDRA-405)
 * update non-major compaction logic to use two threshold values
   (CASSANDRA-407)
 * add periodic / batch commitlog sync modes (several tickets)
 * inline BatchMutation into batch_insert params (CASSANDRA-403)
 * allow setting the logging level at runtime via mbean (CASSANDRA-402)
 * change default comparator to BytesType (CASSANDRA-400)
 * add forwards-compatible ConsistencyLevel parameter to get_key_range
   (CASSANDRA-322)
 * r/m special case of blocking for local destination when writing with 
   ConsistencyLevel.ZERO (CASSANDRA-399)
 * Fixes to make BinaryMemtable [bulk load interface] useful (CASSANDRA-337);
   see contrib/bmt_example for an example of using it.
 * More JMX properties added (several tickets)
 * Thrift changes (several tickets)
    - Merged _super get methods with the normal ones; return values
      are now of ColumnOrSuperColumn.
    - Similarly, merged batch_insert_super into batch_insert.



0.4.0 beta
 * On-disk data format has changed to allow billions of keys/rows per
   node instead of only millions
 * Multi-keyspace support
 * Scan all sstables for all queries to avoid situations where
   different types of operation on the same ColumnFamily could
   disagree on what data was present
 * Snapshot support via JMX
 * Thrift API has changed a _lot_:
    - removed time-sorted CFs; instead, user-defined comparators
      may be defined on the column names, which are now byte arrays.
      Default comparators are provided for UTF8, Bytes, Ascii, Long (i64),
      and UUID types.
    - removed colon-delimited strings in thrift api in favor of explicit
      structs such as ColumnPath, ColumnParent, etc.  Also normalized
      thrift struct and argument naming.
    - Added columnFamily argument to get_key_range.
    - Change signature of get_slice to accept starting and ending
      columns as well as an offset.  (This allows use of indexes.)
      Added "ascending" flag to allow reasonably-efficient reverse
      scans as well.  Removed get_slice_by_range as redundant.
    - get_key_range operates on one CF at a time
    - changed `block` boolean on insert methods to ConsistencyLevel enum,
      with options of NONE, ONE, QUORUM, and ALL.
    - added similar consistency_level parameter to read methods
    - column-name-set slice with no names given now returns zero columns
      instead of all of them.  ("all" can run your server out of memory.
      use a range-based slice with a high max column count instead.)
 * Removed the web interface. Node information can now be obtained by 
   using the newly introduced nodeprobe utility.
 * More JMX stats
 * Remove magic values from internals (e.g. special key to indicate
   when to flush memtables)
 * Rename configuration "table" to "keyspace"
 * Moved to crash-only design; no more shutdown (just kill the process)
 * Lots of bug fixes

Full list of issues resolved in 0.4 is at https://issues.apache.org/jira/secure/IssueNavigator.jspa?reset=true&&pid=12310865&fixfor=12313862&resolution=1&sorter/field=issuekey&sorter/order=DESC


0.3.0 RC3
 * Fix potential deadlock under load in TCPConnection.
   (CASSANDRA-220)


0.3.0 RC2
 * Fix possible data loss when server is stopped after replaying
   log but before new inserts force memtable flush.
   (CASSANDRA-204)
 * Added BUGS file


0.3.0 RC1
 * Range queries on keys, including user-defined key collation
 * Remove support
 * Workarounds for a weird bug in JDK select/register that seems
   particularly common on VM environments. Cassandra should deploy
   fine on EC2 now
 * Much improved infrastructure: the beginnings of a decent test suite
   ("ant test" for unit tests; "nosetests" for system tests), code
   coverage reporting, etc.
 * Expanded node status reporting via JMX
 * Improved error reporting/logging on both server and client
 * Reduced memory footprint in default configuration
 * Combined blocking and non-blocking versions of insert APIs
 * Added FlushPeriodInMinutes configuration parameter to force
   flushing of infrequently-updated ColumnFamilies<|MERGE_RESOLUTION|>--- conflicted
+++ resolved
@@ -1,4 +1,3 @@
-<<<<<<< HEAD
 2.0.1
  * Notify indexer of columns shadowed by range tombstones (CASSANDRA-5614)
  * Log Merkle tree stats (CASSANDRA-2698)
@@ -7,11 +6,11 @@
  * Use a range aware scanner for cleanup (CASSANDRA-2524)
  * Cleanup doesn't need to inspect sstables that contain only local data 
    (CASSANDRA-5722)
-=======
+
+
 2.0.0
 Merged from 1.2:
  * Fix getBloomFilterDiskSpaceUsed for AlwaysPresentFilter (CASSANDRA-5900)
->>>>>>> df9d61c9
 
 
 2.0.0-rc2
