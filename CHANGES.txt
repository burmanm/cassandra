--- conflicted
+++ resolved
@@ -1,10 +1,10 @@
+1.1.1-dev
+ * optimize commitlog checksumming (CASSANDRA-3610)
+
+
 1.1-dev
-<<<<<<< HEAD
- * optimize commitlog checksumming (CASSANDRA-3610)
-=======
  * start hint replay as soon as FD notifies that the target is back up
    (CASSANDRA-3958)
->>>>>>> a043998c
  * avoid unproductive deserializing of cached rows during compaction
    (CASSANDRA-3921)
  * fix concurrency issues with CQL keyspace creation (CASSANDRA-3903)
