--- conflicted
+++ resolved
@@ -1,11 +1,7 @@
-<<<<<<< HEAD
 3.7
  * Don't use static dataDirectories field in Directories instances (CASSANDRA-11647)
 Merged from 3.0:
-=======
-3.0.7
  * Prevent OOM failures on SSTable corruption, improve tests for corruption detection (CASSANDRA-9530)
->>>>>>> 85cc3901
  * Use CFS.initialDirectories when clearing snapshots (CASSANDRA-11705)
  * Allow compaction strategies to disable early open (CASSANDRA-11754)
  * Refactor Materialized View code (CASSANDRA-11475)
