--- conflicted
+++ resolved
@@ -932,16 +932,9 @@
         self.decoding_errors = []
 
         self.writeresult("")
-<<<<<<< HEAD
         self.print_static_result(rows, cfMetaData)
 
-        self.writeresult("(%d rows)" % len(rows))
-=======
-        if rows :
-            self.print_static_result(rows)
         self.writeresult("(%d rows)" % len(rows or []))
->>>>>>> cfedc007
-        self.writeresult("")
 
         if self.decoding_errors:
             for err in self.decoding_errors[:2]:
