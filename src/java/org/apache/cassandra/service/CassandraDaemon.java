/*
 * Licensed to the Apache Software Foundation (ASF) under one
 * or more contributor license agreements.  See the NOTICE file
 * distributed with this work for additional information
 * regarding copyright ownership.  The ASF licenses this file
 * to you under the Apache License, Version 2.0 (the
 * "License"); you may not use this file except in compliance
 * with the License.  You may obtain a copy of the License at
 *
 *     http://www.apache.org/licenses/LICENSE-2.0
 *
 * Unless required by applicable law or agreed to in writing, software
 * distributed under the License is distributed on an "AS IS" BASIS,
 * WITHOUT WARRANTIES OR CONDITIONS OF ANY KIND, either express or implied.
 * See the License for the specific language governing permissions and
 * limitations under the License.
 */
package org.apache.cassandra.service;

import java.io.File;
import java.io.IOException;
import java.lang.management.ManagementFactory;
import java.lang.management.MemoryPoolMXBean;
import java.net.InetAddress;
import java.net.URL;
import java.net.UnknownHostException;
import java.util.List;
import java.util.concurrent.TimeUnit;
import javax.management.MBeanServer;
import javax.management.ObjectName;
import javax.management.StandardMBean;
import javax.management.remote.JMXConnectorServer;

import com.addthis.metrics3.reporter.config.ReporterConfig;
import com.codahale.metrics.Meter;
import com.codahale.metrics.MetricRegistryListener;
import com.codahale.metrics.SharedMetricRegistries;
import com.codahale.metrics.jvm.BufferPoolMetricSet;
import com.codahale.metrics.jvm.FileDescriptorRatioGauge;
import com.codahale.metrics.jvm.GarbageCollectorMetricSet;
import com.codahale.metrics.jvm.MemoryUsageGaugeSet;
import com.google.common.annotations.VisibleForTesting;
import com.google.common.util.concurrent.Futures;
import com.google.common.util.concurrent.ListenableFuture;
import org.slf4j.Logger;
import org.slf4j.LoggerFactory;

import org.apache.cassandra.concurrent.ScheduledExecutors;
import org.apache.cassandra.schema.TableMetadata;
import org.apache.cassandra.config.DatabaseDescriptor;
import org.apache.cassandra.schema.Schema;
import org.apache.cassandra.schema.SchemaConstants;
import org.apache.cassandra.cql3.functions.ThreadAwareSecurityManager;
import org.apache.cassandra.cql3.QueryProcessor;
import org.apache.cassandra.db.*;
import org.apache.cassandra.db.commitlog.CommitLog;
import org.apache.cassandra.exceptions.ConfigurationException;
import org.apache.cassandra.exceptions.StartupException;
import org.apache.cassandra.gms.Gossiper;
import org.apache.cassandra.io.FSError;
import org.apache.cassandra.io.sstable.CorruptSSTableException;
import org.apache.cassandra.io.util.FileUtils;
import org.apache.cassandra.metrics.CassandraMetricsRegistry;
import org.apache.cassandra.metrics.DefaultNameFactory;
import org.apache.cassandra.metrics.StorageMetrics;
import org.apache.cassandra.tracing.Tracing;
import org.apache.cassandra.utils.*;

/**
 * The <code>CassandraDaemon</code> is an abstraction for a Cassandra daemon
 * service, which defines not only a way to activate and deactivate it, but also
 * hooks into its lifecycle methods (see {@link #setup()}, {@link #start()},
 * {@link #stop()} and {@link #setup()}).
 */
public class CassandraDaemon
{
    public static final String MBEAN_NAME = "org.apache.cassandra.db:type=NativeAccess";

    private static final Logger logger;
    static
    {
        // Need to register metrics before instrumented appender is created(first access to LoggerFactory).
        SharedMetricRegistries.getOrCreate("logback-metrics").addListener(new MetricRegistryListener.Base()
        {
            @Override
            public void onMeterAdded(String metricName, Meter meter)
            {
                // Given metricName consists of appender name in logback.xml + "." + metric name.
                // We first separate appender name
                int separator = metricName.lastIndexOf('.');
                String appenderName = metricName.substring(0, separator);
                String metric = metricName.substring(separator + 1); // remove "."
                ObjectName name = DefaultNameFactory.createMetricName(appenderName, metric, null).getMBeanName();
                CassandraMetricsRegistry.Metrics.registerMBean(meter, name);
            }
        });
        logger = LoggerFactory.getLogger(CassandraDaemon.class);
    }

    private void maybeInitJmx()
    {
        // If the standard com.sun.management.jmxremote.port property has been set
        // then the JVM agent will have already started up a default JMX connector
        // server. This behaviour is deprecated, but some clients may be relying
        // on it, so log a warning and skip setting up the server with the settings
        // as configured in cassandra-env.(sh|ps1)
        // See: CASSANDRA-11540 & CASSANDRA-11725
        if (System.getProperty("com.sun.management.jmxremote.port") != null)
        {
            logger.warn("JMX settings in cassandra-env.sh have been bypassed as the JMX connector server is " +
                        "already initialized. Please refer to cassandra-env.(sh|ps1) for JMX configuration info");
            return;
        }

        System.setProperty("java.rmi.server.randomIDs", "true");

        // If a remote port has been specified then use that to set up a JMX
        // connector server which can be accessed remotely. Otherwise, look
        // for the local port property and create a server which is bound
        // only to the loopback address. Auth options are applied to both
        // remote and local-only servers, but currently SSL is only
        // available for remote.
        // If neither is remote nor local port is set in cassandra-env.(sh|ps)
        // then JMX is effectively  disabled.
        boolean localOnly = false;
        String jmxPort = System.getProperty("cassandra.jmx.remote.port");

        if (jmxPort == null)
        {
            localOnly = true;
            jmxPort = System.getProperty("cassandra.jmx.local.port");
        }

        if (jmxPort == null)
            return;

        try
        {
            jmxServer = JMXServerUtils.createJMXServer(Integer.parseInt(jmxPort), localOnly);
            if (jmxServer == null)
                return;
        }
        catch (IOException e)
        {
            exitOrFail(1, e.getMessage(), e.getCause());
        }
    }

    static final CassandraDaemon instance = new CassandraDaemon();

    private NativeTransportService nativeTransportService;
    private JMXConnectorServer jmxServer;

    private final boolean runManaged;
    protected final StartupChecks startupChecks;
    private boolean setupCompleted;

    public CassandraDaemon()
    {
        this(false);
    }

    public CassandraDaemon(boolean runManaged)
    {
        this.runManaged = runManaged;
        this.startupChecks = new StartupChecks().withDefaultTests();
        this.setupCompleted = false;
    }

    /**
     * This is a hook for concrete daemons to initialize themselves suitably.
     *
     * Subclasses should override this to finish the job (listening on ports, etc.)
     */
    protected void setup()
    {
        FileUtils.setFSErrorHandler(new DefaultFSErrorHandler());

        // Delete any failed snapshot deletions on Windows - see CASSANDRA-9658
        if (FBUtilities.isWindows)
            WindowsFailedSnapshotTracker.deleteOldSnapshots();

        maybeInitJmx();

        Mx4jTool.maybeLoad();

        ThreadAwareSecurityManager.install();

        logSystemInfo();

        NativeLibrary.tryMlockall();

        try
        {
            startupChecks.verify();
        }
        catch (StartupException e)
        {
            exitOrFail(e.returnCode, e.getMessage(), e.getCause());
        }

        // We need to persist this as soon as possible after startup checks.
        // This should be the first write to SystemKeyspace (CASSANDRA-11742)
        SystemKeyspace.persistLocalMetadata();

        Thread.setDefaultUncaughtExceptionHandler(new Thread.UncaughtExceptionHandler()
        {
            public void uncaughtException(Thread t, Throwable e)
            {
                StorageMetrics.uncaughtExceptions.inc();
                logger.error("Exception in thread " + t, e);
                Tracing.trace("Exception in thread {}", t, e);
                for (Throwable e2 = e; e2 != null; e2 = e2.getCause())
                {
                    JVMStabilityInspector.inspectThrowable(e2);

                    if (e2 instanceof FSError)
                    {
                        if (e2 != e) // make sure FSError gets logged exactly once.
                            logger.error("Exception in thread " + t, e2);
                        FileUtils.handleFSError((FSError) e2);
                    }

                    if (e2 instanceof CorruptSSTableException)
                    {
                        if (e2 != e)
                            logger.error("Exception in thread " + t, e2);
                        FileUtils.handleCorruptSSTable((CorruptSSTableException) e2);
                    }
                }
            }
        });

        // Populate token metadata before flushing, for token-aware sstable partitioning (#6696)
        StorageService.instance.populateTokenMetadata();

        try
        {
            // load schema from disk
            Schema.instance.loadFromDisk();
        }
        catch (Exception e)
        {
            logger.error("Error while loading schema: ", e);
            throw e;
        }


        // clean up debris in the rest of the keyspaces
        for (String keyspaceName : Schema.instance.getKeyspaces())
        {
            // Skip system as we've already cleaned it
            if (keyspaceName.equals(SchemaConstants.SYSTEM_KEYSPACE_NAME))
                continue;

            for (TableMetadata cfm : Schema.instance.getTablesAndViews(keyspaceName))
            {
                try
                {
                    ColumnFamilyStore.scrubDataDirectories(cfm);
                }
                catch (StartupException e)
                {
                    exitOrFail(e.returnCode, e.getMessage(), e.getCause());
                }
            }
        }

        Keyspace.setInitialized();

        // initialize keyspaces
        for (String keyspaceName : Schema.instance.getKeyspaces())
        {
            if (logger.isDebugEnabled())
                logger.debug("opening keyspace {}", keyspaceName);
            // disable auto compaction until gossip settles since disk boundaries may be affected by ring layout
            for (ColumnFamilyStore cfs : Keyspace.open(keyspaceName).getColumnFamilyStores())
            {
                for (ColumnFamilyStore store : cfs.concatWithIndexes())
                {
                    store.disableAutoCompaction();
                }
            }
        }

        try
        {
            loadRowAndKeyCacheAsync().get();
        }
        catch (Throwable t)
        {
            JVMStabilityInspector.inspectThrowable(t);
            logger.warn("Error loading key or row cache", t);
        }

        try
        {
            GCInspector.register();
        }
        catch (Throwable t)
        {
            JVMStabilityInspector.inspectThrowable(t);
            logger.warn("Unable to start GCInspector (currently only supported on the Sun JVM)");
        }

        // Replay any CommitLogSegments found on disk
        try
        {
            CommitLog.instance.recoverSegmentsOnDisk();
        }
        catch (IOException e)
        {
            throw new RuntimeException(e);
        }

        // Re-populate token metadata after commit log recover (new peers might be loaded onto system keyspace #10293)
        StorageService.instance.populateTokenMetadata();

<<<<<<< HEAD
        // enable auto compaction
        for (Keyspace keyspace : Keyspace.all())
        {
            for (ColumnFamilyStore cfs : keyspace.getColumnFamilyStores())
            {
                for (final ColumnFamilyStore store : cfs.concatWithIndexes())
                {
                    if (store.getCompactionStrategyManager().shouldBeEnabled())
                        store.enableAutoCompaction();
                }
            }
        }
=======
        // migrate any legacy (pre-3.0) hints from system.hints table into the new store
        new LegacyHintsMigrator(DatabaseDescriptor.getHintsDirectory(), DatabaseDescriptor.getMaxHintsFileSize()).migrate();

        // migrate any legacy (pre-3.0) batch entries from system.batchlog to system.batches (new table format)
        LegacyBatchlogMigrator.migrate();
>>>>>>> 25e46f05

        SystemKeyspace.finishStartup();
        ActiveRepairService.instance.start();

        // Prepared statements
        QueryProcessor.preloadPreparedStatement();

        // Metrics
        String metricsReporterConfigFile = System.getProperty("cassandra.metricsReporterConfigFile");
        if (metricsReporterConfigFile != null)
        {
            logger.info("Trying to load metrics-reporter-config from file: {}", metricsReporterConfigFile);
            try
            {
                // enable metrics provided by metrics-jvm.jar
                CassandraMetricsRegistry.Metrics.register("jvm.buffers", new BufferPoolMetricSet(ManagementFactory.getPlatformMBeanServer()));
                CassandraMetricsRegistry.Metrics.register("jvm.gc", new GarbageCollectorMetricSet());
                CassandraMetricsRegistry.Metrics.register("jvm.memory", new MemoryUsageGaugeSet());
                CassandraMetricsRegistry.Metrics.register("jvm.fd.usage", new FileDescriptorRatioGauge());
                // initialize metrics-reporter-config from yaml file
                URL resource = CassandraDaemon.class.getClassLoader().getResource(metricsReporterConfigFile);
                if (resource == null)
                {
                    logger.warn("Failed to load metrics-reporter-config, file does not exist: {}", metricsReporterConfigFile);
                }
                else
                {
                    String reportFileLocation = resource.getFile();
                    ReporterConfig.loadFromFile(reportFileLocation).enableAll(CassandraMetricsRegistry.Metrics);
                }
            }
            catch (Exception e)
            {
                logger.warn("Failed to load metrics-reporter-config, metric sinks will not be activated", e);
            }
        }

        // start server internals
        StorageService.instance.registerDaemon(this);
        try
        {
            StorageService.instance.initServer();
        }
        catch (ConfigurationException e)
        {
            System.err.println(e.getMessage() + "\nFatal configuration error; unable to start server.  See log for stacktrace.");
            exitOrFail(1, "Fatal configuration error", e);
        }

        // Because we are writing to the system_distributed keyspace, this should happen after that is created, which
        // happens in StorageService.instance.initServer()
        Runnable viewRebuild = () -> {
            for (Keyspace keyspace : Keyspace.all())
            {
                keyspace.viewManager.buildAllViews();
            }
            logger.debug("Completed submission of build tasks for any materialized views defined at startup");
        };

        ScheduledExecutors.optionalTasks.schedule(viewRebuild, StorageService.RING_DELAY, TimeUnit.MILLISECONDS);

        if (!FBUtilities.getBroadcastAddress().equals(InetAddress.getLoopbackAddress()))
            Gossiper.waitToSettle();

        // re-enable auto-compaction after gossip is settled, so correct disk boundaries are used
        for (Keyspace keyspace : Keyspace.all())
        {
            for (ColumnFamilyStore cfs : keyspace.getColumnFamilyStores())
            {
                for (final ColumnFamilyStore store : cfs.concatWithIndexes())
                {
                    store.reload(); //reload CFs in case there was a change of disk boundaries
                    if (store.getCompactionStrategyManager().shouldBeEnabled())
                    {
                        store.enableAutoCompaction();
                    }
                }
            }
        }

        // schedule periodic background compaction task submission. this is simply a backstop against compactions stalling
        // due to scheduling errors or race conditions
        ScheduledExecutors.optionalTasks.scheduleWithFixedDelay(ColumnFamilyStore.getBackgroundCompactionTaskSubmitter(), 5, 1, TimeUnit.MINUTES);

        // schedule periodic dumps of table size estimates into SystemKeyspace.SIZE_ESTIMATES_CF
        // set cassandra.size_recorder_interval to 0 to disable
        int sizeRecorderInterval = Integer.getInteger("cassandra.size_recorder_interval", 5 * 60);
        if (sizeRecorderInterval > 0)
            ScheduledExecutors.optionalTasks.scheduleWithFixedDelay(SizeEstimatesRecorder.instance, 30, sizeRecorderInterval, TimeUnit.SECONDS);

        // Native transport
        nativeTransportService = new NativeTransportService();

        completeSetup();
    }

    /*
     * Asynchronously load the row and key cache in one off threads and return a compound future of the result.
     * Error handling is pushed into the cache load since cache loads are allowed to fail and are handled by logging.
     */
    private ListenableFuture<?> loadRowAndKeyCacheAsync()
    {
        final ListenableFuture<Integer> keyCacheLoad = CacheService.instance.keyCache.loadSavedAsync();

        final ListenableFuture<Integer> rowCacheLoad = CacheService.instance.rowCache.loadSavedAsync();

        @SuppressWarnings("unchecked")
        ListenableFuture<List<Integer>> retval = Futures.successfulAsList(keyCacheLoad, rowCacheLoad);

        return retval;
    }

    @VisibleForTesting
    public void completeSetup()
    {
        setupCompleted = true;
    }

    public boolean setupCompleted()
    {
        return setupCompleted;
    }

    private void logSystemInfo()
    {
    	if (logger.isInfoEnabled())
    	{
	        try
	        {
	            logger.info("Hostname: {}", InetAddress.getLocalHost().getHostName());
	        }
	        catch (UnknownHostException e1)
	        {
	            logger.info("Could not resolve local host");
	        }

	        logger.info("JVM vendor/version: {}/{}", System.getProperty("java.vm.name"), System.getProperty("java.version"));
	        logger.info("Heap size: {}/{}",
                        FBUtilities.prettyPrintMemory(Runtime.getRuntime().totalMemory()),
                        FBUtilities.prettyPrintMemory(Runtime.getRuntime().maxMemory()));

	        for(MemoryPoolMXBean pool: ManagementFactory.getMemoryPoolMXBeans())
	            logger.info("{} {}: {}", pool.getName(), pool.getType(), pool.getPeakUsage());

	        logger.info("Classpath: {}", System.getProperty("java.class.path"));

            logger.info("JVM Arguments: {}", ManagementFactory.getRuntimeMXBean().getInputArguments());
    	}
    }

    /**
     * Initialize the Cassandra Daemon based on the given <a
     * href="http://commons.apache.org/daemon/jsvc.html">Commons
     * Daemon</a>-specific arguments. To clarify, this is a hook for JSVC.
     *
     * @param arguments
     *            the arguments passed in from JSVC
     * @throws IOException
     */
    public void init(String[] arguments) throws IOException
    {
        setup();
    }

    /**
     * Start the Cassandra Daemon, assuming that it has already been
     * initialized via {@link #init(String[])}
     *
     * Hook for JSVC
     */
    public void start()
    {
        String nativeFlag = System.getProperty("cassandra.start_native_transport");
        if ((nativeFlag != null && Boolean.parseBoolean(nativeFlag)) || (nativeFlag == null && DatabaseDescriptor.startNativeTransport()))
        {
            startNativeTransport();
            StorageService.instance.setRpcReady(true);
        }
        else
            logger.info("Not starting native transport as requested. Use JMX (StorageService->startNativeTransport()) or nodetool (enablebinary) to start it");
    }

    /**
     * Stop the daemon, ideally in an idempotent manner.
     *
     * Hook for JSVC / Procrun
     */
    public void stop()
    {
        // On linux, this doesn't entirely shut down Cassandra, just the RPC server.
        // jsvc takes care of taking the rest down
        logger.info("Cassandra shutting down...");
        if (nativeTransportService != null)
            nativeTransportService.destroy();
        StorageService.instance.setRpcReady(false);

        // On windows, we need to stop the entire system as prunsrv doesn't have the jsvc hooks
        // We rely on the shutdown hook to drain the node
        if (FBUtilities.isWindows)
            System.exit(0);

        if (jmxServer != null)
        {
            try
            {
                jmxServer.stop();
            }
            catch (IOException e)
            {
                logger.error("Error shutting down local JMX server: ", e);
            }
        }
    }


    /**
     * Clean up all resources obtained during the lifetime of the daemon. This
     * is a hook for JSVC.
     */
    public void destroy()
    {}

    /**
     * A convenience method to initialize and start the daemon in one shot.
     */
    public void activate()
    {
        // Do not put any references to DatabaseDescriptor above the forceStaticInitialization call.
        try
        {
            applyConfig();

            try
            {
                MBeanServer mbs = ManagementFactory.getPlatformMBeanServer();
                mbs.registerMBean(new StandardMBean(new NativeAccess(), NativeAccessMBean.class), new ObjectName(MBEAN_NAME));
            }
            catch (Exception e)
            {
                logger.error("error registering MBean {}", MBEAN_NAME, e);
                //Allow the server to start even if the bean can't be registered
            }

            if (FBUtilities.isWindows)
            {
                // We need to adjust the system timer on windows from the default 15ms down to the minimum of 1ms as this
                // impacts timer intervals, thread scheduling, driver interrupts, etc.
                WindowsTimer.startTimerPeriod(DatabaseDescriptor.getWindowsTimerInterval());
            }

            setup();

            String pidFile = System.getProperty("cassandra-pidfile");

            if (pidFile != null)
            {
                new File(pidFile).deleteOnExit();
            }

            if (System.getProperty("cassandra-foreground") == null)
            {
                System.out.close();
                System.err.close();
            }

            start();
        }
        catch (Throwable e)
        {
            boolean logStackTrace =
                    e instanceof ConfigurationException ? ((ConfigurationException)e).logStackTrace : true;

            System.out.println("Exception (" + e.getClass().getName() + ") encountered during startup: " + e.getMessage());

            if (logStackTrace)
            {
                if (runManaged)
                    logger.error("Exception encountered during startup", e);
                // try to warn user on stdout too, if we haven't already detached
                e.printStackTrace();
                exitOrFail(3, "Exception encountered during startup", e);
            }
            else
            {
                if (runManaged)
                    logger.error("Exception encountered during startup: {}", e.getMessage());
                // try to warn user on stdout too, if we haven't already detached
                System.err.println(e.getMessage());
                exitOrFail(3, "Exception encountered during startup: " + e.getMessage());
            }
        }
    }

    public void applyConfig()
    {
        DatabaseDescriptor.daemonInitialization();
    }

    public void startNativeTransport()
    {
        if (nativeTransportService == null)
            throw new IllegalStateException("setup() must be called first for CassandraDaemon");
        else
            nativeTransportService.start();
    }

    public void stopNativeTransport()
    {
        if (nativeTransportService != null)
            nativeTransportService.stop();
    }

    public boolean isNativeTransportRunning()
    {
        return nativeTransportService != null ? nativeTransportService.isRunning() : false;
    }


    /**
     * A convenience method to stop and destroy the daemon in one shot.
     */
    public void deactivate()
    {
        stop();
        destroy();
        // completely shut down cassandra
        if(!runManaged)
        {
            System.exit(0);
        }
    }

    public static void stop(String[] args)
    {
        instance.deactivate();
    }

    public static void main(String[] args)
    {
        instance.activate();
    }

    private void exitOrFail(int code, String message)
    {
        exitOrFail(code, message, null);
    }

    private void exitOrFail(int code, String message, Throwable cause)
    {
        if (runManaged)
        {
            RuntimeException t = cause!=null ? new RuntimeException(message, cause) : new RuntimeException(message);
            throw t;
        }
        else
        {
            logger.error(message, cause);
            System.exit(code);
        }
    }

    static class NativeAccess implements NativeAccessMBean
    {
        public boolean isAvailable()
        {
            return NativeLibrary.isAvailable();
        }

        public boolean isMemoryLockable()
        {
            return NativeLibrary.jnaMemoryLockable();
        }
    }

    public interface Server
    {
        /**
         * Start the server.
         * This method shoud be able to restart a server stopped through stop().
         * Should throw a RuntimeException if the server cannot be started
         */
        public void start();

        /**
         * Stop the server.
         * This method should be able to stop server started through start().
         * Should throw a RuntimeException if the server cannot be stopped
         */
        public void stop();

        /**
         * Returns whether the server is currently running.
         */
        public boolean isRunning();
    }
}<|MERGE_RESOLUTION|>--- conflicted
+++ resolved
@@ -283,6 +283,7 @@
             }
         }
 
+
         try
         {
             loadRowAndKeyCacheAsync().get();
@@ -315,27 +316,6 @@
 
         // Re-populate token metadata after commit log recover (new peers might be loaded onto system keyspace #10293)
         StorageService.instance.populateTokenMetadata();
-
-<<<<<<< HEAD
-        // enable auto compaction
-        for (Keyspace keyspace : Keyspace.all())
-        {
-            for (ColumnFamilyStore cfs : keyspace.getColumnFamilyStores())
-            {
-                for (final ColumnFamilyStore store : cfs.concatWithIndexes())
-                {
-                    if (store.getCompactionStrategyManager().shouldBeEnabled())
-                        store.enableAutoCompaction();
-                }
-            }
-        }
-=======
-        // migrate any legacy (pre-3.0) hints from system.hints table into the new store
-        new LegacyHintsMigrator(DatabaseDescriptor.getHintsDirectory(), DatabaseDescriptor.getMaxHintsFileSize()).migrate();
-
-        // migrate any legacy (pre-3.0) batch entries from system.batchlog to system.batches (new table format)
-        LegacyBatchlogMigrator.migrate();
->>>>>>> 25e46f05
 
         SystemKeyspace.finishStartup();
         ActiveRepairService.instance.start();
