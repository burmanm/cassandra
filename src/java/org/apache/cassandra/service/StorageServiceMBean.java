/*
 * Licensed to the Apache Software Foundation (ASF) under one
 * or more contributor license agreements.  See the NOTICE file
 * distributed with this work for additional information
 * regarding copyright ownership.  The ASF licenses this file
 * to you under the Apache License, Version 2.0 (the
 * "License"); you may not use this file except in compliance
 * with the License.  You may obtain a copy of the License at
 *
 *     http://www.apache.org/licenses/LICENSE-2.0
 *
 * Unless required by applicable law or agreed to in writing, software
 * distributed under the License is distributed on an "AS IS" BASIS,
 * WITHOUT WARRANTIES OR CONDITIONS OF ANY KIND, either express or implied.
 * See the License for the specific language governing permissions and
 * limitations under the License.
 */
package org.apache.cassandra.service;

import java.io.IOException;
import java.net.InetAddress;
import java.net.UnknownHostException;
import java.nio.ByteBuffer;
import java.util.Collection;
import java.util.List;
import java.util.Map;
import java.util.concurrent.ExecutionException;
import java.util.concurrent.TimeoutException;

import javax.management.NotificationEmitter;
import javax.management.openmbean.TabularData;

public interface StorageServiceMBean extends NotificationEmitter
{
    /**
     * Retrieve the list of live nodes in the cluster, where "liveness" is
     * determined by the failure detector of the node being queried.
     *
     * @return set of IP addresses, as Strings
     */
    public List<String> getLiveNodes();

    /**
     * Retrieve the list of unreachable nodes in the cluster, as determined
     * by this node's failure detector.
     *
     * @return set of IP addresses, as Strings
     */
    public List<String> getUnreachableNodes();

    /**
     * Retrieve the list of nodes currently bootstrapping into the ring.
     *
     * @return set of IP addresses, as Strings
     */
    public List<String> getJoiningNodes();

    /**
     * Retrieve the list of nodes currently leaving the ring.
     *
     * @return set of IP addresses, as Strings
     */
    public List<String> getLeavingNodes();

    /**
     * Retrieve the list of nodes currently moving in the ring.
     *
     * @return set of IP addresses, as Strings
     */
    public List<String> getMovingNodes();

    /**
     * Fetch string representations of the tokens for this node.
     *
     * @return a collection of tokens formatted as strings
     */
    public List<String> getTokens();

    /**
     * Fetch string representations of the tokens for a specified node.
     *
     * @param endpoint string representation of an node
     * @return a collection of tokens formatted as strings
     */
    public List<String> getTokens(String endpoint) throws UnknownHostException;

    /**
     * Fetch a string representation of the Cassandra version.
     * @return A string representation of the Cassandra version.
     */
    public String getReleaseVersion();

    /**
     * Fetch a string representation of the current Schema version.
     * @return A string representation of the Schema version.
     */
    public String getSchemaVersion();


    /**
     * Get the list of all data file locations from conf
     * @return String array of all locations
     */
    public String[] getAllDataFileLocations();

    /**
     * Get location of the commit log
     * @return a string path
     */
    public String getCommitLogLocation();

    /**
     * Get location of the saved caches dir
     * @return a string path
     */
    public String getSavedCachesLocation();

    /**
     * Retrieve a map of range to end points that describe the ring topology
     * of a Cassandra cluster.
     *
     * @return mapping of ranges to end points
     */
    public Map<List<String>, List<String>> getRangeToEndpointMap(String keyspace);

    /**
     * Retrieve a map of range to rpc addresses that describe the ring topology
     * of a Cassandra cluster.
     *
     * @return mapping of ranges to rpc addresses
     */
    public Map<List<String>, List<String>> getRangeToRpcaddressMap(String keyspace);

    /**
     * The same as {@code describeRing(String)} but converts TokenRange to the String for JMX compatibility
     *
     * @param keyspace The keyspace to fetch information about
     *
     * @return a List of TokenRange(s) converted to String for the given keyspace
     */
    public List <String> describeRingJMX(String keyspace) throws IOException;

    /**
     * Retrieve a map of pending ranges to endpoints that describe the ring topology
     * @param keyspace the keyspace to get the pending range map for.
     * @return a map of pending ranges to endpoints
     */
    public Map<List<String>, List<String>> getPendingRangeToEndpointMap(String keyspace);

    /**
     * Retrieve a map of tokens to endpoints, including the bootstrapping
     * ones.
     *
     * @return a map of tokens to endpoints in ascending order
     */
    public Map<String, String> getTokenToEndpointMap();

    /** Retrieve this hosts unique ID */
    public String getLocalHostId();

    /** Retrieve the mapping of endpoint to host ID */
    public Map<String, String> getHostIdMap();

    /** Human-readable load value */
    public String getLoadString();

    /** Human-readable load value.  Keys are IP addresses. */
    public Map<String, String> getLoadMap();

    /**
     * Return the generation value for this node.
     *
     * @return generation number
     */
    public int getCurrentGenerationNumber();

    /**
     * This method returns the N endpoints that are responsible for storing the
     * specified key i.e for replication.
     *
     * @param keyspaceName keyspace name
     * @param cf Column family name
     * @param key - key for which we need to find the endpoint return value -
     * the endpoint responsible for this key
     */
    public List<InetAddress> getNaturalEndpoints(String keyspaceName, String cf, String key);
    public List<InetAddress> getNaturalEndpoints(String keyspaceName, ByteBuffer key);

    /**
     * Takes the snapshot for the given keyspaces. A snapshot name must be specified.
     *
     * @param tag the tag given to the snapshot; may not be null or empty
     * @param keyspaceNames the name of the keyspaces to snapshot; empty means "all."
     */
    public void takeSnapshot(String tag, String... keyspaceNames) throws IOException;

    /**
     * Takes the snapshot of a specific column family. A snapshot name must be specified.
     *
     * @param keyspaceName the keyspace which holds the specified column family
     * @param columnFamilyName the column family to snapshot
     * @param tag the tag given to the snapshot; may not be null or empty
     */
    public void takeColumnFamilySnapshot(String keyspaceName, String columnFamilyName, String tag) throws IOException;

    /**
     * Remove the snapshot with the given name from the given keyspaces.
     * If no tag is specified we will remove all snapshots.
     */
    public void clearSnapshot(String tag, String... keyspaceNames) throws IOException;

    /**
     *  Get the details of all the snapshot
     * @return A map of snapshotName to all its details in Tabular form.
     */
    public Map<String, TabularData> getSnapshotDetails();

    /**
     * Get the true size taken by all snapshots across all keyspaces.
     * @return True size taken by all the snapshots.
     */
    public long trueSnapshotsSize();

    /**
     * Forces major compaction of a single keyspace
     */
    public void forceKeyspaceCompaction(String keyspaceName, String... columnFamilies) throws IOException, ExecutionException, InterruptedException;

    /**
     * Trigger a cleanup of keys on a single keyspace
     */
    public int forceKeyspaceCleanup(String keyspaceName, String... columnFamilies) throws IOException, ExecutionException, InterruptedException;

    /**
     * Scrub (deserialize + reserialize at the latest version, skipping bad rows if any) the given keyspace.
     * If columnFamilies array is empty, all CFs are scrubbed.
     *
     * Scrubbed CFs will be snapshotted first, if disableSnapshot is false
     */
    public int scrub(boolean disableSnapshot, boolean skipCorrupted, String keyspaceName, String... columnFamilies) throws IOException, ExecutionException, InterruptedException;

    /**
     * Rewrite all sstables to the latest version.
     * Unlike scrub, it doesn't skip bad rows and do not snapshot sstables first.
     */
    public int upgradeSSTables(String keyspaceName, boolean excludeCurrentVersion, String... columnFamilies) throws IOException, ExecutionException, InterruptedException;

    /**
     * Flush all memtables for the given column families, or all columnfamilies for the given keyspace
     * if none are explicitly listed.
     * @param keyspaceName
     * @param columnFamilies
     * @throws IOException
     */
    public void forceKeyspaceFlush(String keyspaceName, String... columnFamilies) throws IOException, ExecutionException, InterruptedException;

    /**
     * Invoke repair asynchronously.
     * You can track repair progress by subscribing JMX notification sent from this StorageServiceMBean.
     * Notification format is:
     *   type: "repair"
     *   userObject: int array of length 2, [0]=command number, [1]=ordinal of ActiveRepairService.Status
     *
     * @param keyspace Keyspace name to repair. Should not be null.
     * @param options repair option.
     * @return Repair command number, or 0 if nothing to repair
     */
    public int repairAsync(String keyspace, Map<String, String> options);

    @Deprecated
    public int forceRepairAsync(String keyspace, boolean isSequential, Collection<String> dataCenters, Collection<String> hosts,  boolean primaryRange, boolean repairedAt, String... columnFamilies) throws IOException;

    /**
     * Invoke repair asynchronously.
     * You can track repair progress by subscribing JMX notification sent from this StorageServiceMBean.
     * Notification format is:
     *   type: "repair"
     *   userObject: int array of length 2, [0]=command number, [1]=ordinal of ActiveRepairService.Status
     *
     * @param parallelismDegree 0: sequential, 1: parallel, 2: DC parallel
     * @return Repair command number, or 0 if nothing to repair
     */
    @Deprecated
    public int forceRepairAsync(String keyspace, int parallelismDegree, Collection<String> dataCenters, Collection<String> hosts, boolean primaryRange, boolean fullRepair, String... columnFamilies);

    @Deprecated
    public int forceRepairRangeAsync(String beginToken, String endToken, String keyspaceName, boolean isSequential, Collection<String> dataCenters, Collection<String> hosts, boolean repairedAt, String... columnFamilies) throws IOException;

    /**
     * Same as forceRepairAsync, but handles a specified range
     *
     * @param parallelismDegree 0: sequential, 1: parallel, 2: DC parallel
     */
    @Deprecated
    public int forceRepairRangeAsync(String beginToken, String endToken, String keyspaceName, int parallelismDegree, Collection<String> dataCenters, Collection<String> hosts, boolean fullRepair, String... columnFamilies);

<<<<<<< HEAD
    @Deprecated
=======
    /**
     * Invoke repair asynchronously.
     * You can track repair progress by subscribing JMX notification sent from this StorageServiceMBean.
     * Notification format is:
     *   type: "repair"
     *   userObject: int array of length 2, [0]=command number, [1]=ordinal of ActiveRepairService.Status
     *
     * @return Repair command number, or 0 if nothing to repair
     */
>>>>>>> c86fc854
    public int forceRepairAsync(String keyspace, boolean isSequential, boolean isLocal, boolean primaryRange, boolean fullRepair, String... columnFamilies);

    @Deprecated
    public int forceRepairRangeAsync(String beginToken, String endToken, String keyspaceName, boolean isSequential, boolean isLocal, boolean repairedAt, String... columnFamilies);

    public void forceTerminateAllRepairSessions();

    /**
     * transfer this node's data to other machines and remove it from service.
     */
    public void decommission() throws InterruptedException;

    /**
     * @param newToken token to move this node to.
     * This node will unload its data onto its neighbors, and bootstrap to the new token.
     */
    public void move(String newToken) throws IOException;

    /**
     * removeToken removes token (and all data associated with
     * enpoint that had it) from the ring
     */
    public void removeNode(String token);

    /**
     * Get the status of a token removal.
     */
    public String getRemovalStatus();

    /**
     * Force a remove operation to finish.
     */
    public void forceRemoveCompletion();

    /**
     * set the logging level at runtime<br>
     * <br>
     * If both classQualifer and level are empty/null, it will reload the configuration to reset.<br>
     * If classQualifer is not empty but level is empty/null, it will set the level to null for the defined classQualifer<br>
     * If level cannot be parsed, then the level will be defaulted to DEBUG<br>
     * <br>
     * The logback configuration should have < jmxConfigurator /> set
     * 
     * @param classQualifier The logger's classQualifer
     * @param level The log level
     * @throws Exception 
     * 
     *  @see ch.qos.logback.classic.Level#toLevel(String)
     */
    public void setLoggingLevel(String classQualifier, String level) throws Exception;

    /** get the runtime logging levels */
    public Map<String,String> getLoggingLevels();

    /** get the operational mode (leaving, joining, normal, decommissioned, client) **/
    public String getOperationMode();

    /** Returns whether the storage service is starting or not */
    public boolean isStarting();

    /** get the progress of a drain operation */
    public String getDrainProgress();

    /** makes node unavailable for writes, flushes memtables and replays commitlog. */
    public void drain() throws IOException, InterruptedException, ExecutionException;

    /**
     * Truncates (deletes) the given columnFamily from the provided keyspace.
     * Calling truncate results in actual deletion of all data in the cluster
     * under the given columnFamily and it will fail unless all hosts are up.
     * All data in the given column family will be deleted, but its definition
     * will not be affected.
     *
     * @param keyspace The keyspace to delete from
     * @param columnFamily The column family to delete data from.
     */
    public void truncate(String keyspace, String columnFamily)throws TimeoutException, IOException;

    /**
     * given a list of tokens (representing the nodes in the cluster), returns
     *   a mapping from "token -> %age of cluster owned by that token"
     */
    public Map<InetAddress, Float> getOwnership();

    /**
     * Effective ownership is % of the data each node owns given the keyspace
     * we calculate the percentage using replication factor.
     * If Keyspace == null, this method will try to verify if all the keyspaces
     * in the cluster have the same replication strategies and if yes then we will
     * use the first else a empty Map is returned.
     */
    public Map<InetAddress, Float> effectiveOwnership(String keyspace) throws IllegalStateException;

    public List<String> getKeyspaces();

    public List<String> getNonSystemKeyspaces();

    /**
     * Change endpointsnitch class and dynamic-ness (and dynamic attributes) at runtime
     * @param epSnitchClassName        the canonical path name for a class implementing IEndpointSnitch
     * @param dynamic                  boolean that decides whether dynamicsnitch is used or not
     * @param dynamicUpdateInterval    integer, in ms (default 100)
     * @param dynamicResetInterval     integer, in ms (default 600,000)
     * @param dynamicBadnessThreshold  double, (default 0.0)
     */
    public void updateSnitch(String epSnitchClassName, Boolean dynamic, Integer dynamicUpdateInterval, Integer dynamicResetInterval, Double dynamicBadnessThreshold) throws ClassNotFoundException;

    // allows a user to forcibly 'kill' a sick node
    public void stopGossiping();

    // allows a user to recover a forcibly 'killed' node
    public void startGossiping();

    // allows a user to see whether gossip is running or not
    public boolean isGossipRunning();

    // allows a user to forcibly completely stop cassandra
    public void stopDaemon();

    // to determine if gossip is disabled
    public boolean isInitialized();

    // allows a user to disable thrift
    public void stopRPCServer();

    // allows a user to reenable thrift
    public void startRPCServer();

    // to determine if thrift is running
    public boolean isRPCServerRunning();

    public void stopNativeTransport();
    public void startNativeTransport();
    public boolean isNativeTransportRunning();

    // allows a node that have been started without joining the ring to join it
    public void joinRing() throws IOException;
    public boolean isJoined();

    public void setStreamThroughputMbPerSec(int value);
    public int getStreamThroughputMbPerSec();

    public int getCompactionThroughputMbPerSec();
    public void setCompactionThroughputMbPerSec(int value);

    public boolean isIncrementalBackupsEnabled();
    public void setIncrementalBackupsEnabled(boolean value);

    /**
     * Initiate a process of streaming data for which we are responsible from other nodes. It is similar to bootstrap
     * except meant to be used on a node which is already in the cluster (typically containing no data) as an
     * alternative to running repair.
     *
     * @param sourceDc Name of DC from which to select sources for streaming or null to pick any node
     */
    public void rebuild(String sourceDc);

    /** Starts a bulk load and blocks until it completes. */
    public void bulkLoad(String directory);

    /**
     * Starts a bulk load asynchronously and returns the String representation of the planID for the new
     * streaming session.
     */
    public String bulkLoadAsync(String directory);

    public void rescheduleFailedDeletions();

    /**
     * Load new SSTables to the given keyspace/columnFamily
     *
     * @param ksName The parent keyspace name
     * @param cfName The ColumnFamily name where SSTables belong
     */
    public void loadNewSSTables(String ksName, String cfName);

    /**
     * Return a List of Tokens representing a sample of keys across all ColumnFamilyStores.
     *
     * Note: this should be left as an operation, not an attribute (methods starting with "get")
     * to avoid sending potentially multiple MB of data when accessing this mbean by default.  See CASSANDRA-4452.
     *
     * @return set of Tokens as Strings
     */
    public List<String> sampleKeyRange();

    /**
     * rebuild the specified indexes
     */
    public void rebuildSecondaryIndex(String ksName, String cfName, String... idxNames);

    public void resetLocalSchema() throws IOException;

    /**
     * Enables/Disables tracing for the whole system. Only thrift requests can start tracing currently.
     *
     * @param probability
     *            ]0,1[ will enable tracing on a partial number of requests with the provided probability. 0 will
     *            disable tracing and 1 will enable tracing for all requests (which mich severely cripple the system)
     */
    public void setTraceProbability(double probability);

    /**
     * Returns the configured tracing probability.
     */
    public double getTraceProbability();

    void disableAutoCompaction(String ks, String ... columnFamilies) throws IOException;
    void enableAutoCompaction(String ks, String ... columnFamilies) throws IOException;

    public void deliverHints(String host) throws UnknownHostException;

    /** Returns the name of the cluster */
    public String getClusterName();
    /** Returns the cluster partitioner */
    public String getPartitionerName();

    /** Returns the threshold for warning of queries with many tombstones */
    public int getTombstoneWarnThreshold();
    /** Sets the threshold for warning queries with many tombstones */
    public void setTombstoneWarnThreshold(int tombstoneDebugThreshold);

    /** Returns the threshold for abandoning queries with many tombstones */
    public int getTombstoneFailureThreshold();
    /** Sets the threshold for abandoning queries with many tombstones */
    public void setTombstoneFailureThreshold(int tombstoneDebugThreshold);

    /** Returns the threshold for rejecting queries due to a large batch size */
    public int getBatchSizeFailureThreshold();
    /** Sets the threshold for rejecting queries due to a large batch size */
    public void setBatchSizeFailureThreshold(int batchSizeDebugThreshold);

    /** Sets the hinted handoff throttle in kb per second, per delivery thread. */
    public void setHintedHandoffThrottleInKB(int throttleInKB);
}<|MERGE_RESOLUTION|>--- conflicted
+++ resolved
@@ -294,19 +294,7 @@
     @Deprecated
     public int forceRepairRangeAsync(String beginToken, String endToken, String keyspaceName, int parallelismDegree, Collection<String> dataCenters, Collection<String> hosts, boolean fullRepair, String... columnFamilies);
 
-<<<<<<< HEAD
     @Deprecated
-=======
-    /**
-     * Invoke repair asynchronously.
-     * You can track repair progress by subscribing JMX notification sent from this StorageServiceMBean.
-     * Notification format is:
-     *   type: "repair"
-     *   userObject: int array of length 2, [0]=command number, [1]=ordinal of ActiveRepairService.Status
-     *
-     * @return Repair command number, or 0 if nothing to repair
-     */
->>>>>>> c86fc854
     public int forceRepairAsync(String keyspace, boolean isSequential, boolean isLocal, boolean primaryRange, boolean fullRepair, String... columnFamilies);
 
     @Deprecated
