/*
 * Licensed to the Apache Software Foundation (ASF) under one
 * or more contributor license agreements.  See the NOTICE file
 * distributed with this work for additional information
 * regarding copyright ownership.  The ASF licenses this file
 * to you under the Apache License, Version 2.0 (the
 * "License"); you may not use this file except in compliance
 * with the License.  You may obtain a copy of the License at
 *
 *     http://www.apache.org/licenses/LICENSE-2.0
 *
 * Unless required by applicable law or agreed to in writing, software
 * distributed under the License is distributed on an "AS IS" BASIS,
 * WITHOUT WARRANTIES OR CONDITIONS OF ANY KIND, either express or implied.
 * See the License for the specific language governing permissions and
 * limitations under the License.
 */
package org.apache.cassandra.db.compaction;

import java.io.File;
import java.io.IOException;
import java.lang.management.ManagementFactory;
import java.util.*;
import java.util.concurrent.*;
import javax.management.MBeanServer;
import javax.management.ObjectName;
import javax.management.openmbean.OpenDataException;
import javax.management.openmbean.TabularData;

import com.google.common.annotations.VisibleForTesting;
import com.google.common.collect.*;
import com.google.common.util.concurrent.*;
import org.slf4j.Logger;
import org.slf4j.LoggerFactory;

import org.apache.cassandra.cache.AutoSavingCache;
import org.apache.cassandra.concurrent.DebuggableThreadPoolExecutor;
import org.apache.cassandra.concurrent.JMXEnabledThreadPoolExecutor;
import org.apache.cassandra.concurrent.NamedThreadFactory;
import org.apache.cassandra.config.CFMetaData;
import org.apache.cassandra.config.DatabaseDescriptor;
import org.apache.cassandra.config.Schema;
import org.apache.cassandra.db.*;
import org.apache.cassandra.db.compaction.CompactionInfo.Holder;
import org.apache.cassandra.db.lifecycle.LifecycleTransaction;
import org.apache.cassandra.db.lifecycle.SSTableSet;
import org.apache.cassandra.db.lifecycle.View;
import org.apache.cassandra.db.rows.UnfilteredRowIterator;
import org.apache.cassandra.db.view.ViewBuilder;
import org.apache.cassandra.dht.Bounds;
import org.apache.cassandra.dht.Range;
import org.apache.cassandra.dht.Token;
import org.apache.cassandra.index.SecondaryIndexBuilder;
import org.apache.cassandra.io.sstable.Descriptor;
import org.apache.cassandra.io.sstable.ISSTableScanner;
import org.apache.cassandra.io.sstable.IndexSummaryRedistribution;
import org.apache.cassandra.io.sstable.SSTableRewriter;
import org.apache.cassandra.io.sstable.SnapshotDeletingTask;
import org.apache.cassandra.io.sstable.format.SSTableReader;
import org.apache.cassandra.io.sstable.format.SSTableWriter;
import org.apache.cassandra.io.sstable.metadata.MetadataCollector;
import org.apache.cassandra.io.util.FileUtils;
import org.apache.cassandra.metrics.CompactionMetrics;
import org.apache.cassandra.repair.Validator;
import org.apache.cassandra.service.ActiveRepairService;
import org.apache.cassandra.service.StorageService;
import org.apache.cassandra.utils.*;
import org.apache.cassandra.utils.concurrent.Refs;

import static java.util.Collections.singleton;

/**
 * <p>
 * A singleton which manages a private executor of ongoing compactions.
 * </p>
 * Scheduling for compaction is accomplished by swapping sstables to be compacted into
 * a set via Tracker. New scheduling attempts will ignore currently compacting
 * sstables.
 */
public class CompactionManager implements CompactionManagerMBean
{
    public static final String MBEAN_OBJECT_NAME = "org.apache.cassandra.db:type=CompactionManager";
    private static final Logger logger = LoggerFactory.getLogger(CompactionManager.class);
    public static final CompactionManager instance;

    public static final int NO_GC = Integer.MIN_VALUE;
    public static final int GC_ALL = Integer.MAX_VALUE;

    // A thread local that tells us if the current thread is owned by the compaction manager. Used
    // by CounterContext to figure out if it should log a warning for invalid counter shards.
    public static final ThreadLocal<Boolean> isCompactionManager = new ThreadLocal<Boolean>()
    {
        @Override
        protected Boolean initialValue()
        {
            return false;
        }
    };

    static
    {
        instance = new CompactionManager();
        MBeanServer mbs = ManagementFactory.getPlatformMBeanServer();
        try
        {
            mbs.registerMBean(instance, new ObjectName(MBEAN_OBJECT_NAME));
        }
        catch (Exception e)
        {
            throw new RuntimeException(e);
        }
    }

    private final CompactionExecutor executor = new CompactionExecutor();
    private final CompactionExecutor validationExecutor = new ValidationExecutor();
    private final static CompactionExecutor cacheCleanupExecutor = new CacheCleanupExecutor();

    private final CompactionMetrics metrics = new CompactionMetrics(executor, validationExecutor);
    private final Multiset<ColumnFamilyStore> compactingCF = ConcurrentHashMultiset.create();

    private final RateLimiter compactionRateLimiter = RateLimiter.create(Double.MAX_VALUE);

    /**
     * Gets compaction rate limiter.
     * Rate unit is bytes per sec.
     *
     * @return RateLimiter with rate limit set
     */
    public RateLimiter getRateLimiter()
    {
        setRate(DatabaseDescriptor.getCompactionThroughputMbPerSec());
        return compactionRateLimiter;
    }

    /**
     * Sets the rate for the rate limiter. When compaction_throughput_mb_per_sec is 0 or node is bootstrapping,
     * this sets the rate to Double.MAX_VALUE bytes per second.
     * @param throughPutMbPerSec throughput to set in mb per second
     */
    public void setRate(final double throughPutMbPerSec)
    {
        double throughput = throughPutMbPerSec * 1024.0 * 1024.0;
        // if throughput is set to 0, throttling is disabled
        if (throughput == 0 || StorageService.instance.isBootstrapMode())
            throughput = Double.MAX_VALUE;
        if (compactionRateLimiter.getRate() != throughput)
            compactionRateLimiter.setRate(throughput);
    }

    /**
     * Call this whenever a compaction might be needed on the given columnfamily.
     * It's okay to over-call (within reason) if a call is unnecessary, it will
     * turn into a no-op in the bucketing/candidate-scan phase.
     */
    public List<Future<?>> submitBackground(final ColumnFamilyStore cfs)
    {
        if (cfs.isAutoCompactionDisabled())
        {
            logger.trace("Autocompaction is disabled");
            return Collections.emptyList();
        }

        int count = compactingCF.count(cfs);
        if (count > 0 && executor.getActiveCount() >= executor.getMaximumPoolSize())
        {
            logger.trace("Background compaction is still running for {}.{} ({} remaining). Skipping",
                         cfs.keyspace.getName(), cfs.name, count);
            return Collections.emptyList();
        }

        logger.trace("Scheduling a background task check for {}.{} with {}",
                     cfs.keyspace.getName(),
                     cfs.name,
                     cfs.getCompactionStrategyManager().getName());
        List<Future<?>> futures = new ArrayList<>();
        // we must schedule it at least once, otherwise compaction will stop for a CF until next flush
        if (executor.isShutdown())
        {
            logger.info("Executor has shut down, not submitting background task");
            return Collections.emptyList();
        }
        compactingCF.add(cfs);
        futures.add(executor.submit(new BackgroundCompactionCandidate(cfs)));

        return futures;
    }

    public boolean isCompacting(Iterable<ColumnFamilyStore> cfses)
    {
        for (ColumnFamilyStore cfs : cfses)
            if (!cfs.getTracker().getCompacting().isEmpty())
                return true;
        return false;
    }

    /**
     * Shutdowns both compaction and validation executors, cancels running compaction / validation,
     * and waits for tasks to complete if tasks were not cancelable.
     */
    public void forceShutdown()
    {
        // shutdown executors to prevent further submission
        executor.shutdown();
        validationExecutor.shutdown();

        // interrupt compactions and validations
        for (Holder compactionHolder : CompactionMetrics.getCompactions())
        {
            compactionHolder.stop();
        }

        // wait for tasks to terminate
        // compaction tasks are interrupted above, so it shuold be fairy quick
        // until not interrupted tasks to complete.
        for (ExecutorService exec : Arrays.asList(executor, validationExecutor))
        {
            try
            {
                exec.awaitTermination(1, TimeUnit.MINUTES);
            }
            catch (InterruptedException e)
            {
                logger.error("Interrupted while waiting for tasks to be terminated", e);
            }
        }
    }

    public void finishCompactionsAndShutdown(long timeout, TimeUnit unit) throws InterruptedException
    {
        executor.shutdown();
        executor.awaitTermination(timeout, unit);
    }

    // the actual sstables to compact are not determined until we run the BCT; that way, if new sstables
    // are created between task submission and execution, we execute against the most up-to-date information
    class BackgroundCompactionCandidate implements Runnable
    {
        private final ColumnFamilyStore cfs;

        BackgroundCompactionCandidate(ColumnFamilyStore cfs)
        {
            this.cfs = cfs;
        }

        public void run()
        {
            try
            {
                logger.trace("Checking {}.{}", cfs.keyspace.getName(), cfs.name);
                if (!cfs.isValid())
                {
                    logger.trace("Aborting compaction for dropped CF");
                    return;
                }

                CompactionStrategyManager strategy = cfs.getCompactionStrategyManager();
                AbstractCompactionTask task = strategy.getNextBackgroundTask(getDefaultGcBefore(cfs, FBUtilities.nowInSeconds()));
                if (task == null)
                {
                    logger.trace("No tasks available");
                    return;
                }
                task.execute(metrics);
            }
            finally
            {
                compactingCF.remove(cfs);
            }
            submitBackground(cfs);
        }
    }

    /**
     * Run an operation over all sstables using jobs threads
     *
     * @param cfs the column family store to run the operation on
     * @param operation the operation to run
     * @param jobs the number of threads to use - 0 means use all available. It never uses more than concurrent_compactors threads
     * @return status of the operation
     * @throws ExecutionException
     * @throws InterruptedException
     */
    @SuppressWarnings("resource")
    private AllSSTableOpStatus parallelAllSSTableOperation(final ColumnFamilyStore cfs, final OneSSTableOperation operation, int jobs, OperationType operationType) throws ExecutionException, InterruptedException
    {
        List<LifecycleTransaction> transactions = new ArrayList<>();
        try (LifecycleTransaction compacting = cfs.markAllCompacting(operationType))
        {
            Iterable<SSTableReader> sstables = compacting != null ? Lists.newArrayList(operation.filterSSTables(compacting)) : Collections.<SSTableReader>emptyList();
            if (Iterables.isEmpty(sstables))
            {
                logger.info("No sstables for {}.{}", cfs.keyspace.getName(), cfs.name);
                return AllSSTableOpStatus.SUCCESSFUL;
            }

            List<Future<Object>> futures = new ArrayList<>();

            for (final SSTableReader sstable : sstables)
            {
                if (executor.isShutdown())
                {
                    logger.info("Executor has shut down, not submitting task");
                    return AllSSTableOpStatus.ABORTED;
                }

                final LifecycleTransaction txn = compacting.split(singleton(sstable));
                transactions.add(txn);
                Callable<Object> callable = new Callable<Object>()
                {
                    @Override
                    public Object call() throws Exception
                    {
                        operation.execute(txn);
                        return this;
                    }
                };
                futures.add(executor.submit(callable));
                if (jobs > 0 && futures.size() == jobs)
                {
                    FBUtilities.waitOnFutures(futures);
                    futures.clear();
                }
            }
            FBUtilities.waitOnFutures(futures);
            assert compacting.originals().isEmpty();
            return AllSSTableOpStatus.SUCCESSFUL;
        }
        finally
        {
            Throwable fail = Throwables.close(null, transactions);
            if (fail != null)
                logger.error("Failed to cleanup lifecycle transactions {}", fail);
        }
    }

    private static interface OneSSTableOperation
    {
        Iterable<SSTableReader> filterSSTables(LifecycleTransaction transaction);
        void execute(LifecycleTransaction input) throws IOException;
    }

    public enum AllSSTableOpStatus { ABORTED(1), SUCCESSFUL(0);
        public final int statusCode;

        AllSSTableOpStatus(int statusCode)
        {
            this.statusCode = statusCode;
        }
    }

    public AllSSTableOpStatus performScrub(final ColumnFamilyStore cfs, final boolean skipCorrupted, final boolean checkData, int jobs)
    throws InterruptedException, ExecutionException
    {
        return parallelAllSSTableOperation(cfs, new OneSSTableOperation()
        {
            @Override
            public Iterable<SSTableReader> filterSSTables(LifecycleTransaction input)
            {
                return input.originals();
            }

            @Override
            public void execute(LifecycleTransaction input) throws IOException
            {
                scrubOne(cfs, input, skipCorrupted, checkData);
            }
        }, jobs, OperationType.SCRUB);
    }

    public AllSSTableOpStatus performVerify(final ColumnFamilyStore cfs, final boolean extendedVerify) throws InterruptedException, ExecutionException
    {
        assert !cfs.isIndex();
        return parallelAllSSTableOperation(cfs, new OneSSTableOperation()
        {
            @Override
            public Iterable<SSTableReader> filterSSTables(LifecycleTransaction input)
            {
                return input.originals();
            }

            @Override
            public void execute(LifecycleTransaction input) throws IOException
            {
                verifyOne(cfs, input.onlyOne(), extendedVerify);
            }
        }, 0, OperationType.VERIFY);
    }

    public AllSSTableOpStatus performSSTableRewrite(final ColumnFamilyStore cfs, final boolean excludeCurrentVersion, int jobs) throws InterruptedException, ExecutionException
    {
        return parallelAllSSTableOperation(cfs, new OneSSTableOperation()
        {
            @Override
            public Iterable<SSTableReader> filterSSTables(LifecycleTransaction transaction)
            {
                Iterable<SSTableReader> sstables = new ArrayList<>(transaction.originals());
                Iterator<SSTableReader> iter = sstables.iterator();
                while (iter.hasNext())
                {
                    SSTableReader sstable = iter.next();
                    if (excludeCurrentVersion && sstable.descriptor.version.equals(sstable.descriptor.getFormat().getLatestVersion()))
                    {
                        transaction.cancel(sstable);
                        iter.remove();
                    }
                }
                return sstables;
            }

            @Override
            public void execute(LifecycleTransaction txn) throws IOException
            {
                AbstractCompactionTask task = cfs.getCompactionStrategyManager().getCompactionTask(txn, NO_GC, Long.MAX_VALUE);
                task.setUserDefined(true);
                task.setCompactionType(OperationType.UPGRADE_SSTABLES);
                task.execute(metrics);
            }
        }, jobs, OperationType.UPGRADE_SSTABLES);
    }

    public AllSSTableOpStatus performCleanup(final ColumnFamilyStore cfStore, int jobs) throws InterruptedException, ExecutionException
    {
        assert !cfStore.isIndex();
        Keyspace keyspace = cfStore.keyspace;
        if (!StorageService.instance.isJoined())
        {
            logger.info("Cleanup cannot run before a node has joined the ring");
            return AllSSTableOpStatus.ABORTED;
        }
        final Collection<Range<Token>> ranges = StorageService.instance.getLocalRanges(keyspace.getName());
        if (ranges.isEmpty())
        {
            logger.info("Node owns no data for keyspace {}", keyspace.getName());
            return AllSSTableOpStatus.SUCCESSFUL;
        }
        final boolean hasIndexes = cfStore.indexManager.hasIndexes();

        return parallelAllSSTableOperation(cfStore, new OneSSTableOperation()
        {
            @Override
            public Iterable<SSTableReader> filterSSTables(LifecycleTransaction transaction)
            {
                List<SSTableReader> sortedSSTables = Lists.newArrayList(transaction.originals());
                Collections.sort(sortedSSTables, new SSTableReader.SizeComparator());
                return sortedSSTables;
            }

            @Override
            public void execute(LifecycleTransaction txn) throws IOException
            {
                CleanupStrategy cleanupStrategy = CleanupStrategy.get(cfStore, ranges, FBUtilities.nowInSeconds());
                doCleanupOne(cfStore, txn, cleanupStrategy, ranges, hasIndexes);
            }
        }, jobs, OperationType.CLEANUP);
    }

    public ListenableFuture<?> submitAntiCompaction(final ColumnFamilyStore cfs,
                                          final Collection<Range<Token>> ranges,
                                          final Refs<SSTableReader> sstables,
                                          final long repairedAt)
    {
        Runnable runnable = new WrappedRunnable() {
            @Override
            @SuppressWarnings("resource")
            public void runMayThrow() throws Exception
            {
                LifecycleTransaction modifier = null;
                while (modifier == null)
                {
                    for (SSTableReader compactingSSTable : cfs.getTracker().getCompacting())
                        sstables.releaseIfHolds(compactingSSTable);
                    Set<SSTableReader> compactedSSTables = new HashSet<>();
                    for (SSTableReader sstable : sstables)
                        if (sstable.isMarkedCompacted())
                            compactedSSTables.add(sstable);
                    sstables.release(compactedSSTables);
                    modifier = cfs.getTracker().tryModify(sstables, OperationType.ANTICOMPACTION);
                }
                performAnticompaction(cfs, ranges, sstables, modifier, repairedAt);
            }
        };
        if (executor.isShutdown())
        {
            logger.info("Compaction executor has shut down, not submitting anticompaction");
            sstables.release();
            return Futures.immediateCancelledFuture();
        }

        ListenableFutureTask<?> task = ListenableFutureTask.create(runnable, null);
        executor.submit(task);
        return task;
    }

    /**
     * Make sure the {validatedForRepair} are marked for compaction before calling this.
     *
     * Caller must reference the validatedForRepair sstables (via ParentRepairSession.getActiveRepairedSSTableRefs(..)).
     *
     * @param cfs
     * @param ranges Ranges that the repair was carried out on
     * @param validatedForRepair SSTables containing the repaired ranges. Should be referenced before passing them.
     * @throws InterruptedException
     * @throws IOException
     */
    public void performAnticompaction(ColumnFamilyStore cfs,
                                      Collection<Range<Token>> ranges,
                                      Refs<SSTableReader> validatedForRepair,
                                      LifecycleTransaction txn,
                                      long repairedAt) throws InterruptedException, IOException
    {
        logger.info("Starting anticompaction for {}.{} on {}/{} sstables", cfs.keyspace.getName(), cfs.getColumnFamilyName(), validatedForRepair.size(), cfs.getLiveSSTables());
        logger.trace("Starting anticompaction for ranges {}", ranges);
        Set<SSTableReader> sstables = new HashSet<>(validatedForRepair);
        Set<SSTableReader> mutatedRepairStatuses = new HashSet<>();
        // we should only notify that repair status changed if it actually did:
        Set<SSTableReader> mutatedRepairStatusToNotify = new HashSet<>();
        Map<SSTableReader, Boolean> wasRepairedBefore = new HashMap<>();
        for (SSTableReader sstable : sstables)
            wasRepairedBefore.put(sstable, sstable.isRepaired());

        Set<SSTableReader> nonAnticompacting = new HashSet<>();

        Iterator<SSTableReader> sstableIterator = sstables.iterator();
        try
        {
            List<Range<Token>> normalizedRanges = Range.normalize(ranges);

            while (sstableIterator.hasNext())
            {
                SSTableReader sstable = sstableIterator.next();

                Range<Token> sstableRange = new Range<>(sstable.first.getToken(), sstable.last.getToken());

                boolean shouldAnticompact = false;

                for (Range<Token> r : normalizedRanges)
                {
                    if (r.contains(sstableRange))
                    {
                        logger.info("SSTable {} fully contained in range {}, mutating repairedAt instead of anticompacting", sstable, r);
                        sstable.descriptor.getMetadataSerializer().mutateRepairedAt(sstable.descriptor, repairedAt);
                        sstable.reloadSSTableMetadata();
                        mutatedRepairStatuses.add(sstable);
                        if (!wasRepairedBefore.get(sstable))
                            mutatedRepairStatusToNotify.add(sstable);
                        sstableIterator.remove();
                        shouldAnticompact = true;
                        break;
                    }
                    else if (sstableRange.intersects(r))
                    {
                        logger.info("SSTable {} ({}) will be anticompacted on range {}", sstable, sstableRange, r);
                        shouldAnticompact = true;
                    }
                }

                if (!shouldAnticompact)
                {
                    logger.info("SSTable {} ({}) does not intersect repaired ranges {}, not touching repairedAt.", sstable, sstableRange, normalizedRanges);
                    nonAnticompacting.add(sstable);
                    sstableIterator.remove();
                }
            }
            cfs.getTracker().notifySSTableRepairedStatusChanged(mutatedRepairStatusToNotify);
            txn.cancel(Sets.union(nonAnticompacting, mutatedRepairStatuses));
            validatedForRepair.release(Sets.union(nonAnticompacting, mutatedRepairStatuses));
            assert txn.originals().equals(sstables);
            if (!sstables.isEmpty())
                doAntiCompaction(cfs, ranges, txn, repairedAt);
            txn.finish();
        }
        finally
        {
            validatedForRepair.release();
            txn.close();
        }

        logger.info("Completed anticompaction successfully");
    }

    public void performMaximal(final ColumnFamilyStore cfStore, boolean splitOutput)
    {
        FBUtilities.waitOnFutures(submitMaximal(cfStore, getDefaultGcBefore(cfStore, FBUtilities.nowInSeconds()), splitOutput));
    }

    public List<Future<?>> submitMaximal(final ColumnFamilyStore cfStore, final int gcBefore, boolean splitOutput)
    {
        // here we compute the task off the compaction executor, so having that present doesn't
        // confuse runWithCompactionsDisabled -- i.e., we don't want to deadlock ourselves, waiting
        // for ourselves to finish/acknowledge cancellation before continuing.
        final Collection<AbstractCompactionTask> tasks = cfStore.getCompactionStrategyManager().getMaximalTasks(gcBefore, splitOutput);

        if (tasks == null)
            return Collections.emptyList();

        List<Future<?>> futures = new ArrayList<>();
        int nonEmptyTasks = 0;
        for (final AbstractCompactionTask task : tasks)
        {
            if (task.transaction.originals().size() > 0)
                nonEmptyTasks++;
            Runnable runnable = new WrappedRunnable()
            {
                protected void runMayThrow() throws IOException
                {
                    task.execute(metrics);
                }
            };
            if (executor.isShutdown())
            {
                logger.info("Compaction executor has shut down, not submitting task");
                return Collections.emptyList();
            }
            futures.add(executor.submit(runnable));
        }
        if (nonEmptyTasks > 1)
            logger.info("Cannot perform a full major compaction as repaired and unrepaired sstables cannot be compacted together. These two set of sstables will be compacted separately.");
        return futures;
    }

    public void forceUserDefinedCompaction(String dataFiles)
    {
        String[] filenames = dataFiles.split(",");
        Multimap<ColumnFamilyStore, Descriptor> descriptors = ArrayListMultimap.create();

        for (String filename : filenames)
        {
            // extract keyspace and columnfamily name from filename
            Descriptor desc = Descriptor.fromFilename(filename.trim());
            if (Schema.instance.getCFMetaData(desc) == null)
            {
                logger.warn("Schema does not exist for file {}. Skipping.", filename);
                continue;
            }
            // group by keyspace/columnfamily
            ColumnFamilyStore cfs = Keyspace.open(desc.ksname).getColumnFamilyStore(desc.cfname);
            descriptors.put(cfs, cfs.getDirectories().find(new File(filename.trim()).getName()));
        }

        List<Future<?>> futures = new ArrayList<>();
        int nowInSec = FBUtilities.nowInSeconds();
        for (ColumnFamilyStore cfs : descriptors.keySet())
            futures.add(submitUserDefined(cfs, descriptors.get(cfs), getDefaultGcBefore(cfs, nowInSec)));
        FBUtilities.waitOnFutures(futures);
    }

    public Future<?> submitUserDefined(final ColumnFamilyStore cfs, final Collection<Descriptor> dataFiles, final int gcBefore)
    {
        Runnable runnable = new WrappedRunnable()
        {
            protected void runMayThrow() throws IOException
            {
                // look up the sstables now that we're on the compaction executor, so we don't try to re-compact
                // something that was already being compacted earlier.
                Collection<SSTableReader> sstables = new ArrayList<>(dataFiles.size());
                for (Descriptor desc : dataFiles)
                {
                    // inefficient but not in a performance sensitive path
                    SSTableReader sstable = lookupSSTable(cfs, desc);
                    if (sstable == null)
                    {
                        logger.info("Will not compact {}: it is not an active sstable", desc);
                    }
                    else
                    {
                        sstables.add(sstable);
                    }
                }

                if (sstables.isEmpty())
                {
                    logger.info("No files to compact for user defined compaction");
                }
                else
                {
                    AbstractCompactionTask task = cfs.getCompactionStrategyManager().getUserDefinedTask(sstables, gcBefore);
                    if (task != null)
                        task.execute(metrics);
                }
            }
        };
        if (executor.isShutdown())
        {
            logger.info("Compaction executor has shut down, not submitting task");
            return Futures.immediateCancelledFuture();
        }

        return executor.submit(runnable);
    }

    // This acquire a reference on the sstable
    // This is not efficient, do not use in any critical path
    private SSTableReader lookupSSTable(final ColumnFamilyStore cfs, Descriptor descriptor)
    {
        for (SSTableReader sstable : cfs.getSSTables(SSTableSet.CANONICAL))
        {
            if (sstable.descriptor.equals(descriptor))
                return sstable;
        }
        return null;
    }

    /**
     * Does not mutate data, so is not scheduled.
     */
    public Future<Object> submitValidation(final ColumnFamilyStore cfStore, final Validator validator)
    {
        Callable<Object> callable = new Callable<Object>()
        {
            public Object call() throws IOException
            {
                try
                {
                    doValidationCompaction(cfStore, validator);
                }
                catch (Throwable e)
                {
                    // we need to inform the remote end of our failure, otherwise it will hang on repair forever
                    validator.fail();
                    throw e;
                }
                return this;
            }
        };
        return validationExecutor.submit(callable);
    }

    /* Used in tests. */
    public void disableAutoCompaction()
    {
        for (String ksname : Schema.instance.getNonSystemKeyspaces())
        {
            for (ColumnFamilyStore cfs : Keyspace.open(ksname).getColumnFamilyStores())
                cfs.disableAutoCompaction();
        }
    }

    private void scrubOne(ColumnFamilyStore cfs, LifecycleTransaction modifier, boolean skipCorrupted, boolean checkData) throws IOException
    {
        CompactionInfo.Holder scrubInfo = null;

        try (Scrubber scrubber = new Scrubber(cfs, modifier, skipCorrupted, checkData))
        {
            scrubInfo = scrubber.getScrubInfo();
            metrics.beginCompaction(scrubInfo);
            scrubber.scrub();
        }
        finally
        {
            if (scrubInfo != null)
                metrics.finishCompaction(scrubInfo);
        }
    }

    private void verifyOne(ColumnFamilyStore cfs, SSTableReader sstable, boolean extendedVerify) throws IOException
    {
        CompactionInfo.Holder verifyInfo = null;

        try (Verifier verifier = new Verifier(cfs, sstable, false))
        {
            verifyInfo = verifier.getVerifyInfo();
            metrics.beginCompaction(verifyInfo);
            verifier.verify(extendedVerify);
        }
        finally
        {
            if (verifyInfo != null)
                metrics.finishCompaction(verifyInfo);
        }
    }

    /**
     * Determines if a cleanup would actually remove any data in this SSTable based
     * on a set of owned ranges.
     */
    @VisibleForTesting
    public static boolean needsCleanup(SSTableReader sstable, Collection<Range<Token>> ownedRanges)
    {
        assert !ownedRanges.isEmpty(); // cleanup checks for this

        // unwrap and sort the ranges by LHS token
        List<Range<Token>> sortedRanges = Range.normalize(ownedRanges);

        // see if there are any keys LTE the token for the start of the first range
        // (token range ownership is exclusive on the LHS.)
        Range<Token> firstRange = sortedRanges.get(0);
        if (sstable.first.getToken().compareTo(firstRange.left) <= 0)
            return true;

        // then, iterate over all owned ranges and see if the next key beyond the end of the owned
        // range falls before the start of the next range
        for (int i = 0; i < sortedRanges.size(); i++)
        {
            Range<Token> range = sortedRanges.get(i);
            if (range.right.isMinimum())
            {
                // we split a wrapping range and this is the second half.
                // there can't be any keys beyond this (and this is the last range)
                return false;
            }

            DecoratedKey firstBeyondRange = sstable.firstKeyBeyond(range.right.maxKeyBound());
            if (firstBeyondRange == null)
            {
                // we ran off the end of the sstable looking for the next key; we don't need to check any more ranges
                return false;
            }

            if (i == (sortedRanges.size() - 1))
            {
                // we're at the last range and we found a key beyond the end of the range
                return true;
            }

            Range<Token> nextRange = sortedRanges.get(i + 1);
            if (firstBeyondRange.getToken().compareTo(nextRange.left) <= 0)
            {
                // we found a key in between the owned ranges
                return true;
            }
        }

        return false;
    }

    /**
     * This function goes over a file and removes the keys that the node is not responsible for
     * and only keeps keys that this node is responsible for.
     *
     * @throws IOException
     */
    private void doCleanupOne(final ColumnFamilyStore cfs, LifecycleTransaction txn, CleanupStrategy cleanupStrategy, Collection<Range<Token>> ranges, boolean hasIndexes) throws IOException
    {
        assert !cfs.isIndex();

        SSTableReader sstable = txn.onlyOne();

        if (!hasIndexes && !new Bounds<>(sstable.first.getToken(), sstable.last.getToken()).intersects(ranges))
        {
            txn.obsoleteOriginals();
            txn.finish();
            return;
        }
        if (!needsCleanup(sstable, ranges))
        {
            logger.trace("Skipping {} for cleanup; all rows should be kept", sstable);
            return;
        }

        long start = System.nanoTime();

        long totalkeysWritten = 0;

        long expectedBloomFilterSize = Math.max(cfs.metadata.params.minIndexInterval,
                                               SSTableReader.getApproximateKeyCount(txn.originals()));
        if (logger.isTraceEnabled())
            logger.trace("Expected bloom filter size : {}", expectedBloomFilterSize);

        logger.info("Cleaning up {}", sstable);

        File compactionFileLocation = cfs.getDirectories().getWriteableLocationAsFile(cfs.getExpectedCompactedFileSize(txn.originals(), OperationType.CLEANUP));
        if (compactionFileLocation == null)
            throw new IOException("disk full");

        List<SSTableReader> finished;
        int nowInSec = FBUtilities.nowInSeconds();
        try (SSTableRewriter writer = SSTableRewriter.construct(cfs, txn, false, sstable.maxDataAge, false);
             ISSTableScanner scanner = cleanupStrategy.getScanner(sstable, getRateLimiter());
             CompactionController controller = new CompactionController(cfs, txn.originals(), getDefaultGcBefore(cfs, nowInSec));
             CompactionIterator ci = new CompactionIterator(OperationType.CLEANUP, Collections.singletonList(scanner), controller, nowInSec, UUIDGen.getTimeUUID(), metrics))
        {
            writer.switchWriter(createWriter(cfs, compactionFileLocation, expectedBloomFilterSize, sstable.getSSTableMetadata().repairedAt, sstable, txn));

            while (ci.hasNext())
            {
                if (ci.isStopRequested())
                    throw new CompactionInterruptedException(ci.getCompactionInfo());

                try (UnfilteredRowIterator partition = ci.next();
                     UnfilteredRowIterator notCleaned = cleanupStrategy.cleanup(partition))
                {
                    if (notCleaned == null)
                        continue;

                    if (writer.append(notCleaned) != null)
                        totalkeysWritten++;
                }
            }

            // flush to ensure we don't lose the tombstones on a restart, since they are not commitlog'd
            cfs.indexManager.flushAllIndexesBlocking();

            finished = writer.finish();
        }

        if (!finished.isEmpty())
        {
            String format = "Cleaned up to %s.  %,d to %,d (~%d%% of original) bytes for %,d keys.  Time: %,dms.";
            long dTime = TimeUnit.NANOSECONDS.toMillis(System.nanoTime() - start);
            long startsize = sstable.onDiskLength();
            long endsize = 0;
            for (SSTableReader newSstable : finished)
                endsize += newSstable.onDiskLength();
            double ratio = (double) endsize / (double) startsize;
            logger.info(String.format(format, finished.get(0).getFilename(), startsize, endsize, (int) (ratio * 100), totalkeysWritten, dTime));
        }

    }

    private static abstract class CleanupStrategy
    {
        protected final Collection<Range<Token>> ranges;
        protected final int nowInSec;

        protected CleanupStrategy(Collection<Range<Token>> ranges, int nowInSec)
        {
            this.ranges = ranges;
            this.nowInSec = nowInSec;
        }

        public static CleanupStrategy get(ColumnFamilyStore cfs, Collection<Range<Token>> ranges, int nowInSec)
        {
            return cfs.indexManager.hasIndexes()
                 ? new Full(cfs, ranges, nowInSec)
                 : new Bounded(cfs, ranges, nowInSec);
        }

        public abstract ISSTableScanner getScanner(SSTableReader sstable, RateLimiter limiter);
        public abstract UnfilteredRowIterator cleanup(UnfilteredRowIterator partition);

        private static final class Bounded extends CleanupStrategy
        {
            public Bounded(final ColumnFamilyStore cfs, Collection<Range<Token>> ranges, int nowInSec)
            {
                super(ranges, nowInSec);
                cacheCleanupExecutor.submit(new Runnable()
                {
                    @Override
                    public void run()
                    {
                        cfs.cleanupCache();
                    }
                });
            }

            @Override
            public ISSTableScanner getScanner(SSTableReader sstable, RateLimiter limiter)
            {
                return sstable.getScanner(ranges, limiter);
            }

            @Override
            public UnfilteredRowIterator cleanup(UnfilteredRowIterator partition)
            {
                return partition;
            }
        }

        private static final class Full extends CleanupStrategy
        {
            private final ColumnFamilyStore cfs;

            public Full(ColumnFamilyStore cfs, Collection<Range<Token>> ranges, int nowInSec)
            {
                super(ranges, nowInSec);
                this.cfs = cfs;
            }

            @Override
            public ISSTableScanner getScanner(SSTableReader sstable, RateLimiter limiter)
            {
                return sstable.getScanner(limiter);
            }

            @Override
            public UnfilteredRowIterator cleanup(UnfilteredRowIterator partition)
            {
                if (Range.isInRanges(partition.partitionKey().getToken(), ranges))
                    return partition;

                cfs.invalidateCachedPartition(partition.partitionKey());

                cfs.indexManager.deletePartition(partition, nowInSec);
                return null;
            }
        }
    }

    public static SSTableWriter createWriter(ColumnFamilyStore cfs,
                                             File compactionFileLocation,
                                             long expectedBloomFilterSize,
                                             long repairedAt,
                                             SSTableReader sstable,
                                             LifecycleTransaction txn)
    {
        FileUtils.createDirectory(compactionFileLocation);
        SerializationHeader header = sstable.header;
        if (header == null)
            header = SerializationHeader.make(sstable.metadata, Collections.singleton(sstable));

        return SSTableWriter.create(cfs.metadata,
                                    Descriptor.fromFilename(cfs.getSSTablePath(compactionFileLocation)),
                                    expectedBloomFilterSize,
                                    repairedAt,
                                    sstable.getSSTableLevel(),
                                    header,
                                    txn);
    }

    public static SSTableWriter createWriterForAntiCompaction(ColumnFamilyStore cfs,
                                                              File compactionFileLocation,
                                                              int expectedBloomFilterSize,
                                                              long repairedAt,
                                                              Collection<SSTableReader> sstables,
                                                              LifecycleTransaction txn)
    {
        FileUtils.createDirectory(compactionFileLocation);
        int minLevel = Integer.MAX_VALUE;
        // if all sstables have the same level, we can compact them together without creating overlap during anticompaction
        // note that we only anticompact from unrepaired sstables, which is not leveled, but we still keep original level
        // after first migration to be able to drop the sstables back in their original place in the repaired sstable manifest
        for (SSTableReader sstable : sstables)
        {
            if (minLevel == Integer.MAX_VALUE)
                minLevel = sstable.getSSTableLevel();

            if (minLevel != sstable.getSSTableLevel())
            {
                minLevel = 0;
                break;
            }
        }
        return SSTableWriter.create(Descriptor.fromFilename(cfs.getSSTablePath(compactionFileLocation)),
                                    (long) expectedBloomFilterSize,
                                    repairedAt,
                                    cfs.metadata,
                                    new MetadataCollector(sstables, cfs.metadata.comparator, minLevel),
                                    SerializationHeader.make(cfs.metadata, sstables),
                                    txn);
    }


    /**
     * Performs a readonly "compaction" of all sstables in order to validate complete rows,
     * but without writing the merge result
     */
    @SuppressWarnings("resource")
    private void doValidationCompaction(ColumnFamilyStore cfs, Validator validator) throws IOException
    {
        // this isn't meant to be race-proof, because it's not -- it won't cause bugs for a CFS to be dropped
        // mid-validation, or to attempt to validate a droped CFS.  this is just a best effort to avoid useless work,
        // particularly in the scenario where a validation is submitted before the drop, and there are compactions
        // started prior to the drop keeping some sstables alive.  Since validationCompaction can run
        // concurrently with other compactions, it would otherwise go ahead and scan those again.
        if (!cfs.isValid())
            return;

        Refs<SSTableReader> sstables = null;
        try
        {

            int gcBefore;
<<<<<<< HEAD
            int nowInSec = FBUtilities.nowInSeconds();
=======
            UUID parentRepairSessionId = validator.desc.parentSessionId;
            String snapshotName;
            boolean isGlobalSnapshotValidation = cfs.snapshotExists(parentRepairSessionId.toString());
            if (isGlobalSnapshotValidation)
                snapshotName = parentRepairSessionId.toString();
            else
                snapshotName = validator.desc.sessionId.toString();
>>>>>>> 225232a9
            boolean isSnapshotValidation = cfs.snapshotExists(snapshotName);

            if (isSnapshotValidation)
            {
                // If there is a snapshot created for the session then read from there.
                // note that we populate the parent repair session when creating the snapshot, meaning the sstables in the snapshot are the ones we
                // are supposed to validate.
                sstables = cfs.getSnapshotSSTableReader(snapshotName);


                // Computing gcbefore based on the current time wouldn't be very good because we know each replica will execute
                // this at a different time (that's the whole purpose of repair with snaphsot). So instead we take the creation
                // time of the snapshot, which should give us roughtly the same time on each replica (roughtly being in that case
                // 'as good as in the non-snapshot' case)
                gcBefore = cfs.gcBefore((int)(cfs.getSnapshotCreationTime(snapshotName) / 1000));
            }
            else
            {
                // flush first so everyone is validating data that is as similar as possible
                StorageService.instance.forceKeyspaceFlush(cfs.keyspace.getName(), cfs.name);
                sstables = getSSTablesToValidate(cfs, validator);
                if (sstables == null)
                    return; // this means the parent repair session was removed - the repair session failed on another node and we removed it
                if (validator.gcBefore > 0)
                    gcBefore = validator.gcBefore;
                else
                    gcBefore = getDefaultGcBefore(cfs, nowInSec);
            }

            // Create Merkle trees suitable to hold estimated partitions for the given ranges.
            // We blindly assume that a partition is evenly distributed on all sstables for now.
            // determine tree depth from number of partitions, but cap at 20 to prevent large tree.
            MerkleTrees tree = createMerkleTrees(sstables, validator.desc.ranges, cfs);
            long start = System.nanoTime();
            try (AbstractCompactionStrategy.ScannerList scanners = cfs.getCompactionStrategyManager().getScanners(sstables, validator.desc.ranges);
                 ValidationCompactionController controller = new ValidationCompactionController(cfs, gcBefore);
                 CompactionIterator ci = new ValidationCompactionIterator(scanners.scanners, controller, nowInSec, metrics))
            {
                // validate the CF as we iterate over it
                validator.prepare(cfs, tree);
                while (ci.hasNext())
                {
                    if (ci.isStopRequested())
                        throw new CompactionInterruptedException(ci.getCompactionInfo());
                    try (UnfilteredRowIterator partition = ci.next())
                    {
                        validator.add(partition);
                    }
                }
                validator.complete();
            }
            finally
            {
                if (isSnapshotValidation)
                {
<<<<<<< HEAD
                    cfs.clearSnapshot(snapshotName);
=======
                    // we can only clear the snapshot if we are not doing a global snapshot validation (we then clear it once anticompaction
                    // is done).
                    if (isSnapshotValidation && !isGlobalSnapshotValidation)
                    {
                        cfs.clearSnapshot(snapshotName);
                    }

                    metrics.finishCompaction(ci);
>>>>>>> 225232a9
                }
            }

            if (logger.isDebugEnabled())
            {
                long duration = TimeUnit.NANOSECONDS.toMillis(System.nanoTime() - start);
                logger.debug("Validation finished in {} msec, for {}",
                             duration,
                             validator.desc);
            }
        }
        finally
        {
            if (sstables != null)
                sstables.release();
        }
    }

    private static MerkleTrees createMerkleTrees(Iterable<SSTableReader> sstables, Collection<Range<Token>> ranges, ColumnFamilyStore cfs)
    {
        MerkleTrees tree = new MerkleTrees(cfs.getPartitioner());
        long allPartitions = 0;
        Map<Range<Token>, Long> rangePartitionCounts = new HashMap<>();
        for (Range<Token> range : ranges)
        {
            long numPartitions = 0;
            for (SSTableReader sstable : sstables)
                numPartitions += sstable.estimatedKeysForRanges(Collections.singleton(range));
            rangePartitionCounts.put(range, numPartitions);
            allPartitions += numPartitions;
        }

        for (Range<Token> range : ranges)
        {
            long numPartitions = rangePartitionCounts.get(range);
            double rangeOwningRatio = allPartitions > 0 ? (double)numPartitions / allPartitions : 0;
            int maxDepth = rangeOwningRatio > 0 ? (int) Math.floor(20 - Math.log(1 / rangeOwningRatio) / Math.log(2)) : 0;
            int depth = numPartitions > 0 ? (int) Math.min(Math.floor(Math.log(numPartitions)), maxDepth) : 0;
            tree.addMerkleTree((int) Math.pow(2, depth), range);
        }
        if (logger.isDebugEnabled())
        {
            // MT serialize may take time
            logger.debug("Created {} merkle trees with merkle trees size {}, {} partitions, {} bytes", tree.ranges().size(), tree.size(), allPartitions, MerkleTrees.serializer.serializedSize(tree, 0));
        }

        return tree;
    }

    private synchronized Refs<SSTableReader> getSSTablesToValidate(ColumnFamilyStore cfs, Validator validator)
    {
        Refs<SSTableReader> sstables;

        ActiveRepairService.ParentRepairSession prs = ActiveRepairService.instance.getParentRepairSession(validator.desc.parentSessionId);
        if (prs == null)
            return null;
        Set<SSTableReader> sstablesToValidate = new HashSet<>();
<<<<<<< HEAD
        try (ColumnFamilyStore.RefViewFragment sstableCandidates = cfs.selectAndReference(View.select(SSTableSet.CANONICAL, (s) -> !prs.isIncremental || !s.isRepaired())))
=======

        if (prs.isGlobal)
            prs.markSSTablesRepairing(cfs.metadata.cfId, validator.desc.parentSessionId);

        // note that we always grab all existing sstables for this - if we were to just grab the ones that
        // were marked as repairing, we would miss any ranges that were compacted away and this would cause us to overstream
        try (ColumnFamilyStore.RefViewFragment sstableCandidates = cfs.selectAndReference(prs.isIncremental ? ColumnFamilyStore.UNREPAIRED_SSTABLES : ColumnFamilyStore.CANONICAL_SSTABLES))
>>>>>>> 225232a9
        {
            for (SSTableReader sstable : sstableCandidates.sstables)
            {
                if (new Bounds<>(sstable.first.getToken(), sstable.last.getToken()).intersects(validator.desc.ranges))
                {
                    sstablesToValidate.add(sstable);
                }
            }

            sstables = Refs.tryRef(sstablesToValidate);
            if (sstables == null)
            {
                logger.error("Could not reference sstables");
                throw new RuntimeException("Could not reference sstables");
            }
        }

        return sstables;
    }

    /**
     * Splits up an sstable into two new sstables. The first of the new tables will store repaired ranges, the second
     * will store the non-repaired ranges. Once anticompation is completed, the original sstable is marked as compacted
     * and subsequently deleted.
     * @param cfs
     * @param repaired a transaction over the repaired sstables to anticompacy
     * @param ranges Repaired ranges to be placed into one of the new sstables. The repaired table will be tracked via
     * the {@link org.apache.cassandra.io.sstable.metadata.StatsMetadata#repairedAt} field.
     */
    private void doAntiCompaction(ColumnFamilyStore cfs, Collection<Range<Token>> ranges, LifecycleTransaction repaired, long repairedAt)
    {
        logger.info("Performing anticompaction on {} sstables", repaired.originals().size());

        //Group SSTables
        Collection<Collection<SSTableReader>> groupedSSTables = cfs.getCompactionStrategyManager().groupSSTablesForAntiCompaction(repaired.originals());
        // iterate over sstables to check if the repaired / unrepaired ranges intersect them.
        int antiCompactedSSTableCount = 0;
        for (Collection<SSTableReader> sstableGroup : groupedSSTables)
        {
            try (LifecycleTransaction txn = repaired.split(sstableGroup))
            {
                int antiCompacted = antiCompactGroup(cfs, ranges, txn, repairedAt);
                antiCompactedSSTableCount += antiCompacted;
            }
        }

        String format = "Anticompaction completed successfully, anticompacted from {} to {} sstable(s).";
        logger.info(format, repaired.originals().size(), antiCompactedSSTableCount);
    }

    private int antiCompactGroup(ColumnFamilyStore cfs, Collection<Range<Token>> ranges,
                             LifecycleTransaction anticompactionGroup, long repairedAt)
    {
        long groupMaxDataAge = -1;

        for (Iterator<SSTableReader> i = anticompactionGroup.originals().iterator(); i.hasNext();)
        {
            SSTableReader sstable = i.next();
            if (groupMaxDataAge < sstable.maxDataAge)
                groupMaxDataAge = sstable.maxDataAge;
        }

        if (anticompactionGroup.originals().size() == 0)
        {
            logger.info("No valid anticompactions for this group, All sstables were compacted and are no longer available");
            return 0;
        }

        logger.info("Anticompacting {}", anticompactionGroup);
        Set<SSTableReader> sstableAsSet = anticompactionGroup.originals();

        File destination = cfs.getDirectories().getWriteableLocationAsFile(cfs.getExpectedCompactedFileSize(sstableAsSet, OperationType.ANTICOMPACTION));
        long repairedKeyCount = 0;
        long unrepairedKeyCount = 0;
        int nowInSec = FBUtilities.nowInSeconds();

        CompactionStrategyManager strategy = cfs.getCompactionStrategyManager();
        try (SSTableRewriter repairedSSTableWriter = new SSTableRewriter(anticompactionGroup, groupMaxDataAge, false, false);
             SSTableRewriter unRepairedSSTableWriter = new SSTableRewriter(anticompactionGroup, groupMaxDataAge, false, false);
             AbstractCompactionStrategy.ScannerList scanners = strategy.getScanners(anticompactionGroup.originals());
             CompactionController controller = new CompactionController(cfs, sstableAsSet, getDefaultGcBefore(cfs, nowInSec));
             CompactionIterator ci = new CompactionIterator(OperationType.ANTICOMPACTION, scanners.scanners, controller, nowInSec, UUIDGen.getTimeUUID(), metrics))
        {
            int expectedBloomFilterSize = Math.max(cfs.metadata.params.minIndexInterval, (int)(SSTableReader.getApproximateKeyCount(sstableAsSet)));

            repairedSSTableWriter.switchWriter(CompactionManager.createWriterForAntiCompaction(cfs, destination, expectedBloomFilterSize, repairedAt, sstableAsSet, anticompactionGroup));
            unRepairedSSTableWriter.switchWriter(CompactionManager.createWriterForAntiCompaction(cfs, destination, expectedBloomFilterSize, ActiveRepairService.UNREPAIRED_SSTABLE, sstableAsSet, anticompactionGroup));
            Range.OrderedRangeContainmentChecker containmentChecker = new Range.OrderedRangeContainmentChecker(ranges);
            while (ci.hasNext())
            {
                try (UnfilteredRowIterator partition = ci.next())
                {
                    // if current range from sstable is repaired, save it into the new repaired sstable
                    if (containmentChecker.contains(partition.partitionKey().getToken()))
                    {
                        repairedSSTableWriter.append(partition);
                        repairedKeyCount++;
                    }
                    // otherwise save into the new 'non-repaired' table
                    else
                    {
                        unRepairedSSTableWriter.append(partition);
                        unrepairedKeyCount++;
                    }
                }
            }

            List<SSTableReader> anticompactedSSTables = new ArrayList<>();
            // since both writers are operating over the same Transaction, we cannot use the convenience Transactional.finish() method,
            // as on the second finish() we would prepareToCommit() on a Transaction that has already been committed, which is forbidden by the API
            // (since it indicates misuse). We call permitRedundantTransitions so that calls that transition to a state already occupied are permitted.
            anticompactionGroup.permitRedundantTransitions();
            repairedSSTableWriter.setRepairedAt(repairedAt).prepareToCommit();
            unRepairedSSTableWriter.prepareToCommit();
            anticompactedSSTables.addAll(repairedSSTableWriter.finished());
            anticompactedSSTables.addAll(unRepairedSSTableWriter.finished());
            repairedSSTableWriter.commit();
            unRepairedSSTableWriter.commit();

            logger.trace("Repaired {} keys out of {} for {}/{} in {}", repairedKeyCount,
                                                                       repairedKeyCount + unrepairedKeyCount,
                                                                       cfs.keyspace.getName(),
                                                                       cfs.getColumnFamilyName(),
                                                                       anticompactionGroup);
            return anticompactedSSTables.size();
        }
        catch (Throwable e)
        {
            JVMStabilityInspector.inspectThrowable(e);
            logger.error("Error anticompacting " + anticompactionGroup, e);
        }
        return 0;
    }

    /**
     * Is not scheduled, because it is performing disjoint work from sstable compaction.
     */
    public Future<?> submitIndexBuild(final SecondaryIndexBuilder builder)
    {
        Runnable runnable = new Runnable()
        {
            public void run()
            {
                metrics.beginCompaction(builder);
                try
                {
                    builder.build();
                }
                finally
                {
                    metrics.finishCompaction(builder);
                }
            }
        };
        if (executor.isShutdown())
        {
            logger.info("Compaction executor has shut down, not submitting index build");
            return null;
        }

        return executor.submit(runnable);
    }

    public Future<?> submitCacheWrite(final AutoSavingCache.Writer writer)
    {
        Runnable runnable = new Runnable()
        {
            public void run()
            {
                if (!AutoSavingCache.flushInProgress.add(writer.cacheType()))
                {
                    logger.trace("Cache flushing was already in progress: skipping {}", writer.getCompactionInfo());
                    return;
                }
                try
                {
                    metrics.beginCompaction(writer);
                    try
                    {
                        writer.saveCache();
                    }
                    finally
                    {
                        metrics.finishCompaction(writer);
                    }
                }
                finally
                {
                    AutoSavingCache.flushInProgress.remove(writer.cacheType());
                }
            }
        };
        if (executor.isShutdown())
        {
            logger.info("Executor has shut down, not submitting background task");
            Futures.immediateCancelledFuture();
        }
        return executor.submit(runnable);
    }

    public List<SSTableReader> runIndexSummaryRedistribution(IndexSummaryRedistribution redistribution) throws IOException
    {
        metrics.beginCompaction(redistribution);

        try
        {
            return redistribution.redistributeSummaries();
        }
        finally
        {
            metrics.finishCompaction(redistribution);
        }
    }

    public static int getDefaultGcBefore(ColumnFamilyStore cfs, int nowInSec)
    {
        // 2ndary indexes have ExpiringColumns too, so we need to purge tombstones deleted before now. We do not need to
        // add any GcGrace however since 2ndary indexes are local to a node.
        return cfs.isIndex() ? nowInSec : cfs.gcBefore(nowInSec);
    }

    private static class ValidationCompactionIterator extends CompactionIterator
    {
        public ValidationCompactionIterator(List<ISSTableScanner> scanners, ValidationCompactionController controller, int nowInSec, CompactionMetrics metrics)
        {
            super(OperationType.VALIDATION, scanners, controller, nowInSec, UUIDGen.getTimeUUID(), metrics);
        }
    }

    /*
     * Controller for validation compaction that always purges.
     * Note that we should not call cfs.getOverlappingSSTables on the provided
     * sstables because those sstables are not guaranteed to be active sstables
     * (since we can run repair on a snapshot).
     */
    private static class ValidationCompactionController extends CompactionController
    {
        public ValidationCompactionController(ColumnFamilyStore cfs, int gcBefore)
        {
            super(cfs, gcBefore);
        }

        @Override
        public long maxPurgeableTimestamp(DecoratedKey key)
        {
            /*
             * The main reason we always purge is that including gcable tombstone would mean that the
             * repair digest will depends on the scheduling of compaction on the different nodes. This
             * is still not perfect because gcbefore is currently dependend on the current time at which
             * the validation compaction start, which while not too bad for normal repair is broken for
             * repair on snapshots. A better solution would be to agree on a gcbefore that all node would
             * use, and we'll do that with CASSANDRA-4932.
             * Note validation compaction includes all sstables, so we don't have the problem of purging
             * a tombstone that could shadow a column in another sstable, but this is doubly not a concern
             * since validation compaction is read-only.
             */
            return Long.MAX_VALUE;
        }
    }

    public Future<?> submitViewBuilder(final ViewBuilder builder)
    {
        Runnable runnable = new Runnable()
        {
            public void run()
            {
                metrics.beginCompaction(builder);
                try
                {
                    builder.run();
                }
                finally
                {
                    metrics.finishCompaction(builder);
                }
            }
        };
        if (executor.isShutdown())
        {
            logger.info("Compaction executor has shut down, not submitting index build");
            return null;
        }

        return executor.submit(runnable);
    }
    public int getActiveCompactions()
    {
        return CompactionMetrics.getCompactions().size();
    }

    private static class CompactionExecutor extends JMXEnabledThreadPoolExecutor
    {
        protected CompactionExecutor(int minThreads, int maxThreads, String name, BlockingQueue<Runnable> queue)
        {
            super(minThreads, maxThreads, 60, TimeUnit.SECONDS, queue, new NamedThreadFactory(name, Thread.MIN_PRIORITY), "internal");
        }

        private CompactionExecutor(int threadCount, String name)
        {
            this(threadCount, threadCount, name, new LinkedBlockingQueue<Runnable>());
        }

        public CompactionExecutor()
        {
            this(Math.max(1, DatabaseDescriptor.getConcurrentCompactors()), "CompactionExecutor");
        }

        protected void beforeExecute(Thread t, Runnable r)
        {
            // can't set this in Thread factory, so we do it redundantly here
            isCompactionManager.set(true);
            super.beforeExecute(t, r);
        }

        // modified from DebuggableThreadPoolExecutor so that CompactionInterruptedExceptions are not logged
        @Override
        public void afterExecute(Runnable r, Throwable t)
        {
            DebuggableThreadPoolExecutor.maybeResetTraceSessionWrapper(r);
    
            if (t == null)
                t = DebuggableThreadPoolExecutor.extractThrowable(r);

            if (t != null)
            {
                if (t instanceof CompactionInterruptedException)
                {
                    logger.info(t.getMessage());
                    if (t.getSuppressed() != null && t.getSuppressed().length > 0)
                        logger.warn("Interruption of compaction encountered exceptions:", t);
                    else
                        logger.trace("Full interruption stack trace:", t);
                }
                else
                {
                    DebuggableThreadPoolExecutor.handleOrLog(t);
                }
            }

            // Snapshots cannot be deleted on Windows while segments of the root element are mapped in NTFS. Compactions
            // unmap those segments which could free up a snapshot for successful deletion.
            SnapshotDeletingTask.rescheduleFailedTasks();
        }
    }

    private static class ValidationExecutor extends CompactionExecutor
    {
        public ValidationExecutor()
        {
            super(1, Integer.MAX_VALUE, "ValidationExecutor", new SynchronousQueue<Runnable>());
        }
    }

    private static class CacheCleanupExecutor extends CompactionExecutor
    {
        public CacheCleanupExecutor()
        {
            super(1, "CacheCleanupExecutor");
        }
    }

    public interface CompactionExecutorStatsCollector
    {
        void beginCompaction(CompactionInfo.Holder ci);

        void finishCompaction(CompactionInfo.Holder ci);
    }

    public List<Map<String, String>> getCompactions()
    {
        List<Holder> compactionHolders = CompactionMetrics.getCompactions();
        List<Map<String, String>> out = new ArrayList<Map<String, String>>(compactionHolders.size());
        for (CompactionInfo.Holder ci : compactionHolders)
            out.add(ci.getCompactionInfo().asMap());
        return out;
    }

    public List<String> getCompactionSummary()
    {
        List<Holder> compactionHolders = CompactionMetrics.getCompactions();
        List<String> out = new ArrayList<String>(compactionHolders.size());
        for (CompactionInfo.Holder ci : compactionHolders)
            out.add(ci.getCompactionInfo().toString());
        return out;
    }

    public TabularData getCompactionHistory()
    {
        try
        {
            return SystemKeyspace.getCompactionHistory();
        }
        catch (OpenDataException e)
        {
            throw new RuntimeException(e);
        }
    }

    public long getTotalBytesCompacted()
    {
        return metrics.bytesCompacted.getCount();
    }

    public long getTotalCompactionsCompleted()
    {
        return metrics.totalCompactionsCompleted.getCount();
    }

    public int getPendingTasks()
    {
        return metrics.pendingTasks.getValue();
    }

    public long getCompletedTasks()
    {
        return metrics.completedTasks.getValue();
    }

    public void stopCompaction(String type)
    {
        OperationType operation = OperationType.valueOf(type);
        for (Holder holder : CompactionMetrics.getCompactions())
        {
            if (holder.getCompactionInfo().getTaskType() == operation)
                holder.stop();
        }
    }

    public void stopCompactionById(String compactionId)
    {
        for (Holder holder : CompactionMetrics.getCompactions())
        {
            UUID holderId = holder.getCompactionInfo().compactionId();
            if (holderId != null && holderId.equals(UUID.fromString(compactionId)))
                holder.stop();
        }
    }

    public int getCoreCompactorThreads()
    {
        return executor.getCorePoolSize();
    }

    public void setCoreCompactorThreads(int number)
    {
        executor.setCorePoolSize(number);
    }

    public int getMaximumCompactorThreads()
    {
        return executor.getMaximumPoolSize();
    }

    public void setMaximumCompactorThreads(int number)
    {
        executor.setMaximumPoolSize(number);
    }

    public int getCoreValidationThreads()
    {
        return validationExecutor.getCorePoolSize();
    }

    public void setCoreValidationThreads(int number)
    {
        validationExecutor.setCorePoolSize(number);
    }

    public int getMaximumValidatorThreads()
    {
        return validationExecutor.getMaximumPoolSize();
    }

    public void setMaximumValidatorThreads(int number)
    {
        validationExecutor.setMaximumPoolSize(number);
    }

    /**
     * Try to stop all of the compactions for given ColumnFamilies.
     *
     * Note that this method does not wait for all compactions to finish; you'll need to loop against
     * isCompacting if you want that behavior.
     *
     * @param columnFamilies The ColumnFamilies to try to stop compaction upon.
     * @param interruptValidation true if validation operations for repair should also be interrupted
     *
     */
    public void interruptCompactionFor(Iterable<CFMetaData> columnFamilies, boolean interruptValidation)
    {
        assert columnFamilies != null;

        // interrupt in-progress compactions
        for (Holder compactionHolder : CompactionMetrics.getCompactions())
        {
            CompactionInfo info = compactionHolder.getCompactionInfo();
            if ((info.getTaskType() == OperationType.VALIDATION) && !interruptValidation)
                continue;

            if (Iterables.contains(columnFamilies, info.getCFMetaData()))
                compactionHolder.stop(); // signal compaction to stop
        }
    }

    public void interruptCompactionForCFs(Iterable<ColumnFamilyStore> cfss, boolean interruptValidation)
    {
        List<CFMetaData> metadata = new ArrayList<>();
        for (ColumnFamilyStore cfs : cfss)
            metadata.add(cfs.metadata);

        interruptCompactionFor(metadata, interruptValidation);
    }

    public void waitForCessation(Iterable<ColumnFamilyStore> cfss)
    {
        long start = System.nanoTime();
        long delay = TimeUnit.MINUTES.toNanos(1);
        while (System.nanoTime() - start < delay)
        {
            if (CompactionManager.instance.isCompacting(cfss))
                Uninterruptibles.sleepUninterruptibly(1, TimeUnit.MILLISECONDS);
            else
                break;
        }
    }
}<|MERGE_RESOLUTION|>--- conflicted
+++ resolved
@@ -1060,9 +1060,7 @@
         {
 
             int gcBefore;
-<<<<<<< HEAD
             int nowInSec = FBUtilities.nowInSeconds();
-=======
             UUID parentRepairSessionId = validator.desc.parentSessionId;
             String snapshotName;
             boolean isGlobalSnapshotValidation = cfs.snapshotExists(parentRepairSessionId.toString());
@@ -1070,7 +1068,6 @@
                 snapshotName = parentRepairSessionId.toString();
             else
                 snapshotName = validator.desc.sessionId.toString();
->>>>>>> 225232a9
             boolean isSnapshotValidation = cfs.snapshotExists(snapshotName);
 
             if (isSnapshotValidation)
@@ -1093,7 +1090,7 @@
                 StorageService.instance.forceKeyspaceFlush(cfs.keyspace.getName(), cfs.name);
                 sstables = getSSTablesToValidate(cfs, validator);
                 if (sstables == null)
-                    return; // this means the parent repair session was removed - the repair session failed on another node and we removed it
+                    return; // this means the parent repair session was removed - the repair session failed on another node and we removed i
                 if (validator.gcBefore > 0)
                     gcBefore = validator.gcBefore;
                 else
@@ -1124,20 +1121,11 @@
             }
             finally
             {
-                if (isSnapshotValidation)
-                {
-<<<<<<< HEAD
-                    cfs.clearSnapshot(snapshotName);
-=======
+                if (isSnapshotValidation && !isGlobalSnapshotValidation)
+                {
                     // we can only clear the snapshot if we are not doing a global snapshot validation (we then clear it once anticompaction
                     // is done).
-                    if (isSnapshotValidation && !isGlobalSnapshotValidation)
-                    {
-                        cfs.clearSnapshot(snapshotName);
-                    }
-
-                    metrics.finishCompaction(ci);
->>>>>>> 225232a9
+                    cfs.clearSnapshot(snapshotName);
                 }
             }
 
@@ -1195,17 +1183,11 @@
         if (prs == null)
             return null;
         Set<SSTableReader> sstablesToValidate = new HashSet<>();
-<<<<<<< HEAD
-        try (ColumnFamilyStore.RefViewFragment sstableCandidates = cfs.selectAndReference(View.select(SSTableSet.CANONICAL, (s) -> !prs.isIncremental || !s.isRepaired())))
-=======
-
         if (prs.isGlobal)
             prs.markSSTablesRepairing(cfs.metadata.cfId, validator.desc.parentSessionId);
-
         // note that we always grab all existing sstables for this - if we were to just grab the ones that
         // were marked as repairing, we would miss any ranges that were compacted away and this would cause us to overstream
-        try (ColumnFamilyStore.RefViewFragment sstableCandidates = cfs.selectAndReference(prs.isIncremental ? ColumnFamilyStore.UNREPAIRED_SSTABLES : ColumnFamilyStore.CANONICAL_SSTABLES))
->>>>>>> 225232a9
+        try (ColumnFamilyStore.RefViewFragment sstableCandidates = cfs.selectAndReference(View.select(SSTableSet.CANONICAL, (s) -> !prs.isIncremental || !s.isRepaired())))
         {
             for (SSTableReader sstable : sstableCandidates.sstables)
             {
