/**
 * Licensed to the Apache Software Foundation (ASF) under one
 * or more contributor license agreements.  See the NOTICE file
 * distributed with this work for additional information
 * regarding copyright ownership.  The ASF licenses this file
 * to you under the Apache License, Version 2.0 (the
 * "License"); you may not use this file except in compliance
 * with the License.  You may obtain a copy of the License at
 *
 *     http://www.apache.org/licenses/LICENSE-2.0
 *
 * Unless required by applicable law or agreed to in writing, software
 * distributed under the License is distributed on an "AS IS" BASIS,
 * WITHOUT WARRANTIES OR CONDITIONS OF ANY KIND, either express or implied.
 * See the License for the specific language governing permissions and
 * limitations under the License.
 */

package org.apache.cassandra.db;

import java.io.*;
import java.lang.management.ManagementFactory;
import java.nio.ByteBuffer;
import java.util.*;
import java.util.concurrent.*;
import java.util.concurrent.atomic.AtomicInteger;
import java.util.concurrent.atomic.AtomicLong;
import java.util.concurrent.locks.Lock;
import java.util.concurrent.locks.ReentrantLock;
import java.util.regex.Pattern;
import javax.management.*;

import com.google.common.collect.Iterables;
import org.apache.cassandra.db.compaction.LeveledManifest;
import org.apache.cassandra.service.CacheService;

import org.slf4j.Logger;
import org.slf4j.LoggerFactory;

import org.apache.cassandra.cache.*;
import org.apache.cassandra.concurrent.JMXEnabledThreadPoolExecutor;
import org.apache.cassandra.concurrent.NamedThreadFactory;
import org.apache.cassandra.concurrent.StageManager;
import org.apache.cassandra.config.*;
import org.apache.cassandra.db.columniterator.IColumnIterator;
import org.apache.cassandra.db.commitlog.CommitLog;
import org.apache.cassandra.db.commitlog.ReplayPosition;
import org.apache.cassandra.db.compaction.AbstractCompactionStrategy;
import org.apache.cassandra.db.compaction.CompactionManager;
import org.apache.cassandra.db.compaction.LeveledCompactionStrategy;
import org.apache.cassandra.db.filter.IFilter;
import org.apache.cassandra.db.filter.QueryFilter;
import org.apache.cassandra.db.filter.QueryPath;
import org.apache.cassandra.db.index.SecondaryIndex;
import org.apache.cassandra.db.index.SecondaryIndexManager;
import org.apache.cassandra.db.marshal.AbstractType;
import org.apache.cassandra.dht.*;
import org.apache.cassandra.io.sstable.*;
import org.apache.cassandra.io.sstable.Descriptor;
import org.apache.cassandra.io.util.FileUtils;
import org.apache.cassandra.service.StorageService;
import org.apache.cassandra.thrift.IndexClause;
import org.apache.cassandra.utils.*;
import org.apache.cassandra.utils.IntervalTree.Interval;
import org.cliffc.high_scale_lib.NonBlockingHashMap;

public class ColumnFamilyStore implements ColumnFamilyStoreMBean
{
    private static Logger logger = LoggerFactory.getLogger(ColumnFamilyStore.class);

    /*
     * maybeSwitchMemtable puts Memtable.getSortedContents on the writer executor.  When the write is complete,
     * we turn the writer into an SSTableReader and add it to ssTables_ where it is available for reads.
     *
     * There are two other things that maybeSwitchMemtable does.
     * First, it puts the Memtable into memtablesPendingFlush, where it stays until the flush is complete
     * and it's been added as an SSTableReader to ssTables_.  Second, it adds an entry to commitLogUpdater
     * that waits for the flush to complete, then calls onMemtableFlush.  This allows multiple flushes
     * to happen simultaneously on multicore systems, while still calling onMF in the correct order,
     * which is necessary for replay in case of a restart since CommitLog assumes that when onMF is
     * called, all data up to the given context has been persisted to SSTables.
     */
    private static final ExecutorService flushWriter
            = new JMXEnabledThreadPoolExecutor(DatabaseDescriptor.getFlushWriters(),
                                               StageManager.KEEPALIVE,
                                               TimeUnit.SECONDS,
                                               new LinkedBlockingQueue<Runnable>(DatabaseDescriptor.getFlushQueueSize()),
                                               new NamedThreadFactory("FlushWriter"),
                                               "internal");

    public static final ExecutorService postFlushExecutor = new JMXEnabledThreadPoolExecutor("MemtablePostFlusher");

    static
    {
        // (can block if flush queue fills up, so don't put on scheduledTasks)
        StorageService.optionalTasks.scheduleWithFixedDelay(new MeteredFlusher(), 1000, 1000, TimeUnit.MILLISECONDS);
    }

    public final Table table;
    public final String columnFamily;
    public final CFMetaData metadata;
    public final IPartitioner partitioner;
    private final String mbeanName;
    private volatile boolean valid = true;

    /* Memtables and SSTables on disk for this column family */
    private final DataTracker data;

    private volatile int memtableSwitchCount = 0;

    /* This is used to generate the next index for a SSTable */
    private AtomicInteger fileIndexGenerator = new AtomicInteger(0);

    public final SecondaryIndexManager indexManager;

    private LatencyTracker readStats = new LatencyTracker();
    private LatencyTracker writeStats = new LatencyTracker();

    // counts of sstables accessed by reads
    private final EstimatedHistogram recentSSTablesPerRead = new EstimatedHistogram(35);
    private final EstimatedHistogram sstablesPerRead = new EstimatedHistogram(35);

    private static final int INTERN_CUTOFF = 256;
    public final ConcurrentMap<ByteBuffer, ByteBuffer> internedNames = new NonBlockingHashMap<ByteBuffer, ByteBuffer>();

    /* These are locally held copies to be changed from the config during runtime */
    private volatile DefaultInteger minCompactionThreshold;
    private volatile DefaultInteger maxCompactionThreshold;
    private volatile AbstractCompactionStrategy compactionStrategy;

    /** ratio of in-memory memtable size, to serialized size */
    volatile double liveRatio = 1.0;
    /** ops count last time we computed liveRatio */
    private final AtomicLong liveRatioComputedAt = new AtomicLong(32);

    public void reload() throws IOException
    {
        // metadata object has been mutated directly. make all the members jibe with new settings.

        // only update these runtime-modifiable settings if they have not been modified.
        if (!minCompactionThreshold.isModified())
            for (ColumnFamilyStore cfs : concatWithIndexes())
                cfs.minCompactionThreshold = new DefaultInteger(metadata.getMinCompactionThreshold());
        if (!maxCompactionThreshold.isModified())
            for (ColumnFamilyStore cfs : concatWithIndexes())
                cfs.maxCompactionThreshold = new DefaultInteger(metadata.getMaxCompactionThreshold());

        maybeReloadCompactionStrategy();

        indexManager.reload();
    }

    private void maybeReloadCompactionStrategy()
    {
        // Check if there is a need for reloading
        if (metadata.compactionStrategyClass.equals(compactionStrategy.getClass()) && metadata.compactionStrategyOptions.equals(compactionStrategy.getOptions()))
            return;

        // TODO is there a way to avoid locking here?
        CompactionManager.instance.getCompactionLock().lock();
        try
        {
            compactionStrategy.shutdown();
            compactionStrategy = metadata.createCompactionStrategyInstance(this);
        }
        finally
        {
            CompactionManager.instance.getCompactionLock().unlock();
        }
    }

    public void setCompactionStrategyClass(String compactionStrategyClass) throws ConfigurationException
    {
        metadata.compactionStrategyClass = CFMetaData.createCompactionStrategy(compactionStrategyClass);
        maybeReloadCompactionStrategy();
    }
    
    public String getCompactionStrategyClass()
    {
        return metadata.compactionStrategyClass.getName();
    }

    private ColumnFamilyStore(Table table, String columnFamilyName, IPartitioner partitioner, int generation, CFMetaData metadata)
    {
        assert metadata != null : "null metadata for " + table + ":" + columnFamilyName;

        this.table = table;
        columnFamily = columnFamilyName;
        this.metadata = metadata;
        this.minCompactionThreshold = new DefaultInteger(metadata.getMinCompactionThreshold());
        this.maxCompactionThreshold = new DefaultInteger(metadata.getMaxCompactionThreshold());
        this.partitioner = partitioner;
        this.indexManager = new SecondaryIndexManager(this);
        fileIndexGenerator.set(generation);

        if (logger.isDebugEnabled())
            logger.debug("Starting CFS {}", columnFamily);

        // scan for sstables corresponding to this cf and load them
        data = new DataTracker(this);
        Set<DecoratedKey> savedKeys = CacheService.instance.keyCache.readSaved(table.name, columnFamily);
        Set<Map.Entry<Descriptor, Set<Component>>> entries = files(table.name, columnFamilyName, false, false).entrySet();
        data.addInitialSSTables(SSTableReader.batchOpen(entries, savedKeys, data, metadata, this.partitioner));

        // compaction strategy should be created after the CFS has been prepared
        this.compactionStrategy = metadata.createCompactionStrategyInstance(this);

        // create the private ColumnFamilyStores for the secondary column indexes
        for (ColumnDefinition info : metadata.getColumn_metadata().values())
        {
            if (info.getIndexType() != null)
                indexManager.addIndexedColumn(info);
        }

        // register the mbean
        String type = this.partitioner instanceof LocalPartitioner ? "IndexColumnFamilies" : "ColumnFamilies";
        mbeanName = "org.apache.cassandra.db:type=" + type + ",keyspace=" + this.table.name + ",columnfamily=" + columnFamily;
        try
        {
            MBeanServer mbs = ManagementFactory.getPlatformMBeanServer();
            ObjectName nameObj = new ObjectName(mbeanName);
            mbs.registerMBean(this, nameObj);
        }
        catch (Exception e)
        {
            throw new RuntimeException(e);
        }
    }

    /** call when dropping or renaming a CF. Performs mbean housekeeping and invalidates CFS to other operations */
    public void invalidate()
    {
        try
        {
            valid = false;
            unregisterMBean();
           
            data.unreferenceSSTables();
            indexManager.invalidate();
        }
        catch (Exception e)
        {
            // this shouldn't block anything.
            logger.warn("Failed unregistering mbean: " + mbeanName, e);
        }
    }

    void unregisterMBean() throws MalformedObjectNameException, InstanceNotFoundException, MBeanRegistrationException
    {
        MBeanServer mbs = ManagementFactory.getPlatformMBeanServer();
        ObjectName nameObj = new ObjectName(mbeanName);
        if (mbs.isRegistered(nameObj))
            mbs.unregisterMBean(nameObj);
    }

    public long getMinRowSize()
    {
        return data.getMinRowSize();
    }

    public long getMaxRowSize()
    {
        return data.getMaxRowSize();
    }

    public long getMeanRowSize()
    {
        return data.getMeanRowSize();
    }

    public int getMeanColumns()
    {
        return data.getMeanColumns();
    }

    public static ColumnFamilyStore createColumnFamilyStore(Table table, String columnFamily)
    {
        return createColumnFamilyStore(table, columnFamily, StorageService.getPartitioner(), Schema.instance.getCFMetaData(table.name, columnFamily));
    }

    public static synchronized ColumnFamilyStore createColumnFamilyStore(Table table, String columnFamily, IPartitioner partitioner, CFMetaData metadata)
    {
        // get the max generation number, to prevent generation conflicts
        List<Integer> generations = new ArrayList<Integer>();
        for (String path : DatabaseDescriptor.getAllDataFileLocationsForTable(table.name))
        {
            Iterable<Pair<Descriptor, Component>> pairs = files(new File(path), columnFamily);
            File incrementalsPath = new File(path, "backups");
            if (incrementalsPath.exists())
                pairs = Iterables.concat(pairs, files(incrementalsPath, columnFamily));

            for (Pair<Descriptor, Component> pair : pairs)
            {
                Descriptor desc = pair.left;
                if (!desc.cfname.equals(columnFamily))
                    continue;
                generations.add(desc.generation);
                if (!desc.isCompatible())
                    throw new RuntimeException(String.format("Can't open incompatible SSTable! Current version %s, found file: %s",
                                                             Descriptor.CURRENT_VERSION, desc));
            }
        }
        Collections.sort(generations);
        int value = (generations.size() > 0) ? (generations.get(generations.size() - 1)) : 0;

        return new ColumnFamilyStore(table, columnFamily, partitioner, value, metadata);
    }

    /**
     * Removes unnecessary files from the cf directory at startup: these include temp files, orphans, zero-length files
     * and compacted sstables. Files that cannot be recognized will be ignored.
     */
    public static void scrubDataDirectories(String table, String columnFamily)
    {
        logger.debug("Removing compacted SSTable files from {} (see http://wiki.apache.org/cassandra/MemtableSSTable)", columnFamily);

        for (Map.Entry<Descriptor,Set<Component>> sstableFiles : files(table, columnFamily, true, true).entrySet())
        {
            Descriptor desc = sstableFiles.getKey();
            Set<Component> components = sstableFiles.getValue();

            if (components.contains(Component.COMPACTED_MARKER) || desc.temporary)
            {
                try
                {
                    SSTable.delete(desc, components);
                }
                catch (IOException e)
                {
                    throw new IOError(e);
                }
                continue;
            }

            File dataFile = new File(desc.filenameFor(Component.DATA));
            if (components.contains(Component.DATA) && dataFile.length() > 0)
                // everything appears to be in order... moving on.
                continue;

            // missing the DATA file! all components are orphaned
            logger.warn("Removing orphans for {}: {}", desc, components);
            for (Component component : components)
            {
                try
                {
                    FileUtils.deleteWithConfirm(desc.filenameFor(component));
                }
                catch (IOException e)
                {
                    throw new IOError(e);
                }
            }
        }

        // cleanup incomplete saved caches
        Pattern tmpCacheFilePattern = Pattern.compile(table + "-" + columnFamily + "-(Key|Row)Cache.*\\.tmp$");
        File dir = new File(DatabaseDescriptor.getSavedCachesLocation());

        if (dir.exists())
        {
            assert dir.isDirectory();
            for (File file : dir.listFiles())
                if (tmpCacheFilePattern.matcher(file.getName()).matches())
                    if (!file.delete())
                        logger.warn("could not delete " + file.getAbsolutePath());
        }

        // also clean out any index leftovers.
        CFMetaData cfm = Schema.instance.getCFMetaData(table, columnFamily);
        if (cfm != null) // secondary indexes aren't stored in DD.
        {
            for (ColumnDefinition def : cfm.getColumn_metadata().values())
                scrubDataDirectories(table, cfm.indexColumnFamilyName(def));
        }
    }

    // must be called after all sstables are loaded since row cache merges all row versions
    public void initRowCache()
    {
        long start = System.currentTimeMillis();

        AutoSavingCache<RowCacheKey, ColumnFamily> rowCache = CacheService.instance.rowCache;

        // results are sorted on read (via treeset) because there are few reads and many writes and reads only happen at startup
        int cachedRowsRead = 0;
        for (DecoratedKey key : rowCache.readSaved(table.name, columnFamily))
        {
            cacheRow(metadata.cfId, key);
        }

        if (cachedRowsRead > 0)
            logger.info(String.format("completed loading (%d ms; %d keys) row cache for %s.%s",
                        System.currentTimeMillis() - start,
                        cachedRowsRead,
                        table.name,
                        columnFamily));
    }

    public AutoSavingCache<KeyCacheKey, Long> getKeyCache()
    {
        return CacheService.instance.keyCache;
    }

    /**
     * Collects a map of sstable components.
     */
    private static Map<Descriptor,Set<Component>> files(String keyspace, final String columnFamily, final boolean includeCompacted, final boolean includeTemporary)
    {
        final Map<Descriptor,Set<Component>> sstables = new HashMap<Descriptor,Set<Component>>();
        for (String directory : DatabaseDescriptor.getAllDataFileLocationsForTable(keyspace))
        {
            for (Pair<Descriptor, Component> component : files(new File(directory), columnFamily))
            {
                if (component != null)
                {
                    if ((includeCompacted || !new File(component.left.filenameFor(Component.COMPACTED_MARKER)).exists())
                     && (includeTemporary || !component.left.temporary))
                    {
                        Set<Component> components = sstables.get(component.left);
                        if (components == null)
                        {
                            components = new HashSet<Component>();
                            sstables.put(component.left, components);
                        }
                        components.add(component.right);
                    }
                    else
                        logger.debug("not including compacted sstable " + component.left.cfname + "-" + component.left.generation);
                }
            }
        }
        return sstables;
    }

    private static List<Pair<Descriptor, Component>> files(File path, final String columnFamilyName)
    {
        final List<Pair<Descriptor, Component>> sstables = new ArrayList<Pair<Descriptor, Component>>();
        final String sstableFilePrefix = columnFamilyName + Component.separator;

        // NB: we never "accept" a file in the FilenameFilter sense: they are added to the sstable map
        path.listFiles(new FileFilter()
        {
            public boolean accept(File file)
            {
                // we are only interested in the SSTable files that belong to the specific ColumnFamily
                if (file.isDirectory() || !file.getName().startsWith(sstableFilePrefix))
                    return false;

                Pair<Descriptor, Component> pair = SSTable.tryComponentFromFilename(file.getParentFile(), file.getName());

                if (pair != null)
                    sstables.add(pair);

                return false;
            }
        });

        return sstables;
    }

    /**
     * See #{@code StorageService.loadNewSSTables(String, String)} for more info
     *
     * @param ksName The keyspace name
     * @param cfName The columnFamily name
     */
    public static synchronized void loadNewSSTables(String ksName, String cfName) 
    {
        /** ks/cf existence checks will be done by open and getCFS methods for us */
        Table table = Table.open(ksName);
        table.getColumnFamilyStore(cfName).loadNewSSTables();
    }

    /**
     * #{@inheritDoc}
     */
    public synchronized void loadNewSSTables()
    {
        logger.info("Loading new SSTables for " + table.name + "/" + columnFamily + "...");

        // current view over ColumnFamilyStore
        DataTracker.View view = data.getView();
        // descriptors of currently registered SSTables
        Set<Descriptor> currentDescriptors = new HashSet<Descriptor>();
        // going to hold new SSTable view of the CFS containing old and new SSTables
        Set<SSTableReader> sstables = new HashSet<SSTableReader>();
        // get the max generation number, to prevent generation conflicts
        int generation = 0;

        for (SSTableReader reader : view.sstables)
        {
            sstables.add(reader); // first of all, add old SSTables
            currentDescriptors.add(reader.descriptor);

            if (reader.descriptor.generation > generation)
                generation = reader.descriptor.generation;
        }

        SSTableReader reader;
        // set to true if we have at least one new SSTable to load
        boolean atLeastOneNew = false;

        for (Map.Entry<Descriptor, Set<Component>> rawSSTable : files(table.name, columnFamily, false, false).entrySet())
        {
            Descriptor descriptor = rawSSTable.getKey();

            if (currentDescriptors.contains(descriptor))
                continue; // old (initialized) SSTable found, skipping

            if (!descriptor.cfname.equals(columnFamily))
                continue;

            if (!descriptor.isCompatible())
                throw new RuntimeException(String.format("Can't open incompatible SSTable! Current version %s, found file: %s",
                                                         Descriptor.CURRENT_VERSION,
                                                         descriptor));

            logger.info("Initializing new SSTable {}", rawSSTable);

            try
            {
                Set<DecoratedKey> savedKeys = CacheService.instance.keyCache.readSaved(descriptor.ksname, descriptor.cfname);
                reader = SSTableReader.open(rawSSTable.getKey(), rawSSTable.getValue(), savedKeys, data, metadata, partitioner);
            }
            catch (IOException e)
            {
                SSTableReader.logOpenException(rawSSTable.getKey(), e);
                continue;
            }

            sstables.add(reader);

            if (descriptor.generation > generation)
                generation = descriptor.generation;

            if (!atLeastOneNew) // set flag only once
                atLeastOneNew = true;
        }

        if (!atLeastOneNew)
        {
            logger.info("No new SSTables where found for " + table.name + "/" + columnFamily);
            return;
        }

        logger.info("Loading new SSTables and building secondary indexes for " + table.name + "/" + columnFamily + ": " + sstables);
        SSTableReader.acquireReferences(sstables);
        data.addSSTables(sstables);
        try
        {
            indexManager.maybeBuildSecondaryIndexes(sstables, indexManager.getIndexedColumns());
        }
        catch (IOException e)
        {
           throw new IOError(e);
        }
        finally
        {
            SSTableReader.releaseReferences(sstables);
        }

        logger.info("Setting up new generation: " + generation);
        fileIndexGenerator.set(generation);

        logger.info("Done loading load new SSTables for " + table.name + "/" + columnFamily);
    }

    /**
     * @return the name of the column family
     */
    public String getColumnFamilyName()
    {
        return columnFamily;
    }

    /*
     * @return a temporary file name for an sstable.
     * When the sstable object is closed, it will be renamed to a non-temporary
     * format, so incomplete sstables can be recognized and removed on startup.
     */
    public String getFlushPath(long estimatedSize, String version)
    {
        String location = table.getDataFileLocation(estimatedSize);
        if (location == null)
            throw new RuntimeException("Insufficient disk space to flush " + estimatedSize + " bytes");
        return getTempSSTablePath(location, version);
    }

    public String getTempSSTablePath(String directory, String version)
    {
        Descriptor desc = new Descriptor(version,
                                         new File(directory),
                                         table.name,
                                         columnFamily,
                                         fileIndexGenerator.incrementAndGet(),
                                         true);
        return desc.filenameFor(Component.DATA);
    }

    public String getTempSSTablePath(String directory)
    {
        return getTempSSTablePath(directory, Descriptor.CURRENT_VERSION);
    }

    /** flush the given memtable and swap in a new one for its CFS, if it hasn't been frozen already.  threadsafe. */
    public Future<?> maybeSwitchMemtable(Memtable oldMemtable, final boolean writeCommitLog)
    {
        if (oldMemtable.isFrozen())
        {
            logger.debug("memtable is already frozen; another thread must be flushing it");
            return null;
        }

        /*
         * If we can get the writelock, that means no new updates can come in and
         * all ongoing updates to memtables have completed. We can get the tail
         * of the log and use it as the starting position for log replay on recovery.
         *
         * This is why we Table.flusherLock needs to be global instead of per-Table:
         * we need to schedule discardCompletedSegments calls in the same order as their
         * contexts (commitlog position) were read, even though the flush executor
         * is multithreaded.
         */
        Table.switchLock.writeLock().lock();
        try
        {
            if (oldMemtable.isFrozen())
            {
                logger.debug("memtable is already frozen; another thread must be flushing it");
                return null;
            }

            assert getMemtableThreadSafe() == oldMemtable;
            final ReplayPosition ctx = writeCommitLog ? CommitLog.instance.getContext() : ReplayPosition.NONE;
            logger.debug("flush position is {}", ctx);

            // submit the memtable for any indexed sub-cfses, and our own.
            final List<ColumnFamilyStore> icc = new ArrayList<ColumnFamilyStore>();
            // don't assume that this.memtable is dirty; forceFlush can bring us here during index build even if it is not
            for (ColumnFamilyStore cfs : concatWithIndexes())
            {
                Memtable mt = cfs.getMemtableThreadSafe();
                if (!mt.isClean() && !mt.isFrozen())
                {
                    // We need to freeze indexes too because they can be concurrently flushed too (#3547)
                    mt.freeze();
                    icc.add(cfs);
                }
            }
            final CountDownLatch latch = new CountDownLatch(icc.size());
            for (ColumnFamilyStore cfs : icc)
            {
                Memtable memtable = cfs.data.switchMemtable();
                logger.info("Enqueuing flush of {}", memtable);
                memtable.flushAndSignal(latch, flushWriter, ctx);
            }

            if (memtableSwitchCount == Integer.MAX_VALUE)
                memtableSwitchCount = 0;
            memtableSwitchCount++;

            // when all the memtables have been written, including for indexes, mark the flush in the commitlog header.
            // a second executor makes sure the onMemtableFlushes get called in the right order,
            // while keeping the wait-for-flush (future.get) out of anything latency-sensitive.
            return postFlushExecutor.submit(new WrappedRunnable()
            {
                public void runMayThrow() throws InterruptedException, IOException
                {
                    latch.await();
                    
                    if (!icc.isEmpty())
                    {
                        //only valid when memtables exist
                        
                        for (SecondaryIndex index : indexManager.getIndexesNotBackedByCfs())
                        {
                            // flush any non-cfs backed indexes
                            logger.info("Flushing SecondaryIndex {}", index);
                            index.forceBlockingFlush();
                        }
                    }
                    
                    if (writeCommitLog)
                    {
                        // if we're not writing to the commit log, we are replaying the log, so marking
                        // the log header with "you can discard anything written before the context" is not valid
                        CommitLog.instance.discardCompletedSegments(metadata.cfId, ctx);
                    }
                }
            });
        }
        finally
        {
            Table.switchLock.writeLock().unlock();
        }
    }

    public Future<?> forceFlush()
    {
        // during index build, 2ary index memtables can be dirty even if parent is not.  if so,
        // we want flushLargestMemtables to flush the 2ary index ones too.
        boolean clean = true;
        for (ColumnFamilyStore cfs : concatWithIndexes())
            clean &= cfs.getMemtableThreadSafe().isClean();

        if (clean)
        {
            logger.debug("forceFlush requested but everything is clean in {}", columnFamily);
            return null;
        }

        return maybeSwitchMemtable(getMemtableThreadSafe(), true);
    }

    public void forceBlockingFlush() throws ExecutionException, InterruptedException
    {
        Future<?> future = forceFlush();
        if (future != null)
            future.get();
    }

    public void updateRowCache(DecoratedKey key, ColumnFamily columnFamily)
    {
        Integer cfId = Schema.instance.getId(table.name, this.columnFamily);
        if (cfId == null)
            return; // secondary index

        RowCacheKey cacheKey = new RowCacheKey(cfId, key);

        if (CacheService.instance.rowCache.isPutCopying())
        {
            invalidateCachedRow(cacheKey);
        }
        else
        {
            ColumnFamily cachedRow = getRawCachedRow(cacheKey);
            if (cachedRow != null)
                cachedRow.addAll(columnFamily, HeapAllocator.instance);
        }
    }

    /**
     * Insert/Update the column family for this key.
     * Caller is responsible for acquiring Table.flusherLock!
     * param @ lock - lock that needs to be used.
     * param @ key - key for update/insert
     * param @ columnFamily - columnFamily changes
     */
    public void apply(DecoratedKey key, ColumnFamily columnFamily)
    {
        long start = System.nanoTime();

        Memtable mt = getMemtableThreadSafe();
        mt.put(key, columnFamily);
        updateRowCache(key, columnFamily);
        writeStats.addNano(System.nanoTime() - start);

        // recompute liveRatio, if we have doubled the number of ops since last calculated
        while (true)
        {
            long last = liveRatioComputedAt.get();
            long operations = writeStats.getOpCount();
            if (operations < 2 * last)
                break;
            if (liveRatioComputedAt.compareAndSet(last, operations))
            {
                logger.debug("computing liveRatio of {} at {} ops", this, operations);
                mt.updateLiveRatio();
            }
        }
    }

    public static ColumnFamily removeDeletedCF(ColumnFamily cf, int gcBefore)
    {
        // in case of a timestamp tie, tombstones get priority over non-tombstones.
        // (we want this to be deterministic to avoid confusion.)
        if (cf.getColumnCount() == 0 && cf.getLocalDeletionTime() <= gcBefore)
            return null;

        cf.maybeResetDeletionTimes(gcBefore);
        return cf;
    }

    /*
     This is complicated because we need to preserve deleted columns, supercolumns, and columnfamilies
     until they have been deleted for at least GC_GRACE_IN_SECONDS.  But, we do not need to preserve
     their contents; just the object itself as a "tombstone" that can be used to repair other
     replicas that do not know about the deletion.
     */
    public static ColumnFamily removeDeleted(ColumnFamily cf, int gcBefore)
    {
        if (cf == null)
        {
            return null;
        }

        removeDeletedColumnsOnly(cf, gcBefore);
        return removeDeletedCF(cf, gcBefore);
    }

    public static void removeDeletedColumnsOnly(ColumnFamily cf, int gcBefore)
    {
        if (cf.isSuper())
            removeDeletedSuper(cf, gcBefore);
        else
            removeDeletedStandard(cf, gcBefore);
    }

    private static void removeDeletedStandard(ColumnFamily cf, int gcBefore)
    {
        Iterator<IColumn> iter = cf.iterator();
        while (iter.hasNext())
        {
            IColumn c = iter.next();
            ByteBuffer cname = c.name();
            // remove columns if
            // (a) the column itself is tombstoned or
            // (b) the CF is tombstoned and the column is not newer than it
            if ((c.isMarkedForDelete() && c.getLocalDeletionTime() <= gcBefore)
                || c.timestamp() <= cf.getMarkedForDeleteAt())
            {
                iter.remove();
            }
        }
    }

    private static void removeDeletedSuper(ColumnFamily cf, int gcBefore)
    {
        // TODO assume deletion means "most are deleted?" and add to clone, instead of remove from original?
        // this could be improved by having compaction, or possibly even removeDeleted, r/m the tombstone
        // once gcBefore has passed, so if new stuff is added in it doesn't used the wrong algorithm forever
        Iterator<IColumn> iter = cf.iterator();
        while (iter.hasNext())
        {
            SuperColumn c = (SuperColumn)iter.next();
            long minTimestamp = Math.max(c.getMarkedForDeleteAt(), cf.getMarkedForDeleteAt());
            Iterator<IColumn> subIter = c.getSubColumns().iterator();
            while (subIter.hasNext())
            {
                IColumn subColumn = subIter.next();
                // remove subcolumns if
                // (a) the subcolumn itself is tombstoned or
                // (b) the supercolumn is tombstoned and the subcolumn is not newer than it
                if (subColumn.timestamp() <= minTimestamp
                    || (subColumn.isMarkedForDelete() && subColumn.getLocalDeletionTime() <= gcBefore))
                {
                    subIter.remove();
                }
            }
            if (c.getSubColumns().isEmpty() && c.getLocalDeletionTime() <= gcBefore)
            {
                iter.remove();
            }
            else
            {
                c.maybeResetDeletionTimes(gcBefore);
            }
        }
    }

    /**
     * Uses bloom filters to check if key may be present in any sstable in this
     * ColumnFamilyStore, minus a set of provided ones.
     *
     * Because BFs are checked, negative returns ensure that the key is not
     * present in the checked SSTables, but positive ones doesn't ensure key
     * presence.
     */
    public boolean isKeyInRemainingSSTables(DecoratedKey key, Set<? extends SSTable> sstablesToIgnore)
    {
        // we don't need to acquire references here, since the bloom filter is safe to use even post-compaction
        List<SSTableReader> filteredSSTables = data.getView().intervalTree.search(new Interval(key, key));
        for (SSTableReader sstable : filteredSSTables)
        {
            if (!sstablesToIgnore.contains(sstable) && sstable.getBloomFilter().isPresent(key.key))
                return true;
        }
        return false;
    }

    /*
     * Called after a BinaryMemtable flushes its in-memory data, or we add a file
     * via bootstrap. This information is cached in the ColumnFamilyStore.
     * This is useful for reads because the ColumnFamilyStore first looks in
     * the in-memory store and the into the disk to find the key. If invoked
     * during recoveryMode the onMemtableFlush() need not be invoked.
     *
     * param @ filename - filename just flushed to disk
     */
    public void addSSTable(SSTableReader sstable)
    {
        assert sstable.getColumnFamilyName().equals(columnFamily);
        data.addSSTables(Arrays.asList(sstable));
        CompactionManager.instance.submitBackground(this);
    }

    /*
     * Add up all the files sizes this is the worst case file
     * size for compaction of all the list of files given.
     */
    public long getExpectedCompactedFileSize(Iterable<SSTableReader> sstables)
    {
        long expectedFileSize = 0;
        for (SSTableReader sstable : sstables)
        {
            long size = sstable.onDiskLength();
            expectedFileSize = expectedFileSize + size;
        }
        return expectedFileSize;
    }

    /*
     *  Find the maximum size file in the list .
     */
    public SSTableReader getMaxSizeFile(Iterable<SSTableReader> sstables)
    {
        long maxSize = 0L;
        SSTableReader maxFile = null;
        for (SSTableReader sstable : sstables)
        {
            if (sstable.onDiskLength() > maxSize)
            {
                maxSize = sstable.onDiskLength();
                maxFile = sstable;
            }
        }
        return maxFile;
    }

    public void forceCleanup(NodeId.OneShotRenewer renewer) throws ExecutionException, InterruptedException
    {
        CompactionManager.instance.performCleanup(ColumnFamilyStore.this, renewer);
    }

    public void scrub() throws ExecutionException, InterruptedException
    {
        snapshotWithoutFlush("pre-scrub-" + System.currentTimeMillis());
        CompactionManager.instance.performScrub(ColumnFamilyStore.this);
    }

    public void sstablesRewrite() throws ExecutionException, InterruptedException
    {
        CompactionManager.instance.performSSTableRewrite(ColumnFamilyStore.this);
    }

    public void markCompacted(Collection<SSTableReader> sstables)
    {
        assert !sstables.isEmpty();
        data.markCompacted(sstables);
    }

    public void replaceCompactedSSTables(Collection<SSTableReader> sstables, Iterable<SSTableReader> replacements)
    {
        data.replaceCompactedSSTables(sstables, replacements);
    }

    void replaceFlushed(Memtable memtable, SSTableReader sstable)
    {
        data.replaceFlushed(memtable, sstable);
        CompactionManager.instance.submitBackground(this);
    }

    public boolean isValid()
    {
        return valid;
    }

    public long getMemtableColumnsCount()
    {
        return getMemtableThreadSafe().getOperations();
    }

    public long getMemtableDataSize()
    {
        return getMemtableThreadSafe().getLiveSize();
    }

    public long getTotalMemtableLiveSize()
    {
        long total = 0;
        for (ColumnFamilyStore cfs : concatWithIndexes())
            total += cfs.getMemtableThreadSafe().getLiveSize();
        return total;
    }

    public int getMemtableSwitchCount()
    {
        return memtableSwitchCount;
    }

    /**
     * get the current memtable in a threadsafe fashion.  note that simply "return memtable_" is
     * incorrect; you need to lock to introduce a thread safe happens-before ordering.
     *
     * do NOT use this method to do either a put or get on the memtable object, since it could be
     * flushed in the meantime (and its executor terminated).
     *
     * also do NOT make this method public or it will really get impossible to reason about these things.
     * @return
     */
    private Memtable getMemtableThreadSafe()
    {
        return data.getMemtable();
    }

    /**
     * Package protected for access from the CompactionManager.
     */
    public DataTracker getDataTracker()
    {
        return data;
    }

    public Collection<SSTableReader> getSSTables()
    {
        return data.getSSTables();
    }

    public Set<SSTableReader> getUncompactingSSTables()
    {
        return data.getUncompactingSSTables();
    }

    public long[] getRecentSSTablesPerReadHistogram()
    {
        return recentSSTablesPerRead.getBuckets(true);
    }

    public long[] getSSTablesPerReadHistogram()
    {
        return sstablesPerRead.getBuckets(false);
    }

    public long getReadCount()
    {
        return readStats.getOpCount();
    }

    public double getRecentReadLatencyMicros()
    {
        return readStats.getRecentLatencyMicros();
    }

    public long[] getLifetimeReadLatencyHistogramMicros()
    {
        return readStats.getTotalLatencyHistogramMicros();
    }

    public long[] getRecentReadLatencyHistogramMicros()
    {
        return readStats.getRecentLatencyHistogramMicros();
    }

    public long getTotalReadLatencyMicros()
    {
        return readStats.getTotalLatencyMicros();
    }

// TODO this actually isn't a good meature of pending tasks
    public int getPendingTasks()
    {
        return Table.switchLock.getQueueLength();
    }

    public long getWriteCount()
    {
        return writeStats.getOpCount();
    }

    public long getTotalWriteLatencyMicros()
    {
        return writeStats.getTotalLatencyMicros();
    }

    public double getRecentWriteLatencyMicros()
    {
        return writeStats.getRecentLatencyMicros();
    }

    public long[] getLifetimeWriteLatencyHistogramMicros()
    {
        return writeStats.getTotalLatencyHistogramMicros();
    }

    public long[] getRecentWriteLatencyHistogramMicros()
    {
        return writeStats.getRecentLatencyHistogramMicros();
    }

    public ColumnFamily getColumnFamily(DecoratedKey key, QueryPath path, ByteBuffer start, ByteBuffer finish, boolean reversed, int limit)
    {
        return getColumnFamily(QueryFilter.getSliceFilter(key, path, start, finish, reversed, limit));
    }

    /**
     * get a list of columns starting from a given column, in a specified order.
     * only the latest version of a column is returned.
     * @return null if there is no data and no tombstones; otherwise a ColumnFamily
     */
    public ColumnFamily getColumnFamily(QueryFilter filter)
    {
        return getColumnFamily(filter, gcBefore());
    }

    public ColumnFamily getColumnFamily(QueryFilter filter, ISortedColumns.Factory factory)
    {
        return getColumnFamily(filter, gcBefore());
    }

    public int gcBefore()
    {
        return (int) (System.currentTimeMillis() / 1000) - metadata.getGcGraceSeconds();
    }

    public ColumnFamily cacheRow(Integer cfId, DecoratedKey decoratedKey)
    {
        RowCacheKey key = new RowCacheKey(cfId, decoratedKey);

        ColumnFamily cached;

        if ((cached = CacheService.instance.rowCache.get(key)) == null)
        {
            // We force ThreadSafeSortedColumns because cached row will be accessed concurrently
            cached = getTopLevelColumns(QueryFilter.getIdentityFilter(decoratedKey, new QueryPath(columnFamily)),
                                        Integer.MIN_VALUE,
                                        true);

            if (cached == null)
                return null;

            // avoid keeping a permanent reference to the original key buffer
            CacheService.instance.rowCache.put(key, cached);
        }

        return cached;
    }

    private ColumnFamily getColumnFamily(QueryFilter filter, int gcBefore)
    {
        assert columnFamily.equals(filter.getColumnFamilyName()) : filter.getColumnFamilyName();

        long start = System.nanoTime();
        try
        {
            if (CacheService.instance.rowCache.getCapacity() == 0)
            {
                ColumnFamily cf = getTopLevelColumns(filter, gcBefore, false);

                if (cf == null)
                    return null;

                // TODO this is necessary because when we collate supercolumns together, we don't check
                // their subcolumns for relevance, so we need to do a second prune post facto here.
                return cf.isSuper() ? removeDeleted(cf, gcBefore) : removeDeletedCF(cf, gcBefore);
            }

            Integer cfId = Schema.instance.getId(table.name, this.columnFamily);
            if (cfId == null)
                return null; // secondary index

            ColumnFamily cached = cacheRow(cfId, filter.key);
            if (cached == null)
                return null;

            return filterColumnFamily(cached, filter, gcBefore);
        }
        finally
        {
            readStats.addNano(System.nanoTime() - start);
        }
    }

    /**
     *  Filter a cached row, which will not be modified by the filter, but may be modified by throwing out
     *  tombstones that are no longer relevant.
     *  The returned column family won't be thread safe.
     */
    ColumnFamily filterColumnFamily(ColumnFamily cached, QueryFilter filter, int gcBefore)
    {
        ColumnFamily cf = cached.cloneMeShallow(ArrayBackedSortedColumns.factory(), filter.filter.isReversed());
        IColumnIterator ci = filter.getMemtableColumnIterator(cached, null);
        filter.collateColumns(cf, Collections.singletonList(ci), gcBefore);
        // TODO this is necessary because when we collate supercolumns together, we don't check
        // their subcolumns for relevance, so we need to do a second prune post facto here.
        return cf.isSuper() ? removeDeleted(cf, gcBefore) : removeDeletedCF(cf, gcBefore);
    }

    /**
     * Get the current view and acquires references on all its sstables.
     * This is a bit tricky because we must ensure that between the time we
     * get the current view and the time we acquire the references the set of
     * sstables hasn't changed. Otherwise we could get a view for which an
     * sstable have been deleted in the meantime.
     *
     * At the end of this method, a reference on all the sstables of the
     * returned view will have been acquired and must thus be released when
     * appropriate.
     */
    private DataTracker.View markCurrentViewReferenced()
    {
        while (true)
        {
            DataTracker.View currentView = data.getView();
            if (SSTableReader.acquireReferences(currentView.sstables))
                return currentView;
        }
    }

    /**
     * Get the current sstables, acquiring references on all of them.
     * The caller is in charge of releasing the references on the sstables.
     *
     * See markCurrentViewReferenced() above.
     */
    public Collection<SSTableReader> markCurrentSSTablesReferenced()
    {
        return markCurrentViewReferenced().sstables;
    }

    /**
     * @return a ViewFragment containing the sstables and memtables that may need to be merged
     * for the given @param key, according to the interval tree
     */
    public ViewFragment markReferenced(DecoratedKey key)
    {
        assert !key.isMinimum();
        DataTracker.View view;
        List<SSTableReader> sstables;
        while (true)
        {
            view = data.getView();
            sstables = view.intervalTree.search(new Interval(key, key));
            if (SSTableReader.acquireReferences(sstables))
                break;
            // retry w/ new view
        }
        return new ViewFragment(sstables, Iterables.concat(Collections.singleton(view.memtable), view.memtablesPendingFlush));
    }

    /**
     * @return a ViewFragment containing the sstables and memtables that may need to be merged
     * for rows between @param startWith and @param stopAt, inclusive, according to the interval tree
     */
    public ViewFragment markReferenced(RowPosition startWith, RowPosition stopAt)
    {
        DataTracker.View view;
        List<SSTableReader> sstables;
        while (true)
        {
            view = data.getView();
            // startAt == minimum is ok, but stopAt == minimum is confusing because all IntervalTree deals with
            // is Comparable, so it won't know to special-case that.
            Comparable stopInTree = stopAt.isMinimum() ? view.intervalTree.max() : stopAt;
            sstables = view.intervalTree.search(new Interval(startWith, stopInTree));
            if (SSTableReader.acquireReferences(sstables))
                break;
            // retry w/ new view
        }
        return new ViewFragment(sstables, Iterables.concat(Collections.singleton(view.memtable), view.memtablesPendingFlush));
    }

    private ColumnFamily getTopLevelColumns(QueryFilter filter, int gcBefore, boolean forCache)
    {
        CollationController controller = new CollationController(this, forCache, filter, gcBefore);
        ColumnFamily columns = controller.getTopLevelColumns();
        recentSSTablesPerRead.add(controller.getSstablesIterated());
        sstablesPerRead.add(controller.getSstablesIterated());
        return columns;
    }

    /**
      * Fetch a range of rows and columns from memtables/sstables.
      *
      * @param superColumn optional SuperColumn to slice subcolumns of; null to slice top-level columns
      * @param range Either a Bounds, which includes start key, or a Range, which does not.
      * @param maxResults Maximum rows to return
      * @param columnFilter description of the columns we're interested in for each row
      * @return true if we found all keys we were looking for, otherwise false
     */
<<<<<<< HEAD
    public List<Row> getRangeSlice(ByteBuffer superColumn, final AbstractBounds<RowPosition> range, int maxResults, IFilter columnFilter)
    throws ExecutionException, InterruptedException
=======
    public List<Row> getRangeSlice(ByteBuffer superColumn, final AbstractBounds range, int maxResults, IFilter columnFilter)
>>>>>>> 23e1aa4c
    {
        assert range instanceof Bounds
               || !((Range)range).isWrapAround() || range.right.isMinimum()
               : range;

        RowPosition startWith = range.left;
        RowPosition stopAt = range.right;

        QueryFilter filter = new QueryFilter(null, new QueryPath(columnFamily, superColumn, null), columnFilter);
        int gcBefore = (int)(System.currentTimeMillis() / 1000) - metadata.getGcGraceSeconds();

        List<Row> rows;
        ViewFragment view = markReferenced(startWith, stopAt);
        try
        {
            CloseableIterator<Row> iterator = RowIteratorFactory.getIterator(view.memtables, view.sstables, startWith, stopAt, filter, this);
            rows = new ArrayList<Row>();

            try
            {
                // pull rows out of the iterator
                boolean first = true;
                while (iterator.hasNext())
                {
                    Row current = iterator.next();
                    DecoratedKey key = current.key;

                    if (!stopAt.isMinimum() && stopAt.compareTo(key) < 0)
                        return rows;

                    // skip first one
                    if (range instanceof Bounds || !first || !key.equals(startWith))
                    {
                        // TODO this is necessary because when we collate supercolumns together, we don't check
                        // their subcolumns for relevance, so we need to do a second prune post facto here.
                        rows.add(current.cf != null && current.cf.isSuper()
                                 ? new Row(current.key, ColumnFamilyStore.removeDeleted(current.cf, gcBefore))
                                 : current);
                        if (logger.isDebugEnabled())
                            logger.debug("scanned " + key);
                    }
                    first = false;

                    if (rows.size() >= maxResults)
                        return rows;
                }
            }
            finally
            {
                try
                {
                    iterator.close();
                }
                catch (IOException e)
                {
                    throw new IOError(e);
                }
            }
        }
        finally
        {
            // separate finally block to release references in case getIterator() throws
            SSTableReader.releaseReferences(view.sstables);
        }

        return rows;
    }

    public List<Row> search(IndexClause clause, AbstractBounds<RowPosition> range, IFilter dataFilter)
    {
        return indexManager.search(clause, range, dataFilter);
    }

    public AbstractType getComparator()
    {
        return metadata.comparator;
    }

    private void snapshotWithoutFlush(String snapshotName)
    {
        for (ColumnFamilyStore cfs : concatWithIndexes())
        {
            DataTracker.View currentView = cfs.markCurrentViewReferenced();

            try
            {
                for (SSTableReader ssTable : currentView.sstables)
                {
                    // mkdir
                    File dataDirectory = ssTable.descriptor.directory.getParentFile();
                    String snapshotDirectoryPath = Table.getSnapshotPath(dataDirectory.getAbsolutePath(), table.name, snapshotName);
                    FileUtils.createDirectory(snapshotDirectoryPath);

                    // hard links
                    ssTable.createLinks(snapshotDirectoryPath);
                    if (logger.isDebugEnabled())
                        logger.debug("Snapshot for " + table + " keyspace data file " + ssTable.getFilename() +
                                     " created in " + snapshotDirectoryPath);
                }

                if (compactionStrategy instanceof LeveledCompactionStrategy)
                {
                    File manifest = LeveledManifest.tryGetManifest(cfs);

                    if (manifest != null)
                    {
                        File snapshotDirectory = new File(Table.getSnapshotPath(manifest.getParent(), snapshotName));
                        FileUtils.createDirectory(snapshotDirectory);

                        CLibrary.createHardLink(manifest, new File(snapshotDirectory, manifest.getName()));
                    }
                }
            }
            catch (IOException e)
            {
                throw new IOError(e);
            }
            finally
            {
                SSTableReader.releaseReferences(currentView.sstables);
            }
        }
    }

    /**
     * Take a snap shot of this columnfamily store.
     *
     * @param snapshotName the name of the associated with the snapshot
     */
    public void snapshot(String snapshotName)
    {
        try
        {
            forceBlockingFlush();
        }
        catch (ExecutionException e)
        {
            throw new RuntimeException(e);
        }
        catch (InterruptedException e)
        {
            throw new AssertionError(e);
        }

        snapshotWithoutFlush(snapshotName);
    }

    public boolean hasUnreclaimedSpace()
    {
        return data.getLiveSize() < data.getTotalSize();
    }

    public long getTotalDiskSpaceUsed()
    {
        return data.getTotalSize();
    }

    public long getLiveDiskSpaceUsed()
    {
        return data.getLiveSize();
    }

    public int getLiveSSTableCount()
    {
        return data.getSSTables().size();
    }

    /** raw cached row -- does not fetch the row if it is not present.  not counted in cache statistics.  */

    public ColumnFamily getRawCachedRow(DecoratedKey key)
    {
        Integer cfId = Schema.instance.getId(table.name, this.columnFamily);
        if (cfId == null)
            return null; // secondary index

        return getRawCachedRow(new RowCacheKey(cfId, key));
    }

    public ColumnFamily getRawCachedRow(RowCacheKey key)
    {
        return CacheService.instance.rowCache.getCapacity() == 0 ? null : CacheService.instance.rowCache.getInternal(key);
    }

    public void invalidateCachedRow(RowCacheKey key)
    {
        CacheService.instance.rowCache.remove(key);
    }

    public void invalidateCachedRow(DecoratedKey key)
    {
        Integer cfId = Schema.instance.getId(table.name, this.columnFamily);
        if (cfId == null)
            return; // secondary index

        invalidateCachedRow(new RowCacheKey(cfId, key));
    }

    public void forceMajorCompaction() throws InterruptedException, ExecutionException
    {
        CompactionManager.instance.performMaximal(this);
    }

    public static Iterable<ColumnFamilyStore> all()
    {
        Iterable<ColumnFamilyStore>[] stores = new Iterable[Schema.instance.getTables().size()];
        int i = 0;
        for (Table table : Table.all())
        {
            stores[i++] = table.getColumnFamilyStores();
        }
        return Iterables.concat(stores);
    }

    public Iterable<DecoratedKey> allKeySamples()
    {
        Collection<SSTableReader> sstables = getSSTables();
        Iterable<DecoratedKey>[] samples = new Iterable[sstables.size()];
        int i = 0;
        for (SSTableReader sstable: sstables)
        {
            samples[i++] = sstable.getKeySamples();
        }
        return Iterables.concat(samples);
    }

    public Iterable<DecoratedKey> keySamples(Range<Token> range)
    {
        Collection<SSTableReader> sstables = getSSTables();
        Iterable<DecoratedKey>[] samples = new Iterable[sstables.size()];
        int i = 0;
        for (SSTableReader sstable: sstables)
        {
            samples[i++] = sstable.getKeySamples(range);
        }
        return Iterables.concat(samples);
    }

    /**
     * For testing.  no effort is made to clear historical memtables, nor for
     * thread safety
     */
    public void clearUnsafe()
    {
        for (ColumnFamilyStore cfs : concatWithIndexes())
            cfs.data.init();
    }

    /**
     * Waits for flushes started BEFORE THIS METHOD IS CALLED to finish.
     * Does NOT guarantee that no flush is active when it returns.
     */
    private void waitForActiveFlushes()
    {
        Future<?> future;
        Table.switchLock.writeLock().lock();
        try
        {
            future = postFlushExecutor.submit(new Runnable() { public void run() { } });
        }
        finally
        {
            Table.switchLock.writeLock().unlock();
        }

        try
        {
            future.get();
        }
        catch (InterruptedException e)
        {
            throw new AssertionError(e);
        }
        catch (ExecutionException e)
        {
            throw new AssertionError(e);
        }
    }

    /**
     * Truncate practically deletes the entire column family's data
     * @return a Future to the delete operation. Call the future's get() to make
     * sure the column family has been deleted
     */
    public Future<?> truncate() throws IOException, ExecutionException, InterruptedException
    {
        // We have two goals here:
        // - truncate should delete everything written before truncate was invoked
        // - but not delete anything that isn't part of the snapshot we create.
        // We accomplish this by first flushing manually, then snapshotting, and
        // recording the timestamp IN BETWEEN those actions. Any sstables created
        // with this timestamp or greater time, will not be marked for delete.
        //
        // Bonus complication: since we store replay position in sstable metadata,
        // truncating those sstables means we will replay any CL segments from the
        // beginning if we restart before they are discarded for normal reasons
        // post-truncate.  So we need to (a) force a new segment so the currently
        // active one can be discarded, and (b) flush *all* CFs so that unflushed
        // data in others don't keep any pre-truncate CL segments alive.
        //
        // Bonus bonus: simply forceFlush of all the CF is not enough, because if
        // for a given column family the memtable is clean, forceFlush will return
        // immediately, even though there could be a memtable being flushed at the same
        // time.  So to guarantee that all segments can be cleaned out, we need to
        // "waitForActiveFlushes" after the new segment has been created.
        logger.debug("truncating {}", columnFamily);
        // flush the CF being truncated before forcing the new segment
        forceBlockingFlush();
        CommitLog.instance.forceNewSegment();
        ReplayPosition position = CommitLog.instance.getContext();
        // now flush everyone else.  re-flushing ourselves is not necessary, but harmless
        for (ColumnFamilyStore cfs : ColumnFamilyStore.all())
            cfs.forceFlush();
        waitForActiveFlushes();
        // if everything was clean, flush won't have called discard
        CommitLog.instance.discardCompletedSegments(metadata.cfId, position);

        // sleep a little to make sure that our truncatedAt comes after any sstable
        // that was part of the flushed we forced; otherwise on a tie, it won't get deleted.
        try
        {
            Thread.sleep(100);
        }
        catch (InterruptedException e)
        {
            throw new AssertionError(e);
        }
        long truncatedAt = System.currentTimeMillis();
        snapshot(Table.getTimestampedSnapshotName(columnFamily));

        return CompactionManager.instance.submitTruncate(this, truncatedAt);
    }

    public long getBloomFilterFalsePositives()
    {
        return data.getBloomFilterFalsePositives();
    }

    public long getRecentBloomFilterFalsePositives()
    {
        return data.getRecentBloomFilterFalsePositives();
    }

    public double getBloomFilterFalseRatio()
    {
        return data.getBloomFilterFalseRatio();
    }

    public double getRecentBloomFilterFalseRatio()
    {
        return data.getRecentBloomFilterFalseRatio();
    }

    public long getBloomFilterDiskSpaceUsed()
    {
        long total = 0;
        for (SSTableReader sst : getSSTables())
            total += sst.getBloomFilterSerializedSize();
        return total;
    }

    @Override
    public String toString()
    {
        return "CFS(" +
               "Keyspace='" + table.name + '\'' +
               ", ColumnFamily='" + columnFamily + '\'' +
               ')';
    }

    public void disableAutoCompaction()
    {
        minCompactionThreshold.set(0);
        maxCompactionThreshold.set(0);
    }

    /*
     JMX getters and setters for the Default<T>s.
       - get/set minCompactionThreshold
       - get/set maxCompactionThreshold
       - get     memsize
       - get     memops
       - get/set memtime
     */

    public AbstractCompactionStrategy getCompactionStrategy()
    {
        return compactionStrategy;
    }

    public int getMinimumCompactionThreshold()
    {
        return minCompactionThreshold.value();
    }

    public void setMinimumCompactionThreshold(int minCompactionThreshold)
    {
        if ((minCompactionThreshold > this.maxCompactionThreshold.value()) && this.maxCompactionThreshold.value() != 0)
        {
            throw new RuntimeException("The min_compaction_threshold cannot be larger than the max.");
        }
        this.minCompactionThreshold.set(minCompactionThreshold);
    }

    public int getMaximumCompactionThreshold()
    {
        return maxCompactionThreshold.value();
    }

    public void setMaximumCompactionThreshold(int maxCompactionThreshold)
    {
        if (maxCompactionThreshold < this.minCompactionThreshold.value())
        {
            throw new RuntimeException("The max_compaction_threshold cannot be smaller than the min.");
        }
        this.maxCompactionThreshold.set(maxCompactionThreshold);
    }

    public boolean isCompactionDisabled()
    {
        return getMinimumCompactionThreshold() <= 0 || getMaximumCompactionThreshold() <= 0;
    }

    // End JMX get/set.

    public long estimateKeys()
    {
        return data.estimatedKeys();
    }

    public long[] getEstimatedRowSizeHistogram()
    {
        return data.getEstimatedRowSizeHistogram();
    }

    public long[] getEstimatedColumnCountHistogram()
    {
        return data.getEstimatedColumnCountHistogram();
    }

    public double getCompressionRatio()
    {
        return data.getCompressionRatio();
    }
    
    /** true if this CFS contains secondary index data */
    public boolean isIndex()
    {
        return partitioner instanceof LocalPartitioner;
    }

    private String getParentColumnfamily()
    {
        assert isIndex();
        return columnFamily.split("\\.")[0];
    }

    private ByteBuffer intern(ByteBuffer name)
    {
        ByteBuffer internedName = internedNames.get(name);
        if (internedName == null)
        {
            internedName = ByteBufferUtil.clone(name);
            ByteBuffer concurrentName = internedNames.putIfAbsent(internedName, internedName);
            if (concurrentName != null)
                internedName = concurrentName;
        }
        return internedName;
    }

    public ByteBuffer internOrCopy(ByteBuffer name, Allocator allocator)
    {
        if (internedNames.size() >= INTERN_CUTOFF)
            return allocator.clone(name);

        return intern(name);
    }

    public ByteBuffer maybeIntern(ByteBuffer name)
    {
        if (internedNames.size() >= INTERN_CUTOFF)
            return null;

        return intern(name);
    }

    public SSTableWriter createFlushWriter(long estimatedRows, long estimatedSize, ReplayPosition context) throws IOException
    {
        SSTableMetadata.Collector sstableMetadataCollector = SSTableMetadata.createCollector().replayPosition(context);
        return new SSTableWriter(getFlushPath(estimatedSize, Descriptor.CURRENT_VERSION),
                                 estimatedRows,
                                 metadata,
                                 partitioner,
                                 sstableMetadataCollector);
    }

    public SSTableWriter createCompactionWriter(long estimatedRows, String location, Collection<SSTableReader> sstables) throws IOException
    {
        ReplayPosition rp = ReplayPosition.getReplayPosition(sstables);
        SSTableMetadata.Collector sstableMetadataCollector = SSTableMetadata.createCollector().replayPosition(rp);

        // get the max timestamp of the precompacted sstables
        for (SSTableReader sstable : sstables)
            sstableMetadataCollector.updateMaxTimestamp(sstable.getMaxTimestamp());

        return new SSTableWriter(getTempSSTablePath(location), estimatedRows, metadata, partitioner, sstableMetadataCollector);
    }

    public Iterable<ColumnFamilyStore> concatWithIndexes()
    {
        return Iterables.concat(indexManager.getIndexesBackedByCfs(), Collections.singleton(this));
    }

    public Set<Memtable> getMemtablesPendingFlush()
    {
        return data.getMemtablesPendingFlush();
    }

    public List<String> getBuiltIndexes()
    {
       return indexManager.getBuiltIndexes();
    }

    public int getUnleveledSSTables()
    {
        return this.compactionStrategy instanceof LeveledCompactionStrategy
               ? ((LeveledCompactionStrategy) this.compactionStrategy).getLevelSize(0)
               : 0;
    }

    public static class ViewFragment
    {
        public final List<SSTableReader> sstables;
        public final Iterable<Memtable> memtables;

        public ViewFragment(List<SSTableReader> sstables, Iterable<Memtable> memtables)
        {
            this.sstables = sstables;
            this.memtables = memtables;
        }
    }

    /**
     * Returns the creation time of the oldest memtable not fully flushed yet.
     */
    public long oldestUnflushedMemtable()
    {
        DataTracker.View view = data.getView();
        long oldest = view.memtable.creationTime();
        for (Memtable memtable : view.memtablesPendingFlush)
            oldest = Math.min(oldest, memtable.creationTime());
        return oldest;
    }

    public boolean isEmpty()
    {
        DataTracker.View view = data.getView();
        return view.sstables.isEmpty() && view.memtable.getOperations() == 0 && view.memtablesPendingFlush.isEmpty();
    }
}<|MERGE_RESOLUTION|>--- conflicted
+++ resolved
@@ -1277,12 +1277,7 @@
       * @param columnFilter description of the columns we're interested in for each row
       * @return true if we found all keys we were looking for, otherwise false
      */
-<<<<<<< HEAD
     public List<Row> getRangeSlice(ByteBuffer superColumn, final AbstractBounds<RowPosition> range, int maxResults, IFilter columnFilter)
-    throws ExecutionException, InterruptedException
-=======
-    public List<Row> getRangeSlice(ByteBuffer superColumn, final AbstractBounds range, int maxResults, IFilter columnFilter)
->>>>>>> 23e1aa4c
     {
         assert range instanceof Bounds
                || !((Range)range).isWrapAround() || range.right.isMinimum()
