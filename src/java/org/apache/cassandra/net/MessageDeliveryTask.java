--- conflicted
+++ resolved
@@ -63,11 +63,7 @@
         }
         catch (Throwable t)
         {
-<<<<<<< HEAD
-            if (message.isFailureCallback())
-=======
             if (message.doCallbackOnFailure())
->>>>>>> 7e1adb49
             {
                 MessageOut response = new MessageOut(MessagingService.Verb.INTERNAL_RESPONSE)
                                                     .withParameter(MessagingService.FAILURE_RESPONSE_PARAM, MessagingService.ONE_BYTE);
