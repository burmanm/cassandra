/*
 * Licensed to the Apache Software Foundation (ASF) under one
 * or more contributor license agreements.  See the NOTICE file
 * distributed with this work for additional information
 * regarding copyright ownership.  The ASF licenses this file
 * to you under the Apache License, Version 2.0 (the
 * "License"); you may not use this file except in compliance
 * with the License.  You may obtain a copy of the License at
 *
 *     http://www.apache.org/licenses/LICENSE-2.0
 *
 * Unless required by applicable law or agreed to in writing, software
 * distributed under the License is distributed on an "AS IS" BASIS,
 * WITHOUT WARRANTIES OR CONDITIONS OF ANY KIND, either express or implied.
 * See the License for the specific language governing permissions and
 * limitations under the License.
 */
package org.apache.cassandra.dht;

import java.io.IOException;
import java.net.InetAddress;
import java.util.*;
import java.util.concurrent.atomic.AtomicInteger;

import com.google.common.util.concurrent.ListenableFuture;

import org.slf4j.Logger;
import org.slf4j.LoggerFactory;
import org.apache.cassandra.config.DatabaseDescriptor;
import org.apache.cassandra.config.Schema;
import org.apache.cassandra.db.Keyspace;
import org.apache.cassandra.db.TypeSizes;
import org.apache.cassandra.dht.tokenallocator.TokenAllocation;
import org.apache.cassandra.exceptions.ConfigurationException;
import org.apache.cassandra.gms.FailureDetector;
import org.apache.cassandra.io.IVersionedSerializer;
import org.apache.cassandra.io.util.DataInputPlus;
import org.apache.cassandra.io.util.DataOutputPlus;
import org.apache.cassandra.locator.AbstractReplicationStrategy;
import org.apache.cassandra.locator.TokenMetadata;
import org.apache.cassandra.service.StorageService;
import org.apache.cassandra.streaming.*;
import org.apache.cassandra.utils.progress.ProgressEvent;
import org.apache.cassandra.utils.progress.ProgressEventNotifierSupport;
import org.apache.cassandra.utils.progress.ProgressEventType;

public class BootStrapper extends ProgressEventNotifierSupport
{
    private static final Logger logger = LoggerFactory.getLogger(BootStrapper.class);

    /* endpoint that needs to be bootstrapped */
    protected final InetAddress address;
    /* token of the node being bootstrapped. */
    protected final Collection<Token> tokens;
    protected final TokenMetadata tokenMetadata;

    public BootStrapper(InetAddress address, Collection<Token> tokens, TokenMetadata tmd)
    {
        assert address != null;
        assert tokens != null && !tokens.isEmpty();

        this.address = address;
        this.tokens = tokens;
        this.tokenMetadata = tmd;
    }

    public ListenableFuture<StreamState> bootstrap(StreamStateStore stateStore, boolean useStrictConsistency)
    {
        logger.trace("Beginning bootstrap process");

        RangeStreamer streamer = new RangeStreamer(tokenMetadata,
                                                   tokens,
                                                   address,
                                                   "Bootstrap",
                                                   useStrictConsistency,
                                                   DatabaseDescriptor.getEndpointSnitch(),
                                                   stateStore);
        streamer.addSourceFilter(new RangeStreamer.FailureDetectorSourceFilter(FailureDetector.instance));

        for (String keyspaceName : Schema.instance.getNonSystemKeyspaces())
        {
            AbstractReplicationStrategy strategy = Keyspace.open(keyspaceName).getReplicationStrategy();
            streamer.addRanges(keyspaceName, strategy.getPendingAddressRanges(tokenMetadata, tokens, address));
        }

        StreamResultFuture bootstrapStreamResult = streamer.fetchAsync();
        bootstrapStreamResult.addEventListener(new StreamEventHandler()
        {
            private final AtomicInteger receivedFiles = new AtomicInteger();
            private final AtomicInteger totalFilesToReceive = new AtomicInteger();

            @Override
            public void handleStreamEvent(StreamEvent event)
            {
                switch (event.eventType)
                {
                    case STREAM_PREPARED:
                        StreamEvent.SessionPreparedEvent prepared = (StreamEvent.SessionPreparedEvent) event;
                        int currentTotal = totalFilesToReceive.addAndGet((int) prepared.session.getTotalFilesToReceive());
                        ProgressEvent prepareProgress = new ProgressEvent(ProgressEventType.PROGRESS, receivedFiles.get(), currentTotal, "prepare with " + prepared.session.peer + " complete");
                        fireProgressEvent("bootstrap", prepareProgress);
                        break;

                    case FILE_PROGRESS:
                        StreamEvent.ProgressEvent progress = (StreamEvent.ProgressEvent) event;
                        if (progress.progress.isCompleted())
                        {
                            int received = receivedFiles.incrementAndGet();
                            ProgressEvent currentProgress = new ProgressEvent(ProgressEventType.PROGRESS, received, totalFilesToReceive.get(), "received file " + progress.progress.fileName);
                            fireProgressEvent("bootstrap", currentProgress);
                        }
                        break;

                    case STREAM_COMPLETE:
                        StreamEvent.SessionCompleteEvent completeEvent = (StreamEvent.SessionCompleteEvent) event;
                        ProgressEvent completeProgress = new ProgressEvent(ProgressEventType.PROGRESS, receivedFiles.get(), totalFilesToReceive.get(), "session with " + completeEvent.peer + " complete");
                        fireProgressEvent("bootstrap", completeProgress);
                        break;
                }
            }

            @Override
            public void onSuccess(StreamState streamState)
            {
                ProgressEventType type;
                String message;

                if (streamState.hasFailedSession())
                {
                    type = ProgressEventType.ERROR;
                    message = "Some bootstrap stream failed";
                }
                else
                {
                    type = ProgressEventType.SUCCESS;
                    message = "Bootstrap streaming success";
                }
                ProgressEvent currentProgress = new ProgressEvent(type, receivedFiles.get(), totalFilesToReceive.get(), message);
                fireProgressEvent("bootstrap", currentProgress);
            }

            @Override
            public void onFailure(Throwable throwable)
            {
                ProgressEvent currentProgress = new ProgressEvent(ProgressEventType.ERROR, receivedFiles.get(), totalFilesToReceive.get(), throwable.getMessage());
                fireProgressEvent("bootstrap", currentProgress);
            }
        });
        return bootstrapStreamResult;
    }

    /**
     * if initialtoken was specified, use that (split on comma).
     * otherwise, if allocationKeyspace is specified use the token allocation algorithm to generate suitable tokens
     * else choose num_tokens tokens at random
     */
    public static Collection<Token> getBootstrapTokens(final TokenMetadata metadata, InetAddress address) throws ConfigurationException
    {
        String allocationKeyspace = DatabaseDescriptor.getAllocateTokensKeyspace();
        Collection<String> initialTokens = DatabaseDescriptor.getInitialTokens();
        if (initialTokens.size() > 0 && allocationKeyspace != null)
            logger.warn("manually specified tokens override automatic allocation");

        // if user specified tokens, use those
        if (initialTokens.size() > 0)
<<<<<<< HEAD
            return getSpecifiedTokens(metadata, initialTokens);
=======
        {
            logger.trace("tokens manually specified as {}",  initialTokens);
            List<Token> tokens = new ArrayList<>(initialTokens.size());
            for (String tokenString : initialTokens)
            {
                Token token = StorageService.getPartitioner().getTokenFactory().fromString(tokenString);
                if (metadata.getEndpoint(token) != null)
                    throw new ConfigurationException("Bootstrapping to existing token " + tokenString + " is not allowed (decommission/removenode the old node first).");
                tokens.add(token);
            }
            return tokens;
        }
>>>>>>> 4a849efe

        int numTokens = DatabaseDescriptor.getNumTokens();
        if (numTokens < 1)
            throw new ConfigurationException("num_tokens must be >= 1");

        if (allocationKeyspace != null)
            return allocateTokens(metadata, address, allocationKeyspace, numTokens);

        if (numTokens == 1)
            logger.warn("Picking random token for a single vnode.  You should probably add more vnodes and/or use the automatic token allocation mechanism.");

        return getRandomTokens(metadata, numTokens);
    }

    private static Collection<Token> getSpecifiedTokens(final TokenMetadata metadata,
                                                        Collection<String> initialTokens)
    {
        logger.debug("tokens manually specified as {}",  initialTokens);
        List<Token> tokens = new ArrayList<>(initialTokens.size());
        for (String tokenString : initialTokens)
        {
            Token token = metadata.partitioner.getTokenFactory().fromString(tokenString);
            if (metadata.getEndpoint(token) != null)
                throw new ConfigurationException("Bootstrapping to existing token " + tokenString + " is not allowed (decommission/removenode the old node first).");
            tokens.add(token);
        }
        return tokens;
    }

    static Collection<Token> allocateTokens(final TokenMetadata metadata,
                                            InetAddress address,
                                            String allocationKeyspace,
                                            int numTokens)
    {
        Keyspace ks = Keyspace.open(allocationKeyspace);
        if (ks == null)
            throw new ConfigurationException("Problem opening token allocation keyspace " + allocationKeyspace);
        AbstractReplicationStrategy rs = ks.getReplicationStrategy();

        return TokenAllocation.allocateTokens(metadata, rs, address, numTokens);
    }

    public static Collection<Token> getRandomTokens(TokenMetadata metadata, int numTokens)
    {
        Set<Token> tokens = new HashSet<>(numTokens);
        while (tokens.size() < numTokens)
        {
            Token token = metadata.partitioner.getRandomToken();
            if (metadata.getEndpoint(token) == null)
                tokens.add(token);
        }
        return tokens;
    }

    public static class StringSerializer implements IVersionedSerializer<String>
    {
        public static final StringSerializer instance = new StringSerializer();

        public void serialize(String s, DataOutputPlus out, int version) throws IOException
        {
            out.writeUTF(s);
        }

        public String deserialize(DataInputPlus in, int version) throws IOException
        {
            return in.readUTF();
        }

        public long serializedSize(String s, int version)
        {
            return TypeSizes.sizeof(s);
        }
    }
}<|MERGE_RESOLUTION|>--- conflicted
+++ resolved
@@ -163,22 +163,7 @@
 
         // if user specified tokens, use those
         if (initialTokens.size() > 0)
-<<<<<<< HEAD
             return getSpecifiedTokens(metadata, initialTokens);
-=======
-        {
-            logger.trace("tokens manually specified as {}",  initialTokens);
-            List<Token> tokens = new ArrayList<>(initialTokens.size());
-            for (String tokenString : initialTokens)
-            {
-                Token token = StorageService.getPartitioner().getTokenFactory().fromString(tokenString);
-                if (metadata.getEndpoint(token) != null)
-                    throw new ConfigurationException("Bootstrapping to existing token " + tokenString + " is not allowed (decommission/removenode the old node first).");
-                tokens.add(token);
-            }
-            return tokens;
-        }
->>>>>>> 4a849efe
 
         int numTokens = DatabaseDescriptor.getNumTokens();
         if (numTokens < 1)
@@ -196,7 +181,7 @@
     private static Collection<Token> getSpecifiedTokens(final TokenMetadata metadata,
                                                         Collection<String> initialTokens)
     {
-        logger.debug("tokens manually specified as {}",  initialTokens);
+        logger.trace("tokens manually specified as {}",  initialTokens);
         List<Token> tokens = new ArrayList<>(initialTokens.size());
         for (String tokenString : initialTokens)
         {
