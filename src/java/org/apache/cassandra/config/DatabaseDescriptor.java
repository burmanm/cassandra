--- conflicted
+++ resolved
@@ -1212,20 +1212,16 @@
         return conf.row_cache_keys_to_save;
     }
 
-<<<<<<< HEAD
     public static IAllocator getoffHeapMemoryAllocator()
-=======
+    {
+        return memoryAllocator;
+    }
+
     public static void setRowCacheKeysToSave(int rowCacheKeysToSave)
     {
         conf.row_cache_keys_to_save = rowCacheKeysToSave;
     }
 
-    public static IRowCacheProvider getRowCacheProvider()
->>>>>>> df046d6b
-    {
-        return memoryAllocator;
-    }
-
     public static int getStreamingSocketTimeout()
     {
         return conf.streaming_socket_timeout_in_ms;
