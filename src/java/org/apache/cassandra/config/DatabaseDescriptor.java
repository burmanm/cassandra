/*
 * Licensed to the Apache Software Foundation (ASF) under one
 * or more contributor license agreements.  See the NOTICE file
 * distributed with this work for additional information
 * regarding copyright ownership.  The ASF licenses this file
 * to you under the Apache License, Version 2.0 (the
 * "License"); you may not use this file except in compliance
 * with the License.  You may obtain a copy of the License at
 *
 *     http://www.apache.org/licenses/LICENSE-2.0
 *
 * Unless required by applicable law or agreed to in writing, software
 * distributed under the License is distributed on an "AS IS" BASIS,
 * WITHOUT WARRANTIES OR CONDITIONS OF ANY KIND, either express or implied.
 * See the License for the specific language governing permissions and
 * limitations under the License.
 */
package org.apache.cassandra.config;

import java.io.File;
import java.io.IOException;
<<<<<<< HEAD
import java.net.*;
import java.util.*;
=======
import java.net.Inet4Address;
import java.net.Inet6Address;
import java.net.InetAddress;
import java.net.NetworkInterface;
import java.net.SocketException;
import java.net.UnknownHostException;
import java.util.ArrayList;
import java.util.Arrays;
import java.util.Collection;
import java.util.Collections;
import java.util.Comparator;
import java.util.Enumeration;
import java.util.List;
import java.util.Map;
import java.util.Set;
import java.util.UUID;
>>>>>>> 89cdfd8e

import com.google.common.annotations.VisibleForTesting;
import com.google.common.collect.ImmutableSet;
import com.google.common.primitives.Longs;
<<<<<<< HEAD
=======

import org.apache.cassandra.thrift.ThriftServer;
>>>>>>> 89cdfd8e
import org.slf4j.Logger;
import org.slf4j.LoggerFactory;

import org.apache.cassandra.auth.*;
import org.apache.cassandra.config.Config.RequestSchedulerId;
import org.apache.cassandra.config.EncryptionOptions.ClientEncryptionOptions;
import org.apache.cassandra.config.EncryptionOptions.ServerEncryptionOptions;
import org.apache.cassandra.db.ColumnFamilyStore;
import org.apache.cassandra.db.SystemKeyspace;
import org.apache.cassandra.dht.IPartitioner;
import org.apache.cassandra.exceptions.ConfigurationException;
import org.apache.cassandra.io.FSWriteError;
import org.apache.cassandra.io.sstable.format.SSTableFormat;
import org.apache.cassandra.io.util.FileUtils;
import org.apache.cassandra.locator.*;
import org.apache.cassandra.net.MessagingService;
import org.apache.cassandra.scheduler.IRequestScheduler;
import org.apache.cassandra.scheduler.NoScheduler;
import org.apache.cassandra.service.CacheService;
import org.apache.cassandra.thrift.ThriftServer;
import org.apache.cassandra.utils.ByteBufferUtil;
import org.apache.cassandra.utils.FBUtilities;
import org.apache.cassandra.utils.memory.*;

public class DatabaseDescriptor
{
    private static final Logger logger = LoggerFactory.getLogger(DatabaseDescriptor.class);

    /**
     * Tokens are serialized in a Gossip VersionedValue String.  VV are restricted to 64KB
     * when we send them over the wire, which works out to about 1700 tokens.
     */
    private static final int MAX_NUM_TOKENS = 1536;

    private static IEndpointSnitch snitch;
    private static InetAddress listenAddress; // leave null so we can fall through to getLocalHost
    private static InetAddress broadcastAddress;
    private static InetAddress rpcAddress;
    private static InetAddress broadcastRpcAddress;
    private static SeedProvider seedProvider;
    private static IInternodeAuthenticator internodeAuthenticator;

    /* Hashing strategy Random or OPHF */
    private static IPartitioner partitioner;
    private static String paritionerName;

    private static Config.DiskAccessMode indexAccessMode;

    private static Config conf;

    private static SSTableFormat.Type sstable_format = SSTableFormat.Type.BIG;

    private static IAuthenticator authenticator = new AllowAllAuthenticator();
    private static IAuthorizer authorizer = new AllowAllAuthorizer();
    private static IRoleManager roleManager = new CassandraRoleManager();

    private static IRequestScheduler requestScheduler;
    private static RequestSchedulerId requestSchedulerId;
    private static RequestSchedulerOptions requestSchedulerOptions;

    private static long keyCacheSizeInMB;
    private static long counterCacheSizeInMB;
    private static long indexSummaryCapacityInMB;

    private static String localDC;
    private static Comparator<InetAddress> localComparator;

    public static void forceStaticInitialization() {}
    static
    {
        // In client mode, we use a default configuration. Note that the fields of this class will be
        // left unconfigured however (the partitioner or localDC will be null for instance) so this
        // should be used with care.
        try
        {
            if (Config.isClientMode())
            {
                conf = new Config();
            }
            else
            {
                applyConfig(loadConfig());
            }
        }
        catch (Exception e)
        {
            throw new ExceptionInInitializerError(e);
        }
    }

    @VisibleForTesting
    public static Config loadConfig() throws ConfigurationException
    {
        String loaderClass = System.getProperty("cassandra.config.loader");
        ConfigurationLoader loader = loaderClass == null
                                   ? new YamlConfigurationLoader()
                                   : FBUtilities.<ConfigurationLoader>construct(loaderClass, "configuration loading");
        return loader.loadConfig();
    }

    private static InetAddress getNetworkInterfaceAddress(String intf, String configName, boolean preferIPv6) throws ConfigurationException
    {
        try
        {
            NetworkInterface ni = NetworkInterface.getByName(intf);
            if (ni == null)
                throw new ConfigurationException("Configured " + configName + " \"" + intf + "\" could not be found", false);
            Enumeration<InetAddress> addrs = ni.getInetAddresses();
            if (!addrs.hasMoreElements())
<<<<<<< HEAD
                throw new ConfigurationException("Configured " + configName + " \"" + intf + "\" was found, but had no addresses", false);
            InetAddress retval = listenAddress = addrs.nextElement();
            if (addrs.hasMoreElements())
                throw new ConfigurationException("Configured " + configName + " \"" + intf + "\" can't have more than one address", false);
=======
                throw new ConfigurationException("Configured " + configName + " \"" + intf + "\" was found, but had no addresses");

            /*
             * Try to return the first address of the preferred type, otherwise return the first address
             */
            InetAddress retval = null;
            while (addrs.hasMoreElements())
            {
                InetAddress temp = addrs.nextElement();
                if (preferIPv6 && temp.getClass() == Inet6Address.class) return temp;
                if (!preferIPv6 && temp.getClass() == Inet4Address.class) return temp;
                if (retval == null) retval = temp;
            }
>>>>>>> 89cdfd8e
            return retval;
        }
        catch (SocketException e)
        {
            throw new ConfigurationException("Configured " + configName + " \"" + intf + "\" caused an exception", e);
        }
    }

    @VisibleForTesting
    static void applyAddressConfig(Config config) throws ConfigurationException
    {
        listenAddress = null;
        rpcAddress = null;
        broadcastAddress = null;
        broadcastRpcAddress = null;

        /* Local IP, hostname or interface to bind services to */
        if (config.listen_address != null && config.listen_interface != null)
        {
            throw new ConfigurationException("Set listen_address OR listen_interface, not both");
        }
        else if (config.listen_address != null)
        {
            try
            {
                listenAddress = InetAddress.getByName(config.listen_address);
            }
            catch (UnknownHostException e)
            {
                throw new ConfigurationException("Unknown listen_address '" + config.listen_address + "'");
            }

            if (listenAddress.isAnyLocalAddress())
                throw new ConfigurationException("listen_address cannot be a wildcard address (" + config.listen_address + ")!");
        }
        else if (config.listen_interface != null)
        {
            listenAddress = getNetworkInterfaceAddress(config.listen_interface, "listen_interface", config.listen_interface_prefer_ipv6);
        }

        /* Gossip Address to broadcast */
        if (config.broadcast_address != null)
        {
            try
            {
                broadcastAddress = InetAddress.getByName(config.broadcast_address);
            }
            catch (UnknownHostException e)
            {
                throw new ConfigurationException("Unknown broadcast_address '" + config.broadcast_address + "'");
            }

            if (broadcastAddress.isAnyLocalAddress())
                throw new ConfigurationException("broadcast_address cannot be a wildcard address (" + config.broadcast_address + ")!");
        }

        /* Local IP, hostname or interface to bind RPC server to */
        if (config.rpc_address != null && config.rpc_interface != null)
        {
            throw new ConfigurationException("Set rpc_address OR rpc_interface, not both");
        }
        else if (config.rpc_address != null)
        {
            try
            {
                rpcAddress = InetAddress.getByName(config.rpc_address);
            }
            catch (UnknownHostException e)
            {
                throw new ConfigurationException("Unknown host in rpc_address " + config.rpc_address);
            }
        }
        else if (config.rpc_interface != null)
        {
            rpcAddress = getNetworkInterfaceAddress(config.rpc_interface, "rpc_interface", config.rpc_interface_prefer_ipv6);
        }
        else
        {
            rpcAddress = FBUtilities.getLocalAddress();
        }

        /* RPC address to broadcast */
        if (config.broadcast_rpc_address != null)
        {
            try
            {
                broadcastRpcAddress = InetAddress.getByName(config.broadcast_rpc_address);
            }
            catch (UnknownHostException e)
            {
                throw new ConfigurationException("Unknown broadcast_rpc_address '" + config.broadcast_rpc_address + "'");
            }

            if (broadcastRpcAddress.isAnyLocalAddress())
                throw new ConfigurationException("broadcast_rpc_address cannot be a wildcard address (" + config.broadcast_rpc_address + ")!");
        }
        else
        {
            if (rpcAddress.isAnyLocalAddress())
                throw new ConfigurationException("If rpc_address is set to a wildcard address (" + config.rpc_address + "), then " +
                                                 "you must set broadcast_rpc_address to a value other than " + config.rpc_address);
            broadcastRpcAddress = rpcAddress;
        }
    }

    private static void applyConfig(Config config) throws ConfigurationException
    {
        conf = config;

        if (conf.commitlog_sync == null)
        {
            throw new ConfigurationException("Missing required directive CommitLogSync", false);
        }

        if (conf.commitlog_sync == Config.CommitLogSync.batch)
        {
            if (conf.commitlog_sync_batch_window_in_ms == null)
            {
                throw new ConfigurationException("Missing value for commitlog_sync_batch_window_in_ms: Double expected.", false);
            }
            else if (conf.commitlog_sync_period_in_ms != null)
            {
                throw new ConfigurationException("Batch sync specified, but commitlog_sync_period_in_ms found. Only specify commitlog_sync_batch_window_in_ms when using batch sync", false);
            }
            logger.debug("Syncing log with a batch window of {}", conf.commitlog_sync_batch_window_in_ms);
        }
        else
        {
            if (conf.commitlog_sync_period_in_ms == null)
            {
                throw new ConfigurationException("Missing value for commitlog_sync_period_in_ms: Integer expected", false);
            }
            else if (conf.commitlog_sync_batch_window_in_ms != null)
            {
                throw new ConfigurationException("commitlog_sync_period_in_ms specified, but commitlog_sync_batch_window_in_ms found.  Only specify commitlog_sync_period_in_ms when using periodic sync.", false);
            }
            logger.debug("Syncing log with a period of {}", conf.commitlog_sync_period_in_ms);
        }

        if (conf.commitlog_total_space_in_mb == null)
            conf.commitlog_total_space_in_mb = hasLargeAddressSpace() ? 8192 : 32;

        // Always force standard mode access on Windows - CASSANDRA-6993. Windows won't allow deletion of hard-links to files that
        // are memory-mapped which causes trouble with snapshots.
        if (FBUtilities.isWindows())
        {
            conf.disk_access_mode = Config.DiskAccessMode.standard;
            indexAccessMode = conf.disk_access_mode;
            logger.info("Windows environment detected.  DiskAccessMode set to {}, indexAccessMode {}", conf.disk_access_mode, indexAccessMode);
        }
        else
        {
            /* evaluate the DiskAccessMode Config directive, which also affects indexAccessMode selection */
            if (conf.disk_access_mode == Config.DiskAccessMode.auto)
            {
                conf.disk_access_mode = hasLargeAddressSpace() ? Config.DiskAccessMode.mmap : Config.DiskAccessMode.standard;
                indexAccessMode = conf.disk_access_mode;
                logger.info("DiskAccessMode 'auto' determined to be {}, indexAccessMode is {}", conf.disk_access_mode, indexAccessMode);
            }
            else if (conf.disk_access_mode == Config.DiskAccessMode.mmap_index_only)
            {
                conf.disk_access_mode = Config.DiskAccessMode.standard;
                indexAccessMode = Config.DiskAccessMode.mmap;
                logger.info("DiskAccessMode is {}, indexAccessMode is {}", conf.disk_access_mode, indexAccessMode);
            }
            else
            {
                indexAccessMode = conf.disk_access_mode;
                logger.info("DiskAccessMode is {}, indexAccessMode is {}", conf.disk_access_mode, indexAccessMode);
            }
        }

        /* Authentication, authorization and role management backend, implementing IAuthenticator, IAuthorizer & IRoleMapper*/
        if (conf.authenticator != null)
            authenticator = FBUtilities.newAuthenticator(conf.authenticator);

        if (conf.authorizer != null)
            authorizer = FBUtilities.newAuthorizer(conf.authorizer);

        if (authenticator instanceof AllowAllAuthenticator && !(authorizer instanceof AllowAllAuthorizer))
            throw new ConfigurationException("AllowAllAuthenticator can't be used with " +  conf.authorizer, false);

        if (conf.role_manager != null)
            roleManager = FBUtilities.newRoleManager(conf.role_manager);

        if (authenticator instanceof PasswordAuthenticator && !(roleManager instanceof CassandraRoleManager))
            throw new ConfigurationException("CassandraRoleManager must be used with PasswordAuthenticator", false);

        if (conf.internode_authenticator != null)
            internodeAuthenticator = FBUtilities.construct(conf.internode_authenticator, "internode_authenticator");
        else
            internodeAuthenticator = new AllowAllInternodeAuthenticator();

        authenticator.validateConfiguration();
        authorizer.validateConfiguration();
        roleManager.validateConfiguration();
        internodeAuthenticator.validateConfiguration();

        /* Hashing strategy */
        if (conf.partitioner == null)
        {
            throw new ConfigurationException("Missing directive: partitioner", false);
        }
        try
        {
            partitioner = FBUtilities.newPartitioner(System.getProperty("cassandra.partitioner", conf.partitioner));
        }
        catch (Exception e)
        {
            throw new ConfigurationException("Invalid partitioner class " + conf.partitioner, false);
        }
        paritionerName = partitioner.getClass().getCanonicalName();

        if (conf.max_hint_window_in_ms == null)
        {
            throw new ConfigurationException("max_hint_window_in_ms cannot be set to null", false);
        }

        /* phi convict threshold for FailureDetector */
        if (conf.phi_convict_threshold < 5 || conf.phi_convict_threshold > 16)
        {
            throw new ConfigurationException("phi_convict_threshold must be between 5 and 16", false);
        }

        /* Thread per pool */
        if (conf.concurrent_reads != null && conf.concurrent_reads < 2)
        {
            throw new ConfigurationException("concurrent_reads must be at least 2", false);
        }

        if (conf.concurrent_writes != null && conf.concurrent_writes < 2)
        {
            throw new ConfigurationException("concurrent_writes must be at least 2", false);
        }

        if (conf.concurrent_counter_writes != null && conf.concurrent_counter_writes < 2)
            throw new ConfigurationException("concurrent_counter_writes must be at least 2", false);

        if (conf.concurrent_replicates != null)
            logger.warn("concurrent_replicates has been deprecated and should be removed from cassandra.yaml");

        if (conf.file_cache_size_in_mb == null)
            conf.file_cache_size_in_mb = Math.min(512, (int) (Runtime.getRuntime().maxMemory() / (4 * 1048576)));

        if (conf.memtable_offheap_space_in_mb == null)
            conf.memtable_offheap_space_in_mb = (int) (Runtime.getRuntime().maxMemory() / (4 * 1048576));
        if (conf.memtable_offheap_space_in_mb < 0)
            throw new ConfigurationException("memtable_offheap_space_in_mb must be positive", false);
        // for the moment, we default to twice as much on-heap space as off-heap, as heap overhead is very large
        if (conf.memtable_heap_space_in_mb == null)
            conf.memtable_heap_space_in_mb = (int) (Runtime.getRuntime().maxMemory() / (4 * 1048576));
        if (conf.memtable_heap_space_in_mb <= 0)
            throw new ConfigurationException("memtable_heap_space_in_mb must be positive", false);
        logger.info("Global memtable on-heap threshold is enabled at {}MB", conf.memtable_heap_space_in_mb);
        if (conf.memtable_offheap_space_in_mb == 0)
            logger.info("Global memtable off-heap threshold is disabled, HeapAllocator will be used instead");
        else
            logger.info("Global memtable off-heap threshold is enabled at {}MB", conf.memtable_offheap_space_in_mb);

<<<<<<< HEAD
        /* Local IP, hostname or interface to bind services to */
        if (conf.listen_address != null && conf.listen_interface != null)
        {
            throw new ConfigurationException("Set listen_address OR listen_interface, not both", false);
        }
        else if (conf.listen_address != null)
        {
            try
            {
                listenAddress = InetAddress.getByName(conf.listen_address);
            }
            catch (UnknownHostException e)
            {
                throw new ConfigurationException("Unknown listen_address '" + conf.listen_address + "'", false);
            }

            if (listenAddress.isAnyLocalAddress())
                throw new ConfigurationException("listen_address cannot be a wildcard address (" + conf.listen_address + ")!", false);
        }
        else if (conf.listen_interface != null)
        {
            listenAddress = getNetworkInterfaceAddress(conf.listen_interface, "listen_interface");
        }

        /* Gossip Address to broadcast */
        if (conf.broadcast_address != null)
        {
            try
            {
                broadcastAddress = InetAddress.getByName(conf.broadcast_address);
            }
            catch (UnknownHostException e)
            {
                throw new ConfigurationException("Unknown broadcast_address '" + conf.broadcast_address + "'", false);
            }

            if (broadcastAddress.isAnyLocalAddress())
                throw new ConfigurationException("broadcast_address cannot be a wildcard address (" + conf.broadcast_address + ")!", false);
        }

        /* Local IP, hostname or interface to bind RPC server to */
        if (conf.rpc_address != null && conf.rpc_interface != null)
        {
            throw new ConfigurationException("Set rpc_address OR rpc_interface, not both", false);
        }
        else if (conf.rpc_address != null)
        {
            try
            {
                rpcAddress = InetAddress.getByName(conf.rpc_address);
            }
            catch (UnknownHostException e)
            {
                throw new ConfigurationException("Unknown host in rpc_address " + conf.rpc_address, false);
            }
        }
        else if (conf.rpc_interface != null)
        {
            rpcAddress = getNetworkInterfaceAddress(conf.rpc_interface, "rpc_interface");
        }
        else
        {
            rpcAddress = FBUtilities.getLocalAddress();
        }

        /* RPC address to broadcast */
        if (conf.broadcast_rpc_address != null)
        {
            try
            {
                broadcastRpcAddress = InetAddress.getByName(conf.broadcast_rpc_address);
            }
            catch (UnknownHostException e)
            {
                throw new ConfigurationException("Unknown broadcast_rpc_address '" + conf.broadcast_rpc_address + "'", false);
            }

            if (broadcastRpcAddress.isAnyLocalAddress())
                throw new ConfigurationException("broadcast_rpc_address cannot be a wildcard address (" + conf.broadcast_rpc_address + ")!", false);
        }
        else
        {
            if (rpcAddress.isAnyLocalAddress())
                throw new ConfigurationException("If rpc_address is set to a wildcard address (" + conf.rpc_address + "), then " +
                                                 "you must set broadcast_rpc_address to a value other than " + conf.rpc_address, false);
            broadcastRpcAddress = rpcAddress;
        }
=======
        applyAddressConfig(config);
>>>>>>> 89cdfd8e

        if (conf.thrift_framed_transport_size_in_mb <= 0)
            throw new ConfigurationException("thrift_framed_transport_size_in_mb must be positive", false);

        if (conf.native_transport_max_frame_size_in_mb <= 0)
            throw new ConfigurationException("native_transport_max_frame_size_in_mb must be positive", false);

        // fail early instead of OOMing (see CASSANDRA-8116)
        if (ThriftServer.HSHA.equals(conf.rpc_server_type) && conf.rpc_max_threads == Integer.MAX_VALUE)
            throw new ConfigurationException("The hsha rpc_server_type is not compatible with an rpc_max_threads " +
                                             "setting of 'unlimited'.  Please see the comments in cassandra.yaml " +
                                             "for rpc_server_type and rpc_max_threads.",
                                             false);

        /* end point snitch */
        if (conf.endpoint_snitch == null)
        {
            throw new ConfigurationException("Missing endpoint_snitch directive", false);
        }
        snitch = createEndpointSnitch(conf.endpoint_snitch);
        EndpointSnitchInfo.create();

        localDC = snitch.getDatacenter(FBUtilities.getBroadcastAddress());
        localComparator = new Comparator<InetAddress>()
        {
            public int compare(InetAddress endpoint1, InetAddress endpoint2)
            {
                boolean local1 = localDC.equals(snitch.getDatacenter(endpoint1));
                boolean local2 = localDC.equals(snitch.getDatacenter(endpoint2));
                if (local1 && !local2)
                    return -1;
                if (local2 && !local1)
                    return 1;
                return 0;
            }
        };

        /* Request Scheduler setup */
        requestSchedulerOptions = conf.request_scheduler_options;
        if (conf.request_scheduler != null)
        {
            try
            {
                if (requestSchedulerOptions == null)
                {
                    requestSchedulerOptions = new RequestSchedulerOptions();
                }
                Class<?> cls = Class.forName(conf.request_scheduler);
                requestScheduler = (IRequestScheduler) cls.getConstructor(RequestSchedulerOptions.class).newInstance(requestSchedulerOptions);
            }
            catch (ClassNotFoundException e)
            {
                throw new ConfigurationException("Invalid Request Scheduler class " + conf.request_scheduler, false);
            }
            catch (Exception e)
            {
                throw new ConfigurationException("Unable to instantiate request scheduler", e);
            }
        }
        else
        {
            requestScheduler = new NoScheduler();
        }

        if (conf.request_scheduler_id == RequestSchedulerId.keyspace)
        {
            requestSchedulerId = conf.request_scheduler_id;
        }
        else
        {
            // Default to Keyspace
            requestSchedulerId = RequestSchedulerId.keyspace;
        }

        // if data dirs, commitlog dir, or saved caches dir are set in cassandra.yaml, use that.  Otherwise,
        // use -Dcassandra.storagedir (set in cassandra-env.sh) as the parent dir for data/, commitlog/, and saved_caches/
        if (conf.commitlog_directory == null)
        {
            conf.commitlog_directory = System.getProperty("cassandra.storagedir", null);
            if (conf.commitlog_directory == null)
                throw new ConfigurationException("commitlog_directory is missing and -Dcassandra.storagedir is not set", false);
            conf.commitlog_directory += File.separator + "commitlog";
        }
        if (conf.saved_caches_directory == null)
        {
            conf.saved_caches_directory = System.getProperty("cassandra.storagedir", null);
            if (conf.saved_caches_directory == null)
                throw new ConfigurationException("saved_caches_directory is missing and -Dcassandra.storagedir is not set", false);
            conf.saved_caches_directory += File.separator + "saved_caches";
        }
        if (conf.data_file_directories == null)
        {
            String defaultDataDir = System.getProperty("cassandra.storagedir", null);
            if (defaultDataDir == null)
                throw new ConfigurationException("data_file_directories is not missing and -Dcassandra.storagedir is not set", false);
            conf.data_file_directories = new String[]{ defaultDataDir + File.separator + "data" };
        }

        /* data file and commit log directories. they get created later, when they're needed. */
        for (String datadir : conf.data_file_directories)
        {
            if (datadir.equals(conf.commitlog_directory))
                throw new ConfigurationException("commitlog_directory must not be the same as any data_file_directories", false);
            if (datadir.equals(conf.saved_caches_directory))
                throw new ConfigurationException("saved_caches_directory must not be the same as any data_file_directories", false);
        }

        if (conf.commitlog_directory.equals(conf.saved_caches_directory))
            throw new ConfigurationException("saved_caches_directory must not be the same as the commitlog_directory", false);

        if (conf.memtable_flush_writers == null)
            conf.memtable_flush_writers = Math.min(8, Math.max(2, Math.min(FBUtilities.getAvailableProcessors(), conf.data_file_directories.length)));

        if (conf.memtable_flush_writers < 1)
            throw new ConfigurationException("memtable_flush_writers must be at least 1", false);

        if (conf.memtable_cleanup_threshold == null)
            conf.memtable_cleanup_threshold = (float) (1.0 / (1 + conf.memtable_flush_writers));

        if (conf.memtable_cleanup_threshold < 0.01f)
            throw new ConfigurationException("memtable_cleanup_threshold must be >= 0.01", false);
        if (conf.memtable_cleanup_threshold > 0.99f)
            throw new ConfigurationException("memtable_cleanup_threshold must be <= 0.99", false);
        if (conf.memtable_cleanup_threshold < 0.1f)
            logger.warn("memtable_cleanup_threshold is set very low, which may cause performance degradation");

        if (conf.concurrent_compactors == null)
            conf.concurrent_compactors = Math.min(8, Math.max(2, Math.min(FBUtilities.getAvailableProcessors(), conf.data_file_directories.length)));

        if (conf.concurrent_compactors <= 0)
            throw new ConfigurationException("concurrent_compactors should be strictly greater than 0", false);

        if (conf.initial_token != null)
            for (String token : tokensFromString(conf.initial_token))
                partitioner.getTokenFactory().validate(token);

        if (conf.num_tokens == null)
        	conf.num_tokens = 1;
        else if (conf.num_tokens > MAX_NUM_TOKENS)
            throw new ConfigurationException(String.format("A maximum number of %d tokens per node is supported", MAX_NUM_TOKENS), false);

        try
        {
            // if key_cache_size_in_mb option was set to "auto" then size of the cache should be "min(5% of Heap (in MB), 100MB)
            keyCacheSizeInMB = (conf.key_cache_size_in_mb == null)
                ? Math.min(Math.max(1, (int) (Runtime.getRuntime().totalMemory() * 0.05 / 1024 / 1024)), 100)
                : conf.key_cache_size_in_mb;

            if (keyCacheSizeInMB < 0)
                throw new NumberFormatException(); // to escape duplicating error message
        }
        catch (NumberFormatException e)
        {
            throw new ConfigurationException("key_cache_size_in_mb option was set incorrectly to '"
                    + conf.key_cache_size_in_mb + "', supported values are <integer> >= 0.", false);
        }

        try
        {
            // if counter_cache_size_in_mb option was set to "auto" then size of the cache should be "min(2.5% of Heap (in MB), 50MB)
            counterCacheSizeInMB = (conf.counter_cache_size_in_mb == null)
                    ? Math.min(Math.max(1, (int) (Runtime.getRuntime().totalMemory() * 0.025 / 1024 / 1024)), 50)
                    : conf.counter_cache_size_in_mb;

            if (counterCacheSizeInMB < 0)
                throw new NumberFormatException(); // to escape duplicating error message
        }
        catch (NumberFormatException e)
        {
            throw new ConfigurationException("counter_cache_size_in_mb option was set incorrectly to '"
                    + conf.counter_cache_size_in_mb + "', supported values are <integer> >= 0.", false);
        }

        // if set to empty/"auto" then use 5% of Heap size
        indexSummaryCapacityInMB = (conf.index_summary_capacity_in_mb == null)
            ? Math.max(1, (int) (Runtime.getRuntime().totalMemory() * 0.05 / 1024 / 1024))
            : conf.index_summary_capacity_in_mb;

        if (indexSummaryCapacityInMB < 0)
            throw new ConfigurationException("index_summary_capacity_in_mb option was set incorrectly to '"
                    + conf.index_summary_capacity_in_mb + "', it should be a non-negative integer.", false);

        if(conf.encryption_options != null)
        {
            logger.warn("Please rename encryption_options as server_encryption_options in the yaml");
            //operate under the assumption that server_encryption_options is not set in yaml rather than both
            conf.server_encryption_options = conf.encryption_options;
        }

        // load the seeds for node contact points
        if (conf.seed_provider == null)
        {
            throw new ConfigurationException("seeds configuration is missing; a minimum of one seed is required.", false);
        }
        try
        {
            Class<?> seedProviderClass = Class.forName(conf.seed_provider.class_name);
            seedProvider = (SeedProvider)seedProviderClass.getConstructor(Map.class).newInstance(conf.seed_provider.parameters);
        }
        // there are about 5 checked exceptions that could be thrown here.
        catch (Exception e)
        {
            throw new ConfigurationException(e.getMessage() + "\nFatal configuration error; unable to start server.  See log for stacktrace.", false);
        }
        if (seedProvider.getSeeds().size() == 0)
            throw new ConfigurationException("The seed provider lists no seeds.", false);

        if (conf.batch_size_fail_threshold_in_kb == null)
        {
            conf.batch_size_fail_threshold_in_kb = conf.batch_size_warn_threshold_in_kb * 10;
        }
    }

    private static IEndpointSnitch createEndpointSnitch(String snitchClassName) throws ConfigurationException
    {
        if (!snitchClassName.contains("."))
            snitchClassName = "org.apache.cassandra.locator." + snitchClassName;
        IEndpointSnitch snitch = FBUtilities.construct(snitchClassName, "snitch");
        return conf.dynamic_snitch ? new DynamicEndpointSnitch(snitch) : snitch;
    }

    public static IAuthenticator getAuthenticator()
    {
        return authenticator;
    }

    public static IAuthorizer getAuthorizer()
    {
        return authorizer;
    }

    public static IRoleManager getRoleManager()
    {
        return roleManager;
    }

    public static int getPermissionsValidity()
    {
        return conf.permissions_validity_in_ms;
    }

    public static void setPermissionsValidity(int timeout)
    {
        conf.permissions_validity_in_ms = timeout;
    }

    public static int getPermissionsCacheMaxEntries()
    {
        return conf.permissions_cache_max_entries;
    }

    public static int getPermissionsUpdateInterval()
    {
        return conf.permissions_update_interval_in_ms == -1
             ? conf.permissions_validity_in_ms
             : conf.permissions_update_interval_in_ms;
    }

    public static int getRolesValidity()
    {
        return conf.roles_validity_in_ms;
    }

    public static int getRolesCacheMaxEntries()
    {
        return conf.roles_cache_max_entries;
    }

    public static int getRolesUpdateInterval()
    {
        return conf.roles_update_interval_in_ms == -1
             ? conf.roles_validity_in_ms
             : conf.roles_update_interval_in_ms;
    }

    public static void setPermissionsUpdateInterval(int updateInterval)
    {
        conf.permissions_update_interval_in_ms = updateInterval;
    }

    public static int getThriftFramedTransportSize()
    {
        return conf.thrift_framed_transport_size_in_mb * 1024 * 1024;
    }

    /**
     * Creates all storage-related directories.
     */
    public static void createAllDirectories()
    {
        try
        {
            if (conf.data_file_directories.length == 0)
                throw new ConfigurationException("At least one DataFileDirectory must be specified", false);

            for (String dataFileDirectory : conf.data_file_directories)
            {
                FileUtils.createDirectory(dataFileDirectory);
            }

            if (conf.commitlog_directory == null)
                throw new ConfigurationException("commitlog_directory must be specified", false);

            FileUtils.createDirectory(conf.commitlog_directory);

            if (conf.saved_caches_directory == null)
                throw new ConfigurationException("saved_caches_directory must be specified", false);

            FileUtils.createDirectory(conf.saved_caches_directory);
        }
        catch (ConfigurationException e)
        {
            throw new IllegalArgumentException("Bad configuration; unable to start server: "+e.getMessage());
        }
        catch (FSWriteError e)
        {
            throw new IllegalStateException(e.getCause().getMessage() + "; unable to start server");
        }
    }

    public static IPartitioner getPartitioner()
    {
        return partitioner;
    }

    public static String getPartitionerName()
    {
        return paritionerName;
    }

    /* For tests ONLY, don't use otherwise or all hell will break loose */
    public static void setPartitioner(IPartitioner newPartitioner)
    {
        partitioner = newPartitioner;
    }

    public static IEndpointSnitch getEndpointSnitch()
    {
        return snitch;
    }
    public static void setEndpointSnitch(IEndpointSnitch eps)
    {
        snitch = eps;
    }

    public static IRequestScheduler getRequestScheduler()
    {
        return requestScheduler;
    }

    public static RequestSchedulerOptions getRequestSchedulerOptions()
    {
        return requestSchedulerOptions;
    }

    public static RequestSchedulerId getRequestSchedulerId()
    {
        return requestSchedulerId;
    }

    public static int getColumnIndexSize()
    {
        return conf.column_index_size_in_kb * 1024;
    }

    public static int getBatchSizeWarnThreshold()
    {
        return conf.batch_size_warn_threshold_in_kb * 1024;
    }

    public static long getBatchSizeFailThreshold()
    {
        return conf.batch_size_fail_threshold_in_kb * 1024L;
    }

    public static int getBatchSizeFailThresholdInKB()
    {
        return conf.batch_size_fail_threshold_in_kb;
    }

    public static void setBatchSizeFailThresholdInKB(int threshold)
    {
        conf.batch_size_fail_threshold_in_kb = threshold;
    }

    public static Collection<String> getInitialTokens()
    {
        return tokensFromString(System.getProperty("cassandra.initial_token", conf.initial_token));
    }

    public static Collection<String> tokensFromString(String tokenString)
    {
        List<String> tokens = new ArrayList<String>();
        if (tokenString != null)
            for (String token : tokenString.split(","))
                tokens.add(token.replaceAll("^\\s+", "").replaceAll("\\s+$", ""));
        return tokens;
    }

    public static Integer getNumTokens()
    {
        return conf.num_tokens;
    }

    public static InetAddress getReplaceAddress()
    {
        try
        {
            if (System.getProperty("cassandra.replace_address", null) != null)
                return InetAddress.getByName(System.getProperty("cassandra.replace_address", null));
            else if (System.getProperty("cassandra.replace_address_first_boot", null) != null)
                return InetAddress.getByName(System.getProperty("cassandra.replace_address_first_boot", null));
            return null;
        }
        catch (UnknownHostException e)
        {
            return null;
        }
    }

    public static Collection<String> getReplaceTokens()
    {
        return tokensFromString(System.getProperty("cassandra.replace_token", null));
    }

    public static UUID getReplaceNode()
    {
        try
        {
            return UUID.fromString(System.getProperty("cassandra.replace_node", null));
        } catch (NullPointerException e)
        {
            return null;
        }
    }

    public static boolean isReplacing()
    {
        if (System.getProperty("cassandra.replace_address_first_boot", null) != null && SystemKeyspace.bootstrapComplete())
        {
            logger.info("Replace address on first boot requested; this node is already bootstrapped");
            return false;
        }
        return getReplaceAddress() != null;
    }

    public static String getClusterName()
    {
        return conf.cluster_name;
    }

    public static int getMaxStreamingRetries()
    {
        return conf.max_streaming_retries;
    }

    public static int getStoragePort()
    {
        return Integer.parseInt(System.getProperty("cassandra.storage_port", conf.storage_port.toString()));
    }

    public static int getSSLStoragePort()
    {
        return Integer.parseInt(System.getProperty("cassandra.ssl_storage_port", conf.ssl_storage_port.toString()));
    }

    public static int getRpcPort()
    {
        return Integer.parseInt(System.getProperty("cassandra.rpc_port", conf.rpc_port.toString()));
    }

    public static int getRpcListenBacklog()
    {
        return conf.rpc_listen_backlog;
    }

    public static long getRpcTimeout()
    {
        return conf.request_timeout_in_ms;
    }

    public static void setRpcTimeout(Long timeOutInMillis)
    {
        conf.request_timeout_in_ms = timeOutInMillis;
    }

    public static long getReadRpcTimeout()
    {
        return conf.read_request_timeout_in_ms;
    }

    public static void setReadRpcTimeout(Long timeOutInMillis)
    {
        conf.read_request_timeout_in_ms = timeOutInMillis;
    }

    public static long getRangeRpcTimeout()
    {
        return conf.range_request_timeout_in_ms;
    }

    public static void setRangeRpcTimeout(Long timeOutInMillis)
    {
        conf.range_request_timeout_in_ms = timeOutInMillis;
    }

    public static long getWriteRpcTimeout()
    {
        return conf.write_request_timeout_in_ms;
    }

    public static void setWriteRpcTimeout(Long timeOutInMillis)
    {
        conf.write_request_timeout_in_ms = timeOutInMillis;
    }

    public static long getCounterWriteRpcTimeout()
    {
        return conf.counter_write_request_timeout_in_ms;
    }

    public static void setCounterWriteRpcTimeout(Long timeOutInMillis)
    {
        conf.counter_write_request_timeout_in_ms = timeOutInMillis;
    }

    public static long getCasContentionTimeout()
    {
        return conf.cas_contention_timeout_in_ms;
    }

    public static void setCasContentionTimeout(Long timeOutInMillis)
    {
        conf.cas_contention_timeout_in_ms = timeOutInMillis;
    }

    public static long getTruncateRpcTimeout()
    {
        return conf.truncate_request_timeout_in_ms;
    }

    public static void setTruncateRpcTimeout(Long timeOutInMillis)
    {
        conf.truncate_request_timeout_in_ms = timeOutInMillis;
    }

    public static boolean hasCrossNodeTimeout()
    {
        return conf.cross_node_timeout;
    }

    // not part of the Verb enum so we can change timeouts easily via JMX
    public static long getTimeout(MessagingService.Verb verb)
    {
        switch (verb)
        {
            case READ:
                return getReadRpcTimeout();
            case RANGE_SLICE:
                return getRangeRpcTimeout();
            case TRUNCATE:
                return getTruncateRpcTimeout();
            case READ_REPAIR:
            case MUTATION:
            case PAXOS_COMMIT:
            case PAXOS_PREPARE:
            case PAXOS_PROPOSE:
                return getWriteRpcTimeout();
            case COUNTER_MUTATION:
                return getCounterWriteRpcTimeout();
            default:
                return getRpcTimeout();
        }
    }

    /**
     * @return the minimum configured {read, write, range, truncate, misc} timeout
     */
    public static long getMinRpcTimeout()
    {
        return Longs.min(getRpcTimeout(),
                         getReadRpcTimeout(),
                         getRangeRpcTimeout(),
                         getWriteRpcTimeout(),
                         getCounterWriteRpcTimeout(),
                         getTruncateRpcTimeout());
    }

    public static double getPhiConvictThreshold()
    {
        return conf.phi_convict_threshold;
    }

    public static void setPhiConvictThreshold(double phiConvictThreshold)
    {
        conf.phi_convict_threshold = phiConvictThreshold;
    }

    public static int getConcurrentReaders()
    {
        return conf.concurrent_reads;
    }

    public static int getConcurrentWriters()
    {
        return conf.concurrent_writes;
    }

    public static int getConcurrentCounterWriters()
    {
        return conf.concurrent_counter_writes;
    }

    public static int getFlushWriters()
    {
            return conf.memtable_flush_writers;
    }

    public static int getConcurrentCompactors()
    {
        return conf.concurrent_compactors;
    }

    public static int getCompactionThroughputMbPerSec()
    {
        return conf.compaction_throughput_mb_per_sec;
    }

    public static void setCompactionThroughputMbPerSec(int value)
    {
        conf.compaction_throughput_mb_per_sec = value;
    }

    public static boolean getDisableSTCSInL0()
    {
        return Boolean.getBoolean("cassandra.disable_stcs_in_l0");
    }

    public static int getStreamThroughputOutboundMegabitsPerSec()
    {
        return conf.stream_throughput_outbound_megabits_per_sec;
    }

    public static void setStreamThroughputOutboundMegabitsPerSec(int value)
    {
        conf.stream_throughput_outbound_megabits_per_sec = value;
    }

    public static int getInterDCStreamThroughputOutboundMegabitsPerSec()
    {
        return conf.inter_dc_stream_throughput_outbound_megabits_per_sec;
    }

    public static void setInterDCStreamThroughputOutboundMegabitsPerSec(int value)
    {
        conf.inter_dc_stream_throughput_outbound_megabits_per_sec = value;
    }

    public static String[] getAllDataFileLocations()
    {
        return conf.data_file_directories;
    }

    public static String getCommitLogLocation()
    {
        return conf.commitlog_directory;
    }

    public static int getTombstoneWarnThreshold()
    {
        return conf.tombstone_warn_threshold;
    }

    public static void setTombstoneWarnThreshold(int threshold)
    {
        conf.tombstone_warn_threshold = threshold;
    }

    public static int getTombstoneFailureThreshold()
    {
        return conf.tombstone_failure_threshold;
    }

    public static void setTombstoneFailureThreshold(int threshold)
    {
        conf.tombstone_failure_threshold = threshold;
    }

    /**
     * size of commitlog segments to allocate
     */
    public static int getCommitLogSegmentSize()
    {
        return conf.commitlog_segment_size_in_mb * 1024 * 1024;
    }

    public static String getSavedCachesLocation()
    {
        return conf.saved_caches_directory;
    }

    public static Set<InetAddress> getSeeds()
    {
        return ImmutableSet.<InetAddress>builder().addAll(seedProvider.getSeeds()).build();
    }

    public static InetAddress getListenAddress()
    {
        return listenAddress;
    }

    public static InetAddress getBroadcastAddress()
    {
        return broadcastAddress;
    }

    public static IInternodeAuthenticator getInternodeAuthenticator()
    {
        return internodeAuthenticator;
    }

    public static void setBroadcastAddress(InetAddress broadcastAdd)
    {
        broadcastAddress = broadcastAdd;
    }

    public static boolean startRpc()
    {
        return conf.start_rpc;
    }

    public static InetAddress getRpcAddress()
    {
        return rpcAddress;
    }

    public static void setBroadcastRpcAddress(InetAddress broadcastRPCAddr)
    {
        broadcastRpcAddress = broadcastRPCAddr;
    }

    public static InetAddress getBroadcastRpcAddress()
    {
        return broadcastRpcAddress;
    }

    public static String getRpcServerType()
    {
        return conf.rpc_server_type;
    }

    public static boolean getRpcKeepAlive()
    {
        return conf.rpc_keepalive;
    }

    public static Integer getRpcMinThreads()
    {
        return conf.rpc_min_threads;
    }

    public static Integer getRpcMaxThreads()
    {
        return conf.rpc_max_threads;
    }

    public static Integer getRpcSendBufferSize()
    {
        return conf.rpc_send_buff_size_in_bytes;
    }

    public static Integer getRpcRecvBufferSize()
    {
        return conf.rpc_recv_buff_size_in_bytes;
    }

    public static Integer getInternodeSendBufferSize()
    {
        return conf.internode_send_buff_size_in_bytes;
    }

    public static Integer getInternodeRecvBufferSize()
    {
        return conf.internode_recv_buff_size_in_bytes;
    }

    public static boolean startNativeTransport()
    {
        return conf.start_native_transport;
    }

    public static int getNativeTransportPort()
    {
        return Integer.parseInt(System.getProperty("cassandra.native_transport_port", conf.native_transport_port.toString()));
    }

    public static Integer getNativeTransportMaxThreads()
    {
        return conf.native_transport_max_threads;
    }

    public static int getNativeTransportMaxFrameSize()
    {
        return conf.native_transport_max_frame_size_in_mb * 1024 * 1024;
    }

    public static Long getNativeTransportMaxConcurrentConnections()
    {
        return conf.native_transport_max_concurrent_connections;
    }

    public static void setNativeTransportMaxConcurrentConnections(long nativeTransportMaxConcurrentConnections)
    {
        conf.native_transport_max_concurrent_connections = nativeTransportMaxConcurrentConnections;
    }

    public static Long getNativeTransportMaxConcurrentConnectionsPerIp() {
        return conf.native_transport_max_concurrent_connections_per_ip;
    }

    public static void setNativeTransportMaxConcurrentConnectionsPerIp(long native_transport_max_concurrent_connections_per_ip)
    {
        conf.native_transport_max_concurrent_connections_per_ip = native_transport_max_concurrent_connections_per_ip;
    }

    public static double getCommitLogSyncBatchWindow()
    {
        return conf.commitlog_sync_batch_window_in_ms;
    }

    public static int getCommitLogSyncPeriod()
    {
        return conf.commitlog_sync_period_in_ms;
    }

    public static int getCommitLogPeriodicQueueSize()
    {
        return conf.commitlog_periodic_queue_size;
    }

    public static Config.CommitLogSync getCommitLogSync()
    {
        return conf.commitlog_sync;
    }

    public static Config.DiskAccessMode getDiskAccessMode()
    {
        return conf.disk_access_mode;
    }

    public static Config.DiskAccessMode getIndexAccessMode()
    {
        return indexAccessMode;
    }

    public static void setDiskFailurePolicy(Config.DiskFailurePolicy policy)
    {
        conf.disk_failure_policy = policy;
    }

    public static Config.DiskFailurePolicy getDiskFailurePolicy()
    {
        return conf.disk_failure_policy;
    }

    public static void setCommitFailurePolicy(Config.CommitFailurePolicy policy)
    {
        conf.commit_failure_policy = policy;
    }

    public static Config.CommitFailurePolicy getCommitFailurePolicy()
    {
        return conf.commit_failure_policy;
    }

    public static boolean isSnapshotBeforeCompaction()
    {
        return conf.snapshot_before_compaction;
    }

    public static boolean isAutoSnapshot() {
        return conf.auto_snapshot;
    }

    @VisibleForTesting
    public static void setAutoSnapshot(boolean autoSnapshot) {
        conf.auto_snapshot = autoSnapshot;
    }

    public static boolean isAutoBootstrap()
    {
        return Boolean.parseBoolean(System.getProperty("cassandra.auto_bootstrap", conf.auto_bootstrap.toString()));
    }

    public static void setHintedHandoffEnabled(boolean hintedHandoffEnabled)
    {
        conf.hinted_handoff_enabled_global = hintedHandoffEnabled;
        conf.hinted_handoff_enabled_by_dc.clear();
    }

    public static void setHintedHandoffEnabled(final String dcNames)
    {
        List<String> dcNameList;
        try
        {
            dcNameList = Config.parseHintedHandoffEnabledDCs(dcNames);
        }
        catch (IOException e)
        {
            throw new IllegalArgumentException("Could not read csv of dcs for hinted handoff enable. " + dcNames, e);
        }

        if (dcNameList.isEmpty())
            throw new IllegalArgumentException("Empty list of Dcs for hinted handoff enable");

        conf.hinted_handoff_enabled_by_dc.clear();
        conf.hinted_handoff_enabled_by_dc.addAll(dcNameList);
    }

    public static boolean hintedHandoffEnabled()
    {
        return conf.hinted_handoff_enabled_global;
    }

    public static Set<String> hintedHandoffEnabledByDC()
    {
        return Collections.unmodifiableSet(conf.hinted_handoff_enabled_by_dc);
    }

    public static boolean shouldHintByDC()
    {
        return !conf.hinted_handoff_enabled_by_dc.isEmpty();
    }

    public static boolean hintedHandoffEnabled(final String dcName)
    {
        return conf.hinted_handoff_enabled_by_dc.contains(dcName);
    }

    public static void setMaxHintWindow(int ms)
    {
        conf.max_hint_window_in_ms = ms;
    }

    public static int getMaxHintWindow()
    {
        return conf.max_hint_window_in_ms;
    }

    public static File getSerializedCachePath(String ksName, String cfName, UUID cfId, CacheService.CacheType cacheType, String version)
    {
        StringBuilder builder = new StringBuilder();
        builder.append(ksName).append('-');
        builder.append(cfName).append('-');
        builder.append(ByteBufferUtil.bytesToHex(ByteBufferUtil.bytes(cfId))).append('-');
        builder.append(cacheType);
        builder.append((version == null ? "" : "-" + version + ".db"));
        return new File(conf.saved_caches_directory, builder.toString());
    }

    public static int getDynamicUpdateInterval()
    {
        return conf.dynamic_snitch_update_interval_in_ms;
    }
    public static void setDynamicUpdateInterval(Integer dynamicUpdateInterval)
    {
        conf.dynamic_snitch_update_interval_in_ms = dynamicUpdateInterval;
    }

    public static int getDynamicResetInterval()
    {
        return conf.dynamic_snitch_reset_interval_in_ms;
    }
    public static void setDynamicResetInterval(Integer dynamicResetInterval)
    {
        conf.dynamic_snitch_reset_interval_in_ms = dynamicResetInterval;
    }

    public static double getDynamicBadnessThreshold()
    {
        return conf.dynamic_snitch_badness_threshold;
    }

    public static void setDynamicBadnessThreshold(Double dynamicBadnessThreshold)
    {
        conf.dynamic_snitch_badness_threshold = dynamicBadnessThreshold;
    }

    public static ServerEncryptionOptions getServerEncryptionOptions()
    {
        return conf.server_encryption_options;
    }

    public static ClientEncryptionOptions getClientEncryptionOptions()
    {
        return conf.client_encryption_options;
    }

    public static int getHintedHandoffThrottleInKB()
    {
        return conf.hinted_handoff_throttle_in_kb;
    }

    public static int getBatchlogReplayThrottleInKB()
    {
        return conf.batchlog_replay_throttle_in_kb;
    }

    public static void setHintedHandoffThrottleInKB(Integer throttleInKB)
    {
        conf.hinted_handoff_throttle_in_kb = throttleInKB;
    }

    public static int getMaxHintsThread()
    {
        return conf.max_hints_delivery_threads;
    }

    public static boolean isIncrementalBackupsEnabled()
    {
        return conf.incremental_backups;
    }

    public static void setIncrementalBackupsEnabled(boolean value)
    {
        conf.incremental_backups = value;
    }

    public static int getFileCacheSizeInMB()
    {
        return conf.file_cache_size_in_mb;
    }

    public static long getTotalCommitlogSpaceInMB()
    {
        return conf.commitlog_total_space_in_mb;
    }

    public static int getSSTablePreempiveOpenIntervalInMB()
    {
        return conf.sstable_preemptive_open_interval_in_mb;
    }

    public static boolean getTrickleFsync()
    {
        return conf.trickle_fsync;
    }

    public static int getTrickleFsyncIntervalInKb()
    {
        return conf.trickle_fsync_interval_in_kb;
    }

    public static long getKeyCacheSizeInMB()
    {
        return keyCacheSizeInMB;
    }

    public static long getIndexSummaryCapacityInMB()
    {
        return indexSummaryCapacityInMB;
    }

    public static int getKeyCacheSavePeriod()
    {
        return conf.key_cache_save_period;
    }

    public static void setKeyCacheSavePeriod(int keyCacheSavePeriod)
    {
        conf.key_cache_save_period = keyCacheSavePeriod;
    }

    public static int getKeyCacheKeysToSave()
    {
        return conf.key_cache_keys_to_save;
    }

    public static void setKeyCacheKeysToSave(int keyCacheKeysToSave)
    {
        conf.key_cache_keys_to_save = keyCacheKeysToSave;
    }

    public static String getRowCacheClassName()
    {
        return conf.row_cache_class_name;
    }

    public static long getRowCacheSizeInMB()
    {
        return conf.row_cache_size_in_mb;
    }

    public static int getRowCacheSavePeriod()
    {
        return conf.row_cache_save_period;
    }

    public static void setRowCacheSavePeriod(int rowCacheSavePeriod)
    {
        conf.row_cache_save_period = rowCacheSavePeriod;
    }

    public static int getRowCacheKeysToSave()
    {
        return conf.row_cache_keys_to_save;
    }

    public static long getCounterCacheSizeInMB()
    {
        return counterCacheSizeInMB;
    }

    public static void setRowCacheKeysToSave(int rowCacheKeysToSave)
    {
        conf.row_cache_keys_to_save = rowCacheKeysToSave;
    }

    public static int getCounterCacheSavePeriod()
    {
        return conf.counter_cache_save_period;
    }

    public static void setCounterCacheSavePeriod(int counterCacheSavePeriod)
    {
        conf.counter_cache_save_period = counterCacheSavePeriod;
    }

    public static int getCounterCacheKeysToSave()
    {
        return conf.counter_cache_keys_to_save;
    }

    public static void setCounterCacheKeysToSave(int counterCacheKeysToSave)
    {
        conf.counter_cache_keys_to_save = counterCacheKeysToSave;
    }

    public static int getStreamingSocketTimeout()
    {
        return conf.streaming_socket_timeout_in_ms;
    }

    public static String getLocalDataCenter()
    {
        return localDC;
    }

    public static Comparator<InetAddress> getLocalComparator()
    {
        return localComparator;
    }

    public static Config.InternodeCompression internodeCompression()
    {
        return conf.internode_compression;
    }

    public static boolean getInterDCTcpNoDelay()
    {
        return conf.inter_dc_tcp_nodelay;
    }


    public static SSTableFormat.Type getSSTableFormat()
    {
        return sstable_format;
    }

    public static MemtablePool getMemtableAllocatorPool()
    {
        long heapLimit = ((long) conf.memtable_heap_space_in_mb) << 20;
        long offHeapLimit = ((long) conf.memtable_offheap_space_in_mb) << 20;
        switch (conf.memtable_allocation_type)
        {
            case unslabbed_heap_buffers:
                return new HeapPool(heapLimit, conf.memtable_cleanup_threshold, new ColumnFamilyStore.FlushLargestColumnFamily());
            case heap_buffers:
                return new SlabPool(heapLimit, 0, conf.memtable_cleanup_threshold, new ColumnFamilyStore.FlushLargestColumnFamily());
            case offheap_buffers:
                if (!FileUtils.isCleanerAvailable())
                {
                    throw new IllegalStateException("Could not free direct byte buffer: offheap_buffers is not a safe memtable_allocation_type without this ability, please adjust your config. This feature is only guaranteed to work on an Oracle JVM. Refusing to start.");
                }
                return new SlabPool(heapLimit, offHeapLimit, conf.memtable_cleanup_threshold, new ColumnFamilyStore.FlushLargestColumnFamily());
            case offheap_objects:
                return new NativePool(heapLimit, offHeapLimit, conf.memtable_cleanup_threshold, new ColumnFamilyStore.FlushLargestColumnFamily());
            default:
                throw new AssertionError();
        }
    }

    public static int getIndexSummaryResizeIntervalInMinutes()
    {
        return conf.index_summary_resize_interval_in_minutes;
    }

    public static boolean hasLargeAddressSpace()
    {
        // currently we just check if it's a 64bit arch, but any we only really care if the address space is large
        String datamodel = System.getProperty("sun.arch.data.model");
        if (datamodel != null)
        {
            switch (datamodel)
            {
                case "64": return true;
                case "32": return false;
            }
        }
        String arch = System.getProperty("os.arch");
        return arch.contains("64") || arch.contains("sparcv9");
    }

    public static int getTracetypeRepairTTL()
    {
        return conf.tracetype_repair_ttl;
    }

    public static int getTracetypeQueryTTL()
    {
        return conf.tracetype_query_ttl;
    }
}<|MERGE_RESOLUTION|>--- conflicted
+++ resolved
@@ -19,36 +19,12 @@
 
 import java.io.File;
 import java.io.IOException;
-<<<<<<< HEAD
 import java.net.*;
 import java.util.*;
-=======
-import java.net.Inet4Address;
-import java.net.Inet6Address;
-import java.net.InetAddress;
-import java.net.NetworkInterface;
-import java.net.SocketException;
-import java.net.UnknownHostException;
-import java.util.ArrayList;
-import java.util.Arrays;
-import java.util.Collection;
-import java.util.Collections;
-import java.util.Comparator;
-import java.util.Enumeration;
-import java.util.List;
-import java.util.Map;
-import java.util.Set;
-import java.util.UUID;
->>>>>>> 89cdfd8e
 
 import com.google.common.annotations.VisibleForTesting;
 import com.google.common.collect.ImmutableSet;
 import com.google.common.primitives.Longs;
-<<<<<<< HEAD
-=======
-
-import org.apache.cassandra.thrift.ThriftServer;
->>>>>>> 89cdfd8e
 import org.slf4j.Logger;
 import org.slf4j.LoggerFactory;
 
@@ -158,13 +134,7 @@
                 throw new ConfigurationException("Configured " + configName + " \"" + intf + "\" could not be found", false);
             Enumeration<InetAddress> addrs = ni.getInetAddresses();
             if (!addrs.hasMoreElements())
-<<<<<<< HEAD
                 throw new ConfigurationException("Configured " + configName + " \"" + intf + "\" was found, but had no addresses", false);
-            InetAddress retval = listenAddress = addrs.nextElement();
-            if (addrs.hasMoreElements())
-                throw new ConfigurationException("Configured " + configName + " \"" + intf + "\" can't have more than one address", false);
-=======
-                throw new ConfigurationException("Configured " + configName + " \"" + intf + "\" was found, but had no addresses");
 
             /*
              * Try to return the first address of the preferred type, otherwise return the first address
@@ -173,11 +143,10 @@
             while (addrs.hasMoreElements())
             {
                 InetAddress temp = addrs.nextElement();
-                if (preferIPv6 && temp.getClass() == Inet6Address.class) return temp;
-                if (!preferIPv6 && temp.getClass() == Inet4Address.class) return temp;
+                if (preferIPv6 && temp instanceof Inet6Address) return temp;
+                if (!preferIPv6 && temp instanceof Inet4Address) return temp;
                 if (retval == null) retval = temp;
             }
->>>>>>> 89cdfd8e
             return retval;
         }
         catch (SocketException e)
@@ -197,7 +166,7 @@
         /* Local IP, hostname or interface to bind services to */
         if (config.listen_address != null && config.listen_interface != null)
         {
-            throw new ConfigurationException("Set listen_address OR listen_interface, not both");
+            throw new ConfigurationException("Set listen_address OR listen_interface, not both", false);
         }
         else if (config.listen_address != null)
         {
@@ -207,11 +176,11 @@
             }
             catch (UnknownHostException e)
             {
-                throw new ConfigurationException("Unknown listen_address '" + config.listen_address + "'");
+                throw new ConfigurationException("Unknown listen_address '" + config.listen_address + "'", false);
             }
 
             if (listenAddress.isAnyLocalAddress())
-                throw new ConfigurationException("listen_address cannot be a wildcard address (" + config.listen_address + ")!");
+                throw new ConfigurationException("listen_address cannot be a wildcard address (" + config.listen_address + ")!", false);
         }
         else if (config.listen_interface != null)
         {
@@ -227,17 +196,17 @@
             }
             catch (UnknownHostException e)
             {
-                throw new ConfigurationException("Unknown broadcast_address '" + config.broadcast_address + "'");
+                throw new ConfigurationException("Unknown broadcast_address '" + config.broadcast_address + "'", false);
             }
 
             if (broadcastAddress.isAnyLocalAddress())
-                throw new ConfigurationException("broadcast_address cannot be a wildcard address (" + config.broadcast_address + ")!");
+                throw new ConfigurationException("broadcast_address cannot be a wildcard address (" + config.broadcast_address + ")!", false);
         }
 
         /* Local IP, hostname or interface to bind RPC server to */
         if (config.rpc_address != null && config.rpc_interface != null)
         {
-            throw new ConfigurationException("Set rpc_address OR rpc_interface, not both");
+            throw new ConfigurationException("Set rpc_address OR rpc_interface, not both", false);
         }
         else if (config.rpc_address != null)
         {
@@ -247,7 +216,7 @@
             }
             catch (UnknownHostException e)
             {
-                throw new ConfigurationException("Unknown host in rpc_address " + config.rpc_address);
+                throw new ConfigurationException("Unknown host in rpc_address " + config.rpc_address, false);
             }
         }
         else if (config.rpc_interface != null)
@@ -268,17 +237,17 @@
             }
             catch (UnknownHostException e)
             {
-                throw new ConfigurationException("Unknown broadcast_rpc_address '" + config.broadcast_rpc_address + "'");
+                throw new ConfigurationException("Unknown broadcast_rpc_address '" + config.broadcast_rpc_address + "'", false);
             }
 
             if (broadcastRpcAddress.isAnyLocalAddress())
-                throw new ConfigurationException("broadcast_rpc_address cannot be a wildcard address (" + config.broadcast_rpc_address + ")!");
+                throw new ConfigurationException("broadcast_rpc_address cannot be a wildcard address (" + config.broadcast_rpc_address + ")!", false);
         }
         else
         {
             if (rpcAddress.isAnyLocalAddress())
                 throw new ConfigurationException("If rpc_address is set to a wildcard address (" + config.rpc_address + "), then " +
-                                                 "you must set broadcast_rpc_address to a value other than " + config.rpc_address);
+                                                 "you must set broadcast_rpc_address to a value other than " + config.rpc_address, false);
             broadcastRpcAddress = rpcAddress;
         }
     }
@@ -437,97 +406,7 @@
         else
             logger.info("Global memtable off-heap threshold is enabled at {}MB", conf.memtable_offheap_space_in_mb);
 
-<<<<<<< HEAD
-        /* Local IP, hostname or interface to bind services to */
-        if (conf.listen_address != null && conf.listen_interface != null)
-        {
-            throw new ConfigurationException("Set listen_address OR listen_interface, not both", false);
-        }
-        else if (conf.listen_address != null)
-        {
-            try
-            {
-                listenAddress = InetAddress.getByName(conf.listen_address);
-            }
-            catch (UnknownHostException e)
-            {
-                throw new ConfigurationException("Unknown listen_address '" + conf.listen_address + "'", false);
-            }
-
-            if (listenAddress.isAnyLocalAddress())
-                throw new ConfigurationException("listen_address cannot be a wildcard address (" + conf.listen_address + ")!", false);
-        }
-        else if (conf.listen_interface != null)
-        {
-            listenAddress = getNetworkInterfaceAddress(conf.listen_interface, "listen_interface");
-        }
-
-        /* Gossip Address to broadcast */
-        if (conf.broadcast_address != null)
-        {
-            try
-            {
-                broadcastAddress = InetAddress.getByName(conf.broadcast_address);
-            }
-            catch (UnknownHostException e)
-            {
-                throw new ConfigurationException("Unknown broadcast_address '" + conf.broadcast_address + "'", false);
-            }
-
-            if (broadcastAddress.isAnyLocalAddress())
-                throw new ConfigurationException("broadcast_address cannot be a wildcard address (" + conf.broadcast_address + ")!", false);
-        }
-
-        /* Local IP, hostname or interface to bind RPC server to */
-        if (conf.rpc_address != null && conf.rpc_interface != null)
-        {
-            throw new ConfigurationException("Set rpc_address OR rpc_interface, not both", false);
-        }
-        else if (conf.rpc_address != null)
-        {
-            try
-            {
-                rpcAddress = InetAddress.getByName(conf.rpc_address);
-            }
-            catch (UnknownHostException e)
-            {
-                throw new ConfigurationException("Unknown host in rpc_address " + conf.rpc_address, false);
-            }
-        }
-        else if (conf.rpc_interface != null)
-        {
-            rpcAddress = getNetworkInterfaceAddress(conf.rpc_interface, "rpc_interface");
-        }
-        else
-        {
-            rpcAddress = FBUtilities.getLocalAddress();
-        }
-
-        /* RPC address to broadcast */
-        if (conf.broadcast_rpc_address != null)
-        {
-            try
-            {
-                broadcastRpcAddress = InetAddress.getByName(conf.broadcast_rpc_address);
-            }
-            catch (UnknownHostException e)
-            {
-                throw new ConfigurationException("Unknown broadcast_rpc_address '" + conf.broadcast_rpc_address + "'", false);
-            }
-
-            if (broadcastRpcAddress.isAnyLocalAddress())
-                throw new ConfigurationException("broadcast_rpc_address cannot be a wildcard address (" + conf.broadcast_rpc_address + ")!", false);
-        }
-        else
-        {
-            if (rpcAddress.isAnyLocalAddress())
-                throw new ConfigurationException("If rpc_address is set to a wildcard address (" + conf.rpc_address + "), then " +
-                                                 "you must set broadcast_rpc_address to a value other than " + conf.rpc_address, false);
-            broadcastRpcAddress = rpcAddress;
-        }
-=======
         applyAddressConfig(config);
->>>>>>> 89cdfd8e
 
         if (conf.thrift_framed_transport_size_in_mb <= 0)
             throw new ConfigurationException("thrift_framed_transport_size_in_mb must be positive", false);
