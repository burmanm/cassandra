/*
 * Licensed to the Apache Software Foundation (ASF) under one
 * or more contributor license agreements.  See the NOTICE file
 * distributed with this work for additional information
 * regarding copyright ownership.  The ASF licenses this file
 * to you under the Apache License, Version 2.0 (the
 * "License"); you may not use this file except in compliance
 * with the License.  You may obtain a copy of the License at
 *
 *     http://www.apache.org/licenses/LICENSE-2.0
 *
 * Unless required by applicable law or agreed to in writing, software
 * distributed under the License is distributed on an "AS IS" BASIS,
 * WITHOUT WARRANTIES OR CONDITIONS OF ANY KIND, either express or implied.
 * See the License for the specific language governing permissions and
 * limitations under the License.
 */
package org.apache.cassandra.tools;

import static org.apache.commons.lang3.ArrayUtils.isEmpty;

import java.io.IOException;
import java.io.PrintStream;
import java.lang.management.ManagementFactory;
import java.lang.management.MemoryMXBean;
import java.lang.management.MemoryUsage;
import java.lang.management.RuntimeMXBean;
import java.net.InetAddress;
import java.net.UnknownHostException;
import java.text.SimpleDateFormat;
import java.util.AbstractMap;
import java.util.ArrayList;
import java.util.Arrays;
import java.util.Collection;
import java.util.Collections;
import java.util.Comparator;
import java.util.HashMap;
import java.util.Iterator;
import java.util.List;
import java.util.Map;
import java.util.Map.Entry;
import java.util.Set;
import java.util.concurrent.ExecutionException;
import java.util.concurrent.TimeUnit;
import java.util.concurrent.TimeoutException;
import java.util.concurrent.locks.Condition;

import javax.management.JMX;
import javax.management.MBeanServerConnection;
import javax.management.MalformedObjectNameException;
import javax.management.Notification;
import javax.management.NotificationListener;
import javax.management.ObjectName;
import javax.management.openmbean.CompositeData;
import javax.management.openmbean.OpenDataException;
import javax.management.openmbean.TabularData;
import javax.management.remote.JMXConnectionNotification;
import javax.management.remote.JMXConnector;
import javax.management.remote.JMXConnectorFactory;
import javax.management.remote.JMXServiceURL;

import org.apache.cassandra.concurrent.JMXEnabledThreadPoolExecutorMBean;
import org.apache.cassandra.db.ColumnFamilyStoreMBean;
import org.apache.cassandra.db.HintedHandOffManager;
import org.apache.cassandra.db.HintedHandOffManagerMBean;
import org.apache.cassandra.db.compaction.CompactionManager;
import org.apache.cassandra.db.compaction.CompactionManagerMBean;
import org.apache.cassandra.gms.FailureDetector;
import org.apache.cassandra.gms.FailureDetectorMBean;
import org.apache.cassandra.locator.EndpointSnitchInfoMBean;
import org.apache.cassandra.metrics.ColumnFamilyMetrics.Sampler;
import org.apache.cassandra.net.MessagingService;
import org.apache.cassandra.net.MessagingServiceMBean;
import org.apache.cassandra.repair.RepairParallelism;
import org.apache.cassandra.service.ActiveRepairService;
import org.apache.cassandra.service.CacheService;
import org.apache.cassandra.service.CacheServiceMBean;
import org.apache.cassandra.service.GCInspector;
import org.apache.cassandra.service.GCInspectorMXBean;
import org.apache.cassandra.service.StorageProxy;
import org.apache.cassandra.service.StorageProxyMBean;
import org.apache.cassandra.service.StorageServiceMBean;
import org.apache.cassandra.streaming.StreamManagerMBean;
import org.apache.cassandra.streaming.StreamState;
import org.apache.cassandra.streaming.management.StreamStateCompositeData;
import org.apache.cassandra.utils.EstimatedHistogram;
import org.apache.cassandra.utils.JVMStabilityInspector;
import org.apache.cassandra.utils.concurrent.SimpleCondition;

import com.google.common.base.Function;
import com.google.common.collect.Iterables;
import com.google.common.collect.Maps;
import com.google.common.collect.Sets;
import com.google.common.util.concurrent.Uninterruptibles;
import com.yammer.metrics.reporting.JmxReporter;

/**
 * JMX client operations for Cassandra.
 */
public class NodeProbe implements AutoCloseable
{
    private static final String fmtUrl = "service:jmx:rmi:///jndi/rmi://[%s]:%d/jmxrmi";
    private static final String ssObjName = "org.apache.cassandra.db:type=StorageService";
    private static final int defaultPort = 7199;
    final String host;
    final int port;
    private String username;
    private String password;

    private JMXConnector jmxc;
    private MBeanServerConnection mbeanServerConn;
    private CompactionManagerMBean compactionProxy;
    private StorageServiceMBean ssProxy;
    private MemoryMXBean memProxy;
    private GCInspectorMXBean gcProxy;
    private RuntimeMXBean runtimeProxy;
    private StreamManagerMBean streamProxy;
    public MessagingServiceMBean msProxy;
    private FailureDetectorMBean fdProxy;
    private CacheServiceMBean cacheService;
    private StorageProxyMBean spProxy;
    private HintedHandOffManagerMBean hhProxy;
    private boolean failed;

    /**
     * Creates a NodeProbe using the specified JMX host, port, username, and password.
     *
     * @param host hostname or IP address of the JMX agent
     * @param port TCP port of the remote JMX agent
     * @throws IOException on connection failures
     */
    public NodeProbe(String host, int port, String username, String password) throws IOException
    {
        assert username != null && !username.isEmpty() && password != null && !password.isEmpty()
               : "neither username nor password can be blank";

        this.host = host;
        this.port = port;
        this.username = username;
        this.password = password;
        connect();
    }

    /**
     * Creates a NodeProbe using the specified JMX host and port.
     *
     * @param host hostname or IP address of the JMX agent
     * @param port TCP port of the remote JMX agent
     * @throws IOException on connection failures
     */
    public NodeProbe(String host, int port) throws IOException
    {
        this.host = host;
        this.port = port;
        connect();
    }

    /**
     * Creates a NodeProbe using the specified JMX host and default port.
     *
     * @param host hostname or IP address of the JMX agent
     * @throws IOException on connection failures
     */
    public NodeProbe(String host) throws IOException
    {
        this.host = host;
        this.port = defaultPort;
        connect();
    }

    /**
     * Create a connection to the JMX agent and setup the M[X]Bean proxies.
     *
     * @throws IOException on connection failures
     */
    private void connect() throws IOException
    {
        JMXServiceURL jmxUrl = new JMXServiceURL(String.format(fmtUrl, host, port));
        Map<String,Object> env = new HashMap<String,Object>();
        if (username != null)
        {
            String[] creds = { username, password };
            env.put(JMXConnector.CREDENTIALS, creds);
        }
        jmxc = JMXConnectorFactory.connect(jmxUrl, env);
        mbeanServerConn = jmxc.getMBeanServerConnection();

        try
        {
            ObjectName name = new ObjectName(ssObjName);
            ssProxy = JMX.newMBeanProxy(mbeanServerConn, name, StorageServiceMBean.class);
            name = new ObjectName(MessagingService.MBEAN_NAME);
            msProxy = JMX.newMBeanProxy(mbeanServerConn, name, MessagingServiceMBean.class);
            name = new ObjectName(StreamManagerMBean.OBJECT_NAME);
            streamProxy = JMX.newMBeanProxy(mbeanServerConn, name, StreamManagerMBean.class);
            name = new ObjectName(CompactionManager.MBEAN_OBJECT_NAME);
            compactionProxy = JMX.newMBeanProxy(mbeanServerConn, name, CompactionManagerMBean.class);
            name = new ObjectName(FailureDetector.MBEAN_NAME);
            fdProxy = JMX.newMBeanProxy(mbeanServerConn, name, FailureDetectorMBean.class);
            name = new ObjectName(CacheService.MBEAN_NAME);
            cacheService = JMX.newMBeanProxy(mbeanServerConn, name, CacheServiceMBean.class);
            name = new ObjectName(StorageProxy.MBEAN_NAME);
            spProxy = JMX.newMBeanProxy(mbeanServerConn, name, StorageProxyMBean.class);
            name = new ObjectName(HintedHandOffManager.MBEAN_NAME);
            hhProxy = JMX.newMBeanProxy(mbeanServerConn, name, HintedHandOffManagerMBean.class);
            name = new ObjectName(GCInspector.MBEAN_NAME);
            gcProxy = JMX.newMBeanProxy(mbeanServerConn, name, GCInspectorMXBean.class);
        }
        catch (MalformedObjectNameException e)
        {
            throw new RuntimeException(
                    "Invalid ObjectName? Please report this as a bug.", e);
        }

        memProxy = ManagementFactory.newPlatformMXBeanProxy(mbeanServerConn,
                ManagementFactory.MEMORY_MXBEAN_NAME, MemoryMXBean.class);
        runtimeProxy = ManagementFactory.newPlatformMXBeanProxy(
                mbeanServerConn, ManagementFactory.RUNTIME_MXBEAN_NAME, RuntimeMXBean.class);
    }

    public void close() throws IOException
    {
        jmxc.close();
    }

    public int forceKeyspaceCleanup(String keyspaceName, String... columnFamilies) throws IOException, ExecutionException, InterruptedException
    {
        return ssProxy.forceKeyspaceCleanup(keyspaceName, columnFamilies);
    }

    public int scrub(boolean disableSnapshot, boolean skipCorrupted, String keyspaceName, String... columnFamilies) throws IOException, ExecutionException, InterruptedException
    {
        return ssProxy.scrub(disableSnapshot, skipCorrupted, keyspaceName, columnFamilies);
    }

    public int upgradeSSTables(String keyspaceName, boolean excludeCurrentVersion, String... columnFamilies) throws IOException, ExecutionException, InterruptedException
    {
        return ssProxy.upgradeSSTables(keyspaceName, excludeCurrentVersion, columnFamilies);
    }

    public void forceKeyspaceCleanup(PrintStream out, String keyspaceName, String... columnFamilies) throws IOException, ExecutionException, InterruptedException
    {
        if (forceKeyspaceCleanup(keyspaceName, columnFamilies) != 0)
        {
            failed = true;
            out.println("Aborted cleaning up atleast one column family in keyspace "+keyspaceName+", check server logs for more information.");
        }
    }

<<<<<<< HEAD
    public void scrub(PrintStream out, boolean disableSnapshot, boolean skipCorrupted, String keyspaceName, String... columnFamilies) throws IOException, ExecutionException, InterruptedException
    {
        if (scrub(disableSnapshot, skipCorrupted, keyspaceName, columnFamilies) != 0)
        {
            failed = true;
            out.println("Aborted scrubbing atleast one column family in keyspace "+keyspaceName+", check server logs for more information.");
        }
=======
    public void scrub(boolean disableSnapshot, boolean skipCorrupted, boolean checkData, String keyspaceName, String... columnFamilies) throws IOException, ExecutionException, InterruptedException
    {
        ssProxy.scrub(disableSnapshot, skipCorrupted, checkData, keyspaceName, columnFamilies);
>>>>>>> be9eff57
    }

    public void upgradeSSTables(PrintStream out, String keyspaceName, boolean excludeCurrentVersion, String... columnFamilies) throws IOException, ExecutionException, InterruptedException
    {
        if (upgradeSSTables(keyspaceName, excludeCurrentVersion, columnFamilies) != 0)
        {
            failed = true;
            out.println("Aborted upgrading sstables for atleast one column family in keyspace "+keyspaceName+", check server logs for more information.");
        }
    }


    public void forceKeyspaceCompaction(String keyspaceName, String... columnFamilies) throws IOException, ExecutionException, InterruptedException
    {
        ssProxy.forceKeyspaceCompaction(keyspaceName, columnFamilies);
    }

    public void forceKeyspaceFlush(String keyspaceName, String... columnFamilies) throws IOException, ExecutionException, InterruptedException
    {
        ssProxy.forceKeyspaceFlush(keyspaceName, columnFamilies);
    }

    public void forceRepairAsync(final PrintStream out, final String keyspaceName, boolean isSequential, Collection<String> dataCenters, Collection<String> hosts, boolean primaryRange, boolean fullRepair, String... columnFamilies) throws IOException
    {
        forceRepairAsync(out, keyspaceName, isSequential ? RepairParallelism.SEQUENTIAL : RepairParallelism.PARALLEL, dataCenters, hosts, primaryRange, fullRepair, columnFamilies);
    }

    public void forceRepairAsync(final PrintStream out, final String keyspaceName, RepairParallelism parallelismDegree, Collection<String> dataCenters, final Collection<String> hosts, boolean primaryRange, boolean fullRepair, String... columnFamilies) throws IOException
    {
        RepairRunner runner = new RepairRunner(out, keyspaceName, columnFamilies);
        try
        {
            jmxc.addConnectionNotificationListener(runner, null, null);
            ssProxy.addNotificationListener(runner, null, null);
            if (!runner.repairAndWait(ssProxy, parallelismDegree, dataCenters, hosts, primaryRange, fullRepair))
                failed = true;
        }
        catch (Exception e)
        {
            throw new IOException(e) ;
        }
        finally
        {
            try
            {
                ssProxy.removeNotificationListener(runner);
                jmxc.removeConnectionNotificationListener(runner);
            }
            catch (Throwable t)
            {
                JVMStabilityInspector.inspectThrowable(t);
                out.println("Exception occurred during clean-up. " + t);
            }
        }
    }

    public void forceRepairRangeAsync(final PrintStream out, final String keyspaceName, boolean isSequential, Collection<String> dataCenters, Collection<String> hosts, final String startToken, final String endToken, boolean fullRepair, String... columnFamilies) throws IOException
    {
        forceRepairRangeAsync(out, keyspaceName, isSequential ? RepairParallelism.SEQUENTIAL : RepairParallelism.PARALLEL, dataCenters, hosts, startToken, endToken, fullRepair, columnFamilies);
    }

    public void forceRepairRangeAsync(final PrintStream out, final String keyspaceName, RepairParallelism parallelismDegree, Collection<String> dataCenters, final Collection<String> hosts, final String startToken, final String endToken, boolean fullRepair, String... columnFamilies) throws IOException
    {
        RepairRunner runner = new RepairRunner(out, keyspaceName, columnFamilies);
        try
        {
            jmxc.addConnectionNotificationListener(runner, null, null);
            ssProxy.addNotificationListener(runner, null, null);
            if (!runner.repairRangeAndWait(ssProxy, parallelismDegree, dataCenters, hosts, startToken, endToken, fullRepair))
                failed = true;
        }
        catch (Exception e)
        {
            throw new IOException(e) ;
        }
        finally
        {
            try
            {
                ssProxy.removeNotificationListener(runner);
                jmxc.removeConnectionNotificationListener(runner);
            }
            catch (Throwable e)
            {
                out.println("Exception occurred during clean-up. " + e);
            }
        }
    }

    public Map<Sampler, CompositeData> getPartitionSample(String ks, String cf, int capacity, int duration, int count, List<Sampler> samplers) throws OpenDataException
    {
        ColumnFamilyStoreMBean cfsProxy = getCfsProxy(ks, cf);
        for(Sampler sampler : samplers)
        {
            cfsProxy.beginLocalSampling(sampler.name(), capacity);
        }
        Uninterruptibles.sleepUninterruptibly(duration, TimeUnit.MILLISECONDS);
        Map<Sampler, CompositeData> result = Maps.newHashMap();
        for(Sampler sampler : samplers)
        {
            result.put(sampler, cfsProxy.finishLocalSampling(sampler.name(), count));
        }
        return result;
    }

    public void invalidateCounterCache()
    {
        cacheService.invalidateCounterCache();
    }

    public void invalidateKeyCache()
    {
        cacheService.invalidateKeyCache();
    }

    public void invalidateRowCache()
    {
        cacheService.invalidateRowCache();
    }

    public void drain() throws IOException, InterruptedException, ExecutionException
    {
        ssProxy.drain();
    }

    public Map<String, String> getTokenToEndpointMap()
    {
        return ssProxy.getTokenToEndpointMap();
    }

    public List<String> getLiveNodes()
    {
        return ssProxy.getLiveNodes();
    }

    public List<String> getJoiningNodes()
    {
        return ssProxy.getJoiningNodes();
    }

    public List<String> getLeavingNodes()
    {
        return ssProxy.getLeavingNodes();
    }

    public List<String> getMovingNodes()
    {
        return ssProxy.getMovingNodes();
    }

    public List<String> getUnreachableNodes()
    {
        return ssProxy.getUnreachableNodes();
    }

    public Map<String, String> getLoadMap()
    {
        return ssProxy.getLoadMap();
    }

    public Map<InetAddress, Float> getOwnership()
    {
        return ssProxy.getOwnership();
    }

    public Map<InetAddress, Float> effectiveOwnership(String keyspace) throws IllegalStateException
    {
        return ssProxy.effectiveOwnership(keyspace);
    }

    public CacheServiceMBean getCacheServiceMBean()
    {
        String cachePath = "org.apache.cassandra.db:type=Caches";

        try
        {
            return JMX.newMBeanProxy(mbeanServerConn, new ObjectName(cachePath), CacheServiceMBean.class);
        }
        catch (MalformedObjectNameException e)
        {
            throw new RuntimeException(e);
        }
    }

    public double[] getAndResetGCStats()
    {
        return gcProxy.getAndResetStats();
    }

    public Iterator<Map.Entry<String, ColumnFamilyStoreMBean>> getColumnFamilyStoreMBeanProxies()
    {
        try
        {
            return new ColumnFamilyStoreMBeanIterator(mbeanServerConn);
        }
        catch (MalformedObjectNameException e)
        {
            throw new RuntimeException("Invalid ObjectName? Please report this as a bug.", e);
        }
        catch (IOException e)
        {
            throw new RuntimeException("Could not retrieve list of stat mbeans.", e);
        }
    }

    public CompactionManagerMBean getCompactionManagerProxy()
    {
      return compactionProxy;
    }

    public List<String> getTokens()
    {
        return ssProxy.getTokens();
    }

    public List<String> getTokens(String endpoint)
    {
        try
        {
            return ssProxy.getTokens(endpoint);
        }
        catch (UnknownHostException e)
        {
            throw new RuntimeException(e);
        }
    }

    public String getLocalHostId()
    {
        return ssProxy.getLocalHostId();
    }

    public Map<String, String> getHostIdMap()
    {
        return ssProxy.getHostIdMap();
    }

    public String getLoadString()
    {
        return ssProxy.getLoadString();
    }

    public String getReleaseVersion()
    {
        return ssProxy.getReleaseVersion();
    }

    public int getCurrentGenerationNumber()
    {
        return ssProxy.getCurrentGenerationNumber();
    }

    public long getUptime()
    {
        return runtimeProxy.getUptime();
    }

    public MemoryUsage getHeapMemoryUsage()
    {
        return memProxy.getHeapMemoryUsage();
    }

    /**
     * Take a snapshot of all the keyspaces, optionally specifying only a specific column family.
     *
     * @param snapshotName the name of the snapshot.
     * @param columnFamily the column family to snapshot or all on null
     * @param keyspaces the keyspaces to snapshot
     */
    public void takeSnapshot(String snapshotName, String columnFamily, String... keyspaces) throws IOException
    {
        if (columnFamily != null)
        {
            if (keyspaces.length != 1)
            {
                throw new IOException("When specifying the column family for a snapshot, you must specify one and only one keyspace");
            }
            ssProxy.takeColumnFamilySnapshot(keyspaces[0], columnFamily, snapshotName);
        }
        else
            ssProxy.takeSnapshot(snapshotName, keyspaces);
    }

    /**
     * Take a snapshot of all column family from different keyspaces.
     * 
     * @param snapshotName
     *            the name of the snapshot.
     * @param columnfamilylist
     *            list of columnfamily from different keyspace in the form of ks1.cf1 ks2.cf2
     */
    public void takeMultipleColumnFamilySnapshot(String snapshotName, String... columnFamilyList)
            throws IOException
    {
        if (null != columnFamilyList && columnFamilyList.length != 0)
        {
            ssProxy.takeMultipleColumnFamilySnapshot(snapshotName, columnFamilyList);
        }
        else
        {
            throw new IOException("The column family List  for a snapshot should not be empty or null");
        }

    }

    /**
     * Remove all the existing snapshots.
     */
    public void clearSnapshot(String tag, String... keyspaces) throws IOException
    {
        ssProxy.clearSnapshot(tag, keyspaces);
    }

    public Map<String, TabularData> getSnapshotDetails()
    {
        return ssProxy.getSnapshotDetails();
    }

    public long trueSnapshotsSize()
    {
        return ssProxy.trueSnapshotsSize();
    }

    public boolean isJoined()
    {
        return ssProxy.isJoined();
    }

    public void joinRing() throws IOException
    {
        ssProxy.joinRing();
    }

    public void decommission() throws InterruptedException
    {
        ssProxy.decommission();
    }

    public void move(String newToken) throws IOException
    {
        ssProxy.move(newToken);
    }

    public void removeNode(String token)
    {
        ssProxy.removeNode(token);
    }

    public String getRemovalStatus()
    {
        return ssProxy.getRemovalStatus();
    }

    public void forceRemoveCompletion()
    {
        ssProxy.forceRemoveCompletion();
    }

    public Iterator<Map.Entry<String, JMXEnabledThreadPoolExecutorMBean>> getThreadPoolMBeanProxies()
    {
        try
        {
            return new ThreadPoolProxyMBeanIterator(mbeanServerConn);
        }
        catch (MalformedObjectNameException e)
        {
            throw new RuntimeException("Invalid ObjectName? Please report this as a bug.", e);
        }
        catch (IOException e)
        {
            throw new RuntimeException("Could not retrieve list of stat mbeans.", e);
        }
    }

    /**
     * Set the compaction threshold
     *
     * @param minimumCompactionThreshold minimum compaction threshold
     * @param maximumCompactionThreshold maximum compaction threshold
     */
    public void setCompactionThreshold(String ks, String cf, int minimumCompactionThreshold, int maximumCompactionThreshold)
    {
        ColumnFamilyStoreMBean cfsProxy = getCfsProxy(ks, cf);
        cfsProxy.setCompactionThresholds(minimumCompactionThreshold, maximumCompactionThreshold);
    }

    public void disableAutoCompaction(String ks, String ... columnFamilies) throws IOException
    {
        ssProxy.disableAutoCompaction(ks, columnFamilies);
    }

    public void enableAutoCompaction(String ks, String ... columnFamilies) throws IOException
    {
        ssProxy.enableAutoCompaction(ks, columnFamilies);
    }

    public void setIncrementalBackupsEnabled(boolean enabled)
    {
        ssProxy.setIncrementalBackupsEnabled(enabled);
    }

    public boolean isIncrementalBackupsEnabled()
    {
        return ssProxy.isIncrementalBackupsEnabled();
    }

    public void setCacheCapacities(int keyCacheCapacity, int rowCacheCapacity, int counterCacheCapacity)
    {
        try
        {
            String keyCachePath = "org.apache.cassandra.db:type=Caches";
            CacheServiceMBean cacheMBean = JMX.newMBeanProxy(mbeanServerConn, new ObjectName(keyCachePath), CacheServiceMBean.class);
            cacheMBean.setKeyCacheCapacityInMB(keyCacheCapacity);
            cacheMBean.setRowCacheCapacityInMB(rowCacheCapacity);
            cacheMBean.setCounterCacheCapacityInMB(counterCacheCapacity);
        }
        catch (MalformedObjectNameException e)
        {
            throw new RuntimeException(e);
        }
    }

    public void setCacheKeysToSave(int keyCacheKeysToSave, int rowCacheKeysToSave, int counterCacheKeysToSave)
    {
        try
        {
            String keyCachePath = "org.apache.cassandra.db:type=Caches";
            CacheServiceMBean cacheMBean = JMX.newMBeanProxy(mbeanServerConn, new ObjectName(keyCachePath), CacheServiceMBean.class);
            cacheMBean.setKeyCacheKeysToSave(keyCacheKeysToSave);
            cacheMBean.setRowCacheKeysToSave(rowCacheKeysToSave);
            cacheMBean.setCounterCacheKeysToSave(counterCacheKeysToSave);
        }
        catch (MalformedObjectNameException e)
        {
            throw new RuntimeException(e);
        }
    }

    public void setHintedHandoffThrottleInKB(int throttleInKB)
    {
        ssProxy.setHintedHandoffThrottleInKB(throttleInKB);
    }

    public List<InetAddress> getEndpoints(String keyspace, String cf, String key)
    {
        return ssProxy.getNaturalEndpoints(keyspace, cf, key);
    }

    public List<String> getSSTables(String keyspace, String cf, String key)
    {
        ColumnFamilyStoreMBean cfsProxy = getCfsProxy(keyspace, cf);
        return cfsProxy.getSSTablesForKey(key);
    }

    public Set<StreamState> getStreamStatus()
    {
        return Sets.newHashSet(Iterables.transform(streamProxy.getCurrentStreams(), new Function<CompositeData, StreamState>()
        {
            public StreamState apply(CompositeData input)
            {
                return StreamStateCompositeData.fromCompositeData(input);
            }
        }));
    }

    public String getOperationMode()
    {
        return ssProxy.getOperationMode();
    }

    public boolean isStarting()
    {
        return ssProxy.isStarting();
    }

    public void truncate(String keyspaceName, String cfName)
    {
        try
        {
            ssProxy.truncate(keyspaceName, cfName);
        }
        catch (TimeoutException e)
        {
            throw new RuntimeException("Error while executing truncate", e);
        }
        catch (IOException e)
        {
            throw new RuntimeException("Error while executing truncate", e);
        }
    }

    public EndpointSnitchInfoMBean getEndpointSnitchInfoProxy()
    {
        try
        {
            return JMX.newMBeanProxy(mbeanServerConn, new ObjectName("org.apache.cassandra.db:type=EndpointSnitchInfo"), EndpointSnitchInfoMBean.class);
        }
        catch (MalformedObjectNameException e)
        {
            throw new RuntimeException(e);
        }
    }

    public ColumnFamilyStoreMBean getCfsProxy(String ks, String cf)
    {
        ColumnFamilyStoreMBean cfsProxy = null;
        try
        {
            String type = cf.contains(".") ? "IndexColumnFamilies" : "ColumnFamilies";
            Set<ObjectName> beans = mbeanServerConn.queryNames(
                    new ObjectName("org.apache.cassandra.db:type=*" + type +",keyspace=" + ks + ",columnfamily=" + cf), null);

            if (beans.isEmpty())
                throw new MalformedObjectNameException("couldn't find that bean");
            assert beans.size() == 1;
            for (ObjectName bean : beans)
                cfsProxy = JMX.newMBeanProxy(mbeanServerConn, bean, ColumnFamilyStoreMBean.class);
        }
        catch (MalformedObjectNameException mone)
        {
            System.err.println("ColumnFamilyStore for " + ks + "/" + cf + " not found.");
            System.exit(1);
        }
        catch (IOException e)
        {
            System.err.println("ColumnFamilyStore for " + ks + "/" + cf + " not found: " + e);
            System.exit(1);
        }

        return cfsProxy;
    }

    public StorageProxyMBean getSpProxy()
    {
        return spProxy;
    }

    public String getEndpoint()
    {
        // Try to find the endpoint using the local token, doing so in a crazy manner
        // to maintain backwards compatibility with the MBean interface
        String stringToken = ssProxy.getTokens().get(0);
        Map<String, String> tokenToEndpoint = ssProxy.getTokenToEndpointMap();

        for (Map.Entry<String, String> pair : tokenToEndpoint.entrySet())
        {
            if (pair.getKey().equals(stringToken))
            {
                return pair.getValue();
            }
        }

        throw new RuntimeException("Could not find myself in the endpoint list, something is very wrong!  Is the Cassandra node fully started?");
    }

    public String getDataCenter()
    {
        try
        {
            return getEndpointSnitchInfoProxy().getDatacenter(getEndpoint());
        }
        catch (UnknownHostException e)
        {
            return "Unknown";
        }
    }

    public String getRack()
    {
        try
        {
            return getEndpointSnitchInfoProxy().getRack(getEndpoint());
        }
        catch (UnknownHostException e)
        {
            return "Unknown";
        }
    }

    public List<String> getKeyspaces()
    {
        return ssProxy.getKeyspaces();
    }

    public String getClusterName()
    {
        return ssProxy.getClusterName();
    }

    public String getPartitioner()
    {
        return ssProxy.getPartitionerName();
    }

    public void disableHintedHandoff()
    {
        spProxy.setHintedHandoffEnabled(false);
    }

    public void enableHintedHandoff()
    {
        spProxy.setHintedHandoffEnabled(true);
    }

    public boolean isHandoffEnabled()
    {
        return spProxy.getHintedHandoffEnabled();
    }

    public void enableHintedHandoff(String dcNames)
    {
        spProxy.setHintedHandoffEnabledByDCList(dcNames);
    }

    public void pauseHintsDelivery()
    {
        hhProxy.pauseHintsDelivery(true);
    }

    public void resumeHintsDelivery()
    {
        hhProxy.pauseHintsDelivery(false);
    }

    public void truncateHints(final String host)
    {
        hhProxy.deleteHintsForEndpoint(host);
    }

    public void truncateHints()
    {
        try
        {
            hhProxy.truncateAllHints();
        }
        catch (ExecutionException e)
        {
            throw new RuntimeException("Error while executing truncate hints", e);
        }
        catch (InterruptedException e)
        {
            throw new RuntimeException("Error while executing truncate hints", e);
        }
    }

    public void stopNativeTransport()
    {
        ssProxy.stopNativeTransport();
    }

    public void startNativeTransport()
    {
        ssProxy.startNativeTransport();
    }

    public boolean isNativeTransportRunning()
    {
        return ssProxy.isNativeTransportRunning();
    }

    public void stopGossiping()
    {
        ssProxy.stopGossiping();
    }

    public void startGossiping()
    {
        ssProxy.startGossiping();
    }

    public boolean isGossipRunning()
    {
        return ssProxy.isGossipRunning();
    }

    public void stopThriftServer()
    {
        ssProxy.stopRPCServer();
    }

    public void startThriftServer()
    {
        ssProxy.startRPCServer();
    }

    public boolean isThriftServerRunning()
    {
        return ssProxy.isRPCServerRunning();
    }

    public void stopCassandraDaemon()
    {
        ssProxy.stopDaemon();
    }

    public boolean isInitialized()
    {
        return ssProxy.isInitialized();
    }

    public void setCompactionThroughput(int value)
    {
        ssProxy.setCompactionThroughputMbPerSec(value);
    }

    public int getCompactionThroughput()
    {
        return ssProxy.getCompactionThroughputMbPerSec();
    }

    public int getStreamThroughput()
    {
        return ssProxy.getStreamThroughputMbPerSec();
    }

    public int getExceptionCount()
    {
        return ssProxy.getExceptionCount();
    }

    public Map<String, Integer> getDroppedMessages()
    {
        return msProxy.getDroppedMessages();
    }

    public void loadNewSSTables(String ksName, String cfName)
    {
        ssProxy.loadNewSSTables(ksName, cfName);
    }

    public void rebuildIndex(String ksName, String cfName, String... idxNames)
    {
        ssProxy.rebuildSecondaryIndex(ksName, cfName, idxNames);
    }

    public String getGossipInfo()
    {
        return fdProxy.getAllEndpointStates();
    }

    public void stop(String string)
    {
        compactionProxy.stopCompaction(string);
    }

    public void setStreamThroughput(int value)
    {
        ssProxy.setStreamThroughputMbPerSec(value);
    }

    public void setTraceProbability(double value)
    {
        ssProxy.setTraceProbability(value);
    }

    public String getSchemaVersion()
    {
        return ssProxy.getSchemaVersion();
    }

    public List<String> describeRing(String keyspaceName) throws IOException
    {
        return ssProxy.describeRingJMX(keyspaceName);
    }

    public void rebuild(String sourceDc)
    {
        ssProxy.rebuild(sourceDc);
    }

    public List<String> sampleKeyRange()
    {
        return ssProxy.sampleKeyRange();
    }

    public void resetLocalSchema() throws IOException
    {
        ssProxy.resetLocalSchema();
    }

    public boolean isFailed()
    {
        return failed;
    }

    public long getReadRepairAttempted()
    {
        return spProxy.getReadRepairAttempted();
    }

    public long getReadRepairRepairedBlocking()
    {
        return spProxy.getReadRepairRepairedBlocking();
    }

    public long getReadRepairRepairedBackground()
    {
        return spProxy.getReadRepairRepairedBackground();
    }

    // JMX getters for the o.a.c.metrics API below.
    /**
     * Retrieve cache metrics based on the cache type (KeyCache, RowCache, or CounterCache)
     * @param cacheType KeyCach, RowCache, or CounterCache
     * @param metricName Capacity, Entries, HitRate, Size, Requests or Hits.
     */
    public Object getCacheMetric(String cacheType, String metricName)
    {
        try
        {
            switch(metricName)
            {
                case "Capacity":
                case "Entries":
                case "HitRate":
                case "Size":
                    return JMX.newMBeanProxy(mbeanServerConn,
                            new ObjectName("org.apache.cassandra.metrics:type=Cache,scope=" + cacheType + ",name=" + metricName),
                            JmxReporter.GaugeMBean.class).getValue();
                case "Requests":
                case "Hits":
                    return JMX.newMBeanProxy(mbeanServerConn,
                            new ObjectName("org.apache.cassandra.metrics:type=Cache,scope=" + cacheType + ",name=" + metricName),
                            JmxReporter.MeterMBean.class).getCount();
                default:
                    throw new RuntimeException("Unknown cache metric name.");

            }
        }
        catch (MalformedObjectNameException e)
        {
            throw new RuntimeException(e);
        }
    }

    /**
     * Retrieve ColumnFamily metrics
     * @param ks Keyspace for which stats are to be displayed.
     * @param cf ColumnFamily for which stats are to be displayed.
     * @param metricName View {@link org.apache.cassandra.metrics.ColumnFamilyMetrics}.
     */
    public Object getColumnFamilyMetric(String ks, String cf, String metricName)
    {
        try
        {
            String type = cf.contains(".") ? "IndexColumnFamily": "ColumnFamily";
            ObjectName oName = new ObjectName(String.format("org.apache.cassandra.metrics:type=%s,keyspace=%s,scope=%s,name=%s", type, ks, cf, metricName));
            switch(metricName)
            {
                case "BloomFilterDiskSpaceUsed":
                case "BloomFilterFalsePositives":
                case "BloomFilterFalseRatio":
                case "BloomFilterOffHeapMemoryUsed":
                case "IndexSummaryOffHeapMemoryUsed":
                case "CompressionMetadataOffHeapMemoryUsed":
                case "CompressionRatio":
                case "EstimatedColumnCountHistogram":
                case "EstimatedRowSizeHistogram":
                case "KeyCacheHitRate":
                case "LiveSSTableCount":
                case "MaxRowSize":
                case "MeanRowSize":
                case "MemtableColumnsCount":
                case "MemtableLiveDataSize":
                case "MemtableOffHeapSize":
                case "MinRowSize":
                case "RecentBloomFilterFalsePositives":
                case "RecentBloomFilterFalseRatio":
                case "SnapshotsSize":
                    return JMX.newMBeanProxy(mbeanServerConn, oName, JmxReporter.GaugeMBean.class).getValue();
                case "LiveDiskSpaceUsed":
                case "MemtableSwitchCount":
                case "SpeculativeRetries":
                case "TotalDiskSpaceUsed":
                case "WriteTotalLatency":
                case "ReadTotalLatency":
                case "PendingFlushes":
                    return JMX.newMBeanProxy(mbeanServerConn, oName, JmxReporter.CounterMBean.class).getCount();
                case "ReadLatency":
                case "CoordinatorReadLatency":
                case "CoordinatorScanLatency":
                case "WriteLatency":
                    return JMX.newMBeanProxy(mbeanServerConn, oName, JmxReporter.TimerMBean.class);
                case "LiveScannedHistogram":
                case "SSTablesPerReadHistogram":
                case "TombstoneScannedHistogram":
                    return JMX.newMBeanProxy(mbeanServerConn, oName, JmxReporter.HistogramMBean.class);
                default:
                    throw new RuntimeException("Unknown column family metric.");
            }
        }
        catch (MalformedObjectNameException e)
        {
            throw new RuntimeException(e);
        }
    }

    /**
     * Retrieve Proxy metrics
     * @param scope RangeSlice, Read or Write
     */
    public JmxReporter.TimerMBean getProxyMetric(String scope)
    {
        try
        {
            return JMX.newMBeanProxy(mbeanServerConn,
                    new ObjectName("org.apache.cassandra.metrics:type=ClientRequest,scope=" + scope + ",name=Latency"),
                    JmxReporter.TimerMBean.class);
        }
        catch (MalformedObjectNameException e)
        {
            throw new RuntimeException(e);
        }
    }

    /**
     * Retrieve Proxy metrics
     * @param metricName CompletedTasks, PendingTasks, BytesCompacted or TotalCompactionsCompleted.
     */
    public Object getCompactionMetric(String metricName)
    {
        try
        {
            switch(metricName)
            {
                case "BytesCompacted":
                    return JMX.newMBeanProxy(mbeanServerConn,
                            new ObjectName("org.apache.cassandra.metrics:type=Compaction,name=" + metricName),
                            JmxReporter.CounterMBean.class);
                case "CompletedTasks":
                case "PendingTasks":
                    return JMX.newMBeanProxy(mbeanServerConn,
                            new ObjectName("org.apache.cassandra.metrics:type=Compaction,name=" + metricName),
                            JmxReporter.GaugeMBean.class).getValue();
                case "TotalCompactionsCompleted":
                    return JMX.newMBeanProxy(mbeanServerConn,
                            new ObjectName("org.apache.cassandra.metrics:type=Compaction,name=" + metricName),
                            JmxReporter.MeterMBean.class);
                default:
                    throw new RuntimeException("Unknown compaction metric.");
            }
        }
        catch (MalformedObjectNameException e)
        {
            throw new RuntimeException(e);
        }
    }

    /**
     * Retrieve Proxy metrics
     * @param metricName Exceptions, Load, TotalHints or TotalHintsInProgress.
     */
    public long getStorageMetric(String metricName)
    {
        try
        {
            return JMX.newMBeanProxy(mbeanServerConn,
                    new ObjectName("org.apache.cassandra.metrics:type=Storage,name=" + metricName),
                    JmxReporter.CounterMBean.class).getCount();
        }
        catch (MalformedObjectNameException e)
        {
            throw new RuntimeException(e);
        }
    }

    public double[] metricPercentilesAsArray(long[] counts)
    {
        double[] result = new double[7];

        if (isEmpty(counts))
        {
            Arrays.fill(result, Double.NaN);
            return result;
        }

        double[] offsetPercentiles = new double[] { 0.5, 0.75, 0.95, 0.98, 0.99 };
        long[] offsets = new EstimatedHistogram(counts.length).getBucketOffsets();
        EstimatedHistogram metric = new EstimatedHistogram(offsets, counts);

        if (metric.isOverflowed())
        {
            System.err.println(String.format("EstimatedHistogram overflowed larger than %s, unable to calculate percentiles",
                                             offsets[offsets.length - 1]));
            for (int i = 0; i < result.length; i++)
                result[i] = Double.NaN;
        }
        else
        {
            for (int i = 0; i < offsetPercentiles.length; i++)
                result[i] = metric.percentile(offsetPercentiles[i]);
        }
        result[5] = metric.min();
        result[6] = metric.max();
        return result;
    }

    public TabularData getCompactionHistory()
    {
        return compactionProxy.getCompactionHistory();
    }

    public void reloadTriggers()
    {
        spProxy.reloadTriggerClasses();
    }

    public void setLoggingLevel(String classQualifier, String level)
    {
        try
        {
            ssProxy.setLoggingLevel(classQualifier, level);
        }
        catch (Exception e)
        {
          throw new RuntimeException("Error setting log for " + classQualifier +" on level " + level +". Please check logback configuration and ensure to have <jmxConfigurator /> set", e); 
        }
    }

    public Map<String, String> getLoggingLevels()
    {
        return ssProxy.getLoggingLevels();
    }
}

class ColumnFamilyStoreMBeanIterator implements Iterator<Map.Entry<String, ColumnFamilyStoreMBean>>
{
    private MBeanServerConnection mbeanServerConn;
    Iterator<Entry<String, ColumnFamilyStoreMBean>> mbeans;

    public ColumnFamilyStoreMBeanIterator(MBeanServerConnection mbeanServerConn)
        throws MalformedObjectNameException, NullPointerException, IOException
    {
        this.mbeanServerConn = mbeanServerConn;
        List<Entry<String, ColumnFamilyStoreMBean>> cfMbeans = getCFSMBeans(mbeanServerConn, "ColumnFamilies");
        cfMbeans.addAll(getCFSMBeans(mbeanServerConn, "IndexColumnFamilies"));
        Collections.sort(cfMbeans, new Comparator<Entry<String, ColumnFamilyStoreMBean>>()
        {
            public int compare(Entry<String, ColumnFamilyStoreMBean> e1, Entry<String, ColumnFamilyStoreMBean> e2)
            {
                //compare keyspace, then CF name, then normal vs. index
                int keyspaceNameCmp = e1.getKey().compareTo(e2.getKey());
                if(keyspaceNameCmp != 0)
                    return keyspaceNameCmp;

                // get CF name and split it for index name
                String e1CF[] = e1.getValue().getColumnFamilyName().split("\\.");
                String e2CF[] = e2.getValue().getColumnFamilyName().split("\\.");
                assert e1CF.length <= 2 && e2CF.length <= 2 : "unexpected split count for column family name";

                //if neither are indexes, just compare CF names
                if(e1CF.length == 1 && e2CF.length == 1)
                    return e1CF[0].compareTo(e2CF[0]);

                //check if it's the same CF
                int cfNameCmp = e1CF[0].compareTo(e2CF[0]);
                if(cfNameCmp != 0)
                    return cfNameCmp;

                // if both are indexes (for the same CF), compare them
                if(e1CF.length == 2 && e2CF.length == 2)
                    return e1CF[1].compareTo(e2CF[1]);

                //if length of e1CF is 1, it's not an index, so sort it higher
                return e1CF.length == 1 ? 1 : -1;
            }
        });
        mbeans = cfMbeans.iterator();
    }

    private List<Entry<String, ColumnFamilyStoreMBean>> getCFSMBeans(MBeanServerConnection mbeanServerConn, String type)
            throws MalformedObjectNameException, IOException
    {
        ObjectName query = new ObjectName("org.apache.cassandra.db:type=" + type +",*");
        Set<ObjectName> cfObjects = mbeanServerConn.queryNames(query, null);
        List<Entry<String, ColumnFamilyStoreMBean>> mbeans = new ArrayList<Entry<String, ColumnFamilyStoreMBean>>(cfObjects.size());
        for(ObjectName n : cfObjects)
        {
            String keyspaceName = n.getKeyProperty("keyspace");
            ColumnFamilyStoreMBean cfsProxy = JMX.newMBeanProxy(mbeanServerConn, n, ColumnFamilyStoreMBean.class);
            mbeans.add(new AbstractMap.SimpleImmutableEntry<String, ColumnFamilyStoreMBean>(keyspaceName, cfsProxy));
        }
        return mbeans;
    }

    public boolean hasNext()
    {
        return mbeans.hasNext();
    }

    public Entry<String, ColumnFamilyStoreMBean> next()
    {
        return mbeans.next();
    }

    public void remove()
    {
        throw new UnsupportedOperationException();
    }
}

class ThreadPoolProxyMBeanIterator implements Iterator<Map.Entry<String, JMXEnabledThreadPoolExecutorMBean>>
{
    private final Iterator<ObjectName> resIter;
    private final MBeanServerConnection mbeanServerConn;

    public ThreadPoolProxyMBeanIterator(MBeanServerConnection mbeanServerConn)
    throws MalformedObjectNameException, NullPointerException, IOException
    {
        Set<ObjectName> requests = mbeanServerConn.queryNames(new ObjectName("org.apache.cassandra.request:type=*"), null);
        Set<ObjectName> internal = mbeanServerConn.queryNames(new ObjectName("org.apache.cassandra.internal:type=*"), null);
        resIter = Iterables.concat(requests, internal).iterator();
        this.mbeanServerConn = mbeanServerConn;
    }

    public boolean hasNext()
    {
        return resIter.hasNext();
    }

    public Map.Entry<String, JMXEnabledThreadPoolExecutorMBean> next()
    {
        ObjectName objectName = resIter.next();
        String poolName = objectName.getKeyProperty("type");
        JMXEnabledThreadPoolExecutorMBean threadPoolProxy = JMX.newMBeanProxy(mbeanServerConn, objectName, JMXEnabledThreadPoolExecutorMBean.class);
        return new AbstractMap.SimpleImmutableEntry<String, JMXEnabledThreadPoolExecutorMBean>(poolName, threadPoolProxy);
    }

    public void remove()
    {
        throw new UnsupportedOperationException();
    }
}

class RepairRunner implements NotificationListener
{
    private final SimpleDateFormat format = new SimpleDateFormat("yyyy-MM-dd HH:mm:ss,SSS");
    private final Condition condition = new SimpleCondition();
    private final PrintStream out;
    private final String keyspace;
    private final String[] columnFamilies;
    private int cmd;
    private volatile boolean success = true;
    private volatile Exception error = null;

    RepairRunner(PrintStream out, String keyspace, String... columnFamilies)
    {
        this.out = out;
        this.keyspace = keyspace;
        this.columnFamilies = columnFamilies;
    }

    public boolean repairAndWait(StorageServiceMBean ssProxy, RepairParallelism parallelismDegree, Collection<String> dataCenters, Collection<String> hosts, boolean primaryRangeOnly, boolean fullRepair) throws Exception
    {
        cmd = ssProxy.forceRepairAsync(keyspace, parallelismDegree.ordinal(), dataCenters, hosts, primaryRangeOnly, fullRepair, columnFamilies);
        waitForRepair();
        return success;
    }

    public boolean repairRangeAndWait(StorageServiceMBean ssProxy, RepairParallelism parallelismDegree, Collection<String> dataCenters, Collection<String> hosts, String startToken, String endToken, boolean fullRepair) throws Exception
    {
        cmd = ssProxy.forceRepairRangeAsync(startToken, endToken, keyspace, parallelismDegree.ordinal(), dataCenters, hosts, fullRepair, columnFamilies);
        waitForRepair();
        return success;
    }

    private void waitForRepair() throws Exception
    {
        if (cmd > 0)
        {
            condition.await();
        }
        else
        {
            String message = String.format("[%s] Nothing to repair for keyspace '%s'", format.format(System.currentTimeMillis()), keyspace);
            out.println(message);
        }
        if (error != null)
        {
            throw error;
        }
    }

    public void handleNotification(Notification notification, Object handback)
    {
        if ("repair".equals(notification.getType()))
        {
            int[] status = (int[]) notification.getUserData();
            assert status.length == 2;
            if (cmd == status[0])
            {
                String message = String.format("[%s] %s", format.format(notification.getTimeStamp()), notification.getMessage());
                out.println(message);
                // repair status is int array with [0] = cmd number, [1] = status
                if (status[1] == ActiveRepairService.Status.SESSION_FAILED.ordinal())
                    success = false;
                else if (status[1] == ActiveRepairService.Status.FINISHED.ordinal())
                    condition.signalAll();
            }
        }
        else if (JMXConnectionNotification.NOTIFS_LOST.equals(notification.getType()))
        {
            String message = String.format("[%s] Lost notification. You should check server log for repair status of keyspace %s",
                                           format.format(notification.getTimeStamp()),
                                           keyspace);
            out.println(message);
        }
        else if (JMXConnectionNotification.FAILED.equals(notification.getType())
                 || JMXConnectionNotification.CLOSED.equals(notification.getType()))
        {
            String message = String.format("JMX connection closed. You should check server log for repair status of keyspace %s"
                                           + "(Subsequent keyspaces are not going to be repaired).",
                                           keyspace);
            error = new IOException(message);
            condition.signalAll();
        }
    }
}<|MERGE_RESOLUTION|>--- conflicted
+++ resolved
@@ -228,9 +228,9 @@
         return ssProxy.forceKeyspaceCleanup(keyspaceName, columnFamilies);
     }
 
-    public int scrub(boolean disableSnapshot, boolean skipCorrupted, String keyspaceName, String... columnFamilies) throws IOException, ExecutionException, InterruptedException
-    {
-        return ssProxy.scrub(disableSnapshot, skipCorrupted, keyspaceName, columnFamilies);
+    public int scrub(boolean disableSnapshot, boolean skipCorrupted, boolean checkData, String keyspaceName, String... columnFamilies) throws IOException, ExecutionException, InterruptedException
+    {
+        return ssProxy.scrub(disableSnapshot, skipCorrupted, checkData, keyspaceName, columnFamilies);
     }
 
     public int upgradeSSTables(String keyspaceName, boolean excludeCurrentVersion, String... columnFamilies) throws IOException, ExecutionException, InterruptedException
@@ -247,19 +247,13 @@
         }
     }
 
-<<<<<<< HEAD
-    public void scrub(PrintStream out, boolean disableSnapshot, boolean skipCorrupted, String keyspaceName, String... columnFamilies) throws IOException, ExecutionException, InterruptedException
-    {
-        if (scrub(disableSnapshot, skipCorrupted, keyspaceName, columnFamilies) != 0)
+    public void scrub(PrintStream out, boolean disableSnapshot, boolean skipCorrupted, boolean checkData, String keyspaceName, String... columnFamilies) throws IOException, ExecutionException, InterruptedException
+    {
+        if (scrub(disableSnapshot, skipCorrupted, checkData, keyspaceName, columnFamilies) != 0)
         {
             failed = true;
             out.println("Aborted scrubbing atleast one column family in keyspace "+keyspaceName+", check server logs for more information.");
         }
-=======
-    public void scrub(boolean disableSnapshot, boolean skipCorrupted, boolean checkData, String keyspaceName, String... columnFamilies) throws IOException, ExecutionException, InterruptedException
-    {
-        ssProxy.scrub(disableSnapshot, skipCorrupted, checkData, keyspaceName, columnFamilies);
->>>>>>> be9eff57
     }
 
     public void upgradeSSTables(PrintStream out, String keyspaceName, boolean excludeCurrentVersion, String... columnFamilies) throws IOException, ExecutionException, InterruptedException
