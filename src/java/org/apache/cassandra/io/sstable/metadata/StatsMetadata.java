/*
 * Licensed to the Apache Software Foundation (ASF) under one
 * or more contributor license agreements.  See the NOTICE file
 * distributed with this work for additional information
 * regarding copyright ownership.  The ASF licenses this file
 * to you under the Apache License, Version 2.0 (the
 * "License"); you may not use this file except in compliance
 * with the License.  You may obtain a copy of the License at
 *
 *     http://www.apache.org/licenses/LICENSE-2.0
 *
 * Unless required by applicable law or agreed to in writing, software
 * distributed under the License is distributed on an "AS IS" BASIS,
 * WITHOUT WARRANTIES OR CONDITIONS OF ANY KIND, either express or implied.
 * See the License for the specific language governing permissions and
 * limitations under the License.
 */
package org.apache.cassandra.io.sstable.metadata;

import java.io.IOException;
import java.nio.ByteBuffer;
import java.util.ArrayList;
import java.util.List;

import org.apache.cassandra.io.ISerializer;
import org.apache.cassandra.io.sstable.format.Version;
import org.apache.commons.lang3.builder.EqualsBuilder;
import org.apache.commons.lang3.builder.HashCodeBuilder;
import org.apache.cassandra.db.TypeSizes;
<<<<<<< HEAD
import org.apache.cassandra.db.commitlog.CommitLogPosition;
=======
import org.apache.cassandra.db.commitlog.IntervalSet;
import org.apache.cassandra.db.commitlog.ReplayPosition;
>>>>>>> 904cb5d1
import org.apache.cassandra.io.util.DataInputPlus;
import org.apache.cassandra.io.util.DataOutputPlus;
import org.apache.cassandra.utils.ByteBufferUtil;
import org.apache.cassandra.utils.EstimatedHistogram;
import org.apache.cassandra.utils.StreamingHistogram;

/**
 * SSTable metadata that always stay on heap.
 */
public class StatsMetadata extends MetadataComponent
{
    public static final IMetadataComponentSerializer serializer = new StatsMetadataSerializer();
    public static final ISerializer<IntervalSet<ReplayPosition>> replayPositionSetSerializer = IntervalSet.serializer(ReplayPosition.serializer);

    public final EstimatedHistogram estimatedPartitionSize;
    public final EstimatedHistogram estimatedColumnCount;
<<<<<<< HEAD
    public final CommitLogPosition commitLogLowerBound;
    public final CommitLogPosition commitLogUpperBound;
=======
    public final IntervalSet<ReplayPosition> commitLogIntervals;
>>>>>>> 904cb5d1
    public final long minTimestamp;
    public final long maxTimestamp;
    public final int minLocalDeletionTime;
    public final int maxLocalDeletionTime;
    public final int minTTL;
    public final int maxTTL;
    public final double compressionRatio;
    public final StreamingHistogram estimatedTombstoneDropTime;
    public final int sstableLevel;
    public final List<ByteBuffer> minClusteringValues;
    public final List<ByteBuffer> maxClusteringValues;
    public final boolean hasLegacyCounterShards;
    public final long repairedAt;
    public final long totalColumnsSet;
    public final long totalRows;

    public StatsMetadata(EstimatedHistogram estimatedPartitionSize,
                         EstimatedHistogram estimatedColumnCount,
<<<<<<< HEAD
                         CommitLogPosition commitLogLowerBound,
                         CommitLogPosition commitLogUpperBound,
=======
                         IntervalSet<ReplayPosition> commitLogIntervals,
>>>>>>> 904cb5d1
                         long minTimestamp,
                         long maxTimestamp,
                         int minLocalDeletionTime,
                         int maxLocalDeletionTime,
                         int minTTL,
                         int maxTTL,
                         double compressionRatio,
                         StreamingHistogram estimatedTombstoneDropTime,
                         int sstableLevel,
                         List<ByteBuffer> minClusteringValues,
                         List<ByteBuffer> maxClusteringValues,
                         boolean hasLegacyCounterShards,
                         long repairedAt,
                         long totalColumnsSet,
                         long totalRows)
    {
        this.estimatedPartitionSize = estimatedPartitionSize;
        this.estimatedColumnCount = estimatedColumnCount;
        this.commitLogIntervals = commitLogIntervals;
        this.minTimestamp = minTimestamp;
        this.maxTimestamp = maxTimestamp;
        this.minLocalDeletionTime = minLocalDeletionTime;
        this.maxLocalDeletionTime = maxLocalDeletionTime;
        this.minTTL = minTTL;
        this.maxTTL = maxTTL;
        this.compressionRatio = compressionRatio;
        this.estimatedTombstoneDropTime = estimatedTombstoneDropTime;
        this.sstableLevel = sstableLevel;
        this.minClusteringValues = minClusteringValues;
        this.maxClusteringValues = maxClusteringValues;
        this.hasLegacyCounterShards = hasLegacyCounterShards;
        this.repairedAt = repairedAt;
        this.totalColumnsSet = totalColumnsSet;
        this.totalRows = totalRows;
    }

    public MetadataType getType()
    {
        return MetadataType.STATS;
    }

    /**
     * @param gcBefore gc time in seconds
     * @return estimated droppable tombstone ratio at given gcBefore time.
     */
    public double getEstimatedDroppableTombstoneRatio(int gcBefore)
    {
        long estimatedColumnCount = this.estimatedColumnCount.mean() * this.estimatedColumnCount.count();
        if (estimatedColumnCount > 0)
        {
            double droppable = getDroppableTombstonesBefore(gcBefore);
            return droppable / estimatedColumnCount;
        }
        return 0.0f;
    }

    /**
     * @param gcBefore gc time in seconds
     * @return amount of droppable tombstones
     */
    public double getDroppableTombstonesBefore(int gcBefore)
    {
        return estimatedTombstoneDropTime.sum(gcBefore);
    }

    public StatsMetadata mutateLevel(int newLevel)
    {
        return new StatsMetadata(estimatedPartitionSize,
                                 estimatedColumnCount,
                                 commitLogIntervals,
                                 minTimestamp,
                                 maxTimestamp,
                                 minLocalDeletionTime,
                                 maxLocalDeletionTime,
                                 minTTL,
                                 maxTTL,
                                 compressionRatio,
                                 estimatedTombstoneDropTime,
                                 newLevel,
                                 minClusteringValues,
                                 maxClusteringValues,
                                 hasLegacyCounterShards,
                                 repairedAt,
                                 totalColumnsSet,
                                 totalRows);
    }

    public StatsMetadata mutateRepairedAt(long newRepairedAt)
    {
        return new StatsMetadata(estimatedPartitionSize,
                                 estimatedColumnCount,
                                 commitLogIntervals,
                                 minTimestamp,
                                 maxTimestamp,
                                 minLocalDeletionTime,
                                 maxLocalDeletionTime,
                                 minTTL,
                                 maxTTL,
                                 compressionRatio,
                                 estimatedTombstoneDropTime,
                                 sstableLevel,
                                 minClusteringValues,
                                 maxClusteringValues,
                                 hasLegacyCounterShards,
                                 newRepairedAt,
                                 totalColumnsSet,
                                 totalRows);
    }

    @Override
    public boolean equals(Object o)
    {
        if (this == o) return true;
        if (o == null || getClass() != o.getClass()) return false;

        StatsMetadata that = (StatsMetadata) o;
        return new EqualsBuilder()
                       .append(estimatedPartitionSize, that.estimatedPartitionSize)
                       .append(estimatedColumnCount, that.estimatedColumnCount)
                       .append(commitLogIntervals, that.commitLogIntervals)
                       .append(minTimestamp, that.minTimestamp)
                       .append(maxTimestamp, that.maxTimestamp)
                       .append(minLocalDeletionTime, that.minLocalDeletionTime)
                       .append(maxLocalDeletionTime, that.maxLocalDeletionTime)
                       .append(minTTL, that.minTTL)
                       .append(maxTTL, that.maxTTL)
                       .append(compressionRatio, that.compressionRatio)
                       .append(estimatedTombstoneDropTime, that.estimatedTombstoneDropTime)
                       .append(sstableLevel, that.sstableLevel)
                       .append(repairedAt, that.repairedAt)
                       .append(maxClusteringValues, that.maxClusteringValues)
                       .append(minClusteringValues, that.minClusteringValues)
                       .append(hasLegacyCounterShards, that.hasLegacyCounterShards)
                       .append(totalColumnsSet, that.totalColumnsSet)
                       .append(totalRows, that.totalRows)
                       .build();
    }

    @Override
    public int hashCode()
    {
        return new HashCodeBuilder()
                       .append(estimatedPartitionSize)
                       .append(estimatedColumnCount)
                       .append(commitLogIntervals)
                       .append(minTimestamp)
                       .append(maxTimestamp)
                       .append(minLocalDeletionTime)
                       .append(maxLocalDeletionTime)
                       .append(minTTL)
                       .append(maxTTL)
                       .append(compressionRatio)
                       .append(estimatedTombstoneDropTime)
                       .append(sstableLevel)
                       .append(repairedAt)
                       .append(maxClusteringValues)
                       .append(minClusteringValues)
                       .append(hasLegacyCounterShards)
                       .append(totalColumnsSet)
                       .append(totalRows)
                       .build();
    }

    public static class StatsMetadataSerializer implements IMetadataComponentSerializer<StatsMetadata>
    {
        public int serializedSize(Version version, StatsMetadata component) throws IOException
        {
            int size = 0;
            size += EstimatedHistogram.serializer.serializedSize(component.estimatedPartitionSize);
            size += EstimatedHistogram.serializer.serializedSize(component.estimatedColumnCount);
<<<<<<< HEAD
            size += CommitLogPosition.serializer.serializedSize(component.commitLogUpperBound);
=======
            size += ReplayPosition.serializer.serializedSize(component.commitLogIntervals.upperBound().orElse(ReplayPosition.NONE));
>>>>>>> 904cb5d1
            if (version.storeRows())
                size += 8 + 8 + 4 + 4 + 4 + 4 + 8 + 8; // mix/max timestamp(long), min/maxLocalDeletionTime(int), min/max TTL, compressionRatio(double), repairedAt (long)
            else
                size += 8 + 8 + 4 + 8 + 8; // mix/max timestamp(long), maxLocalDeletionTime(int), compressionRatio(double), repairedAt (long)
            size += StreamingHistogram.serializer.serializedSize(component.estimatedTombstoneDropTime);
            size += TypeSizes.sizeof(component.sstableLevel);
            // min column names
            size += 4;
            for (ByteBuffer value : component.minClusteringValues)
                size += 2 + value.remaining(); // with short length
            // max column names
            size += 4;
            for (ByteBuffer value : component.maxClusteringValues)
                size += 2 + value.remaining(); // with short length
            size += TypeSizes.sizeof(component.hasLegacyCounterShards);
            if (version.storeRows())
                size += 8 + 8; // totalColumnsSet, totalRows
            if (version.hasCommitLogLowerBound())
<<<<<<< HEAD
                size += CommitLogPosition.serializer.serializedSize(component.commitLogLowerBound);
=======
                size += ReplayPosition.serializer.serializedSize(component.commitLogIntervals.lowerBound().orElse(ReplayPosition.NONE));
            if (version.hasCommitLogIntervals())
                size += replayPositionSetSerializer.serializedSize(component.commitLogIntervals);
>>>>>>> 904cb5d1
            return size;
        }

        public void serialize(Version version, StatsMetadata component, DataOutputPlus out) throws IOException
        {
            EstimatedHistogram.serializer.serialize(component.estimatedPartitionSize, out);
            EstimatedHistogram.serializer.serialize(component.estimatedColumnCount, out);
<<<<<<< HEAD
            CommitLogPosition.serializer.serialize(component.commitLogUpperBound, out);
=======
            ReplayPosition.serializer.serialize(component.commitLogIntervals.upperBound().orElse(ReplayPosition.NONE), out);
>>>>>>> 904cb5d1
            out.writeLong(component.minTimestamp);
            out.writeLong(component.maxTimestamp);
            if (version.storeRows())
                out.writeInt(component.minLocalDeletionTime);
            out.writeInt(component.maxLocalDeletionTime);
            if (version.storeRows())
            {
                out.writeInt(component.minTTL);
                out.writeInt(component.maxTTL);
            }
            out.writeDouble(component.compressionRatio);
            StreamingHistogram.serializer.serialize(component.estimatedTombstoneDropTime, out);
            out.writeInt(component.sstableLevel);
            out.writeLong(component.repairedAt);
            out.writeInt(component.minClusteringValues.size());
            for (ByteBuffer value : component.minClusteringValues)
                ByteBufferUtil.writeWithShortLength(value, out);
            out.writeInt(component.maxClusteringValues.size());
            for (ByteBuffer value : component.maxClusteringValues)
                ByteBufferUtil.writeWithShortLength(value, out);
            out.writeBoolean(component.hasLegacyCounterShards);

            if (version.storeRows())
            {
                out.writeLong(component.totalColumnsSet);
                out.writeLong(component.totalRows);
            }

            if (version.hasCommitLogLowerBound())
<<<<<<< HEAD
                CommitLogPosition.serializer.serialize(component.commitLogLowerBound, out);
=======
                ReplayPosition.serializer.serialize(component.commitLogIntervals.lowerBound().orElse(ReplayPosition.NONE), out);
            if (version.hasCommitLogIntervals())
                replayPositionSetSerializer.serialize(component.commitLogIntervals, out);
>>>>>>> 904cb5d1
        }

        public StatsMetadata deserialize(Version version, DataInputPlus in) throws IOException
        {
            EstimatedHistogram partitionSizes = EstimatedHistogram.serializer.deserialize(in);
            EstimatedHistogram columnCounts = EstimatedHistogram.serializer.deserialize(in);
            CommitLogPosition commitLogLowerBound = CommitLogPosition.NONE, commitLogUpperBound;
            commitLogUpperBound = CommitLogPosition.serializer.deserialize(in);
            long minTimestamp = in.readLong();
            long maxTimestamp = in.readLong();
            // We use MAX_VALUE as that's the default value for "no deletion time"
            int minLocalDeletionTime = version.storeRows() ? in.readInt() : Integer.MAX_VALUE;
            int maxLocalDeletionTime = in.readInt();
            int minTTL = version.storeRows() ? in.readInt() : 0;
            int maxTTL = version.storeRows() ? in.readInt() : Integer.MAX_VALUE;
            double compressionRatio = in.readDouble();
            StreamingHistogram tombstoneHistogram = StreamingHistogram.serializer.deserialize(in);
            int sstableLevel = in.readInt();
            long repairedAt = 0;
            if (version.hasRepairedAt())
                repairedAt = in.readLong();

            int colCount = in.readInt();
            List<ByteBuffer> minClusteringValues = new ArrayList<>(colCount);
            for (int i = 0; i < colCount; i++)
                minClusteringValues.add(ByteBufferUtil.readWithShortLength(in));

            colCount = in.readInt();
            List<ByteBuffer> maxClusteringValues = new ArrayList<>(colCount);
            for (int i = 0; i < colCount; i++)
                maxClusteringValues.add(ByteBufferUtil.readWithShortLength(in));

            boolean hasLegacyCounterShards = true;
            if (version.tracksLegacyCounterShards())
                hasLegacyCounterShards = in.readBoolean();

            long totalColumnsSet = version.storeRows() ? in.readLong() : -1L;
            long totalRows = version.storeRows() ? in.readLong() : -1L;

            if (version.hasCommitLogLowerBound())
<<<<<<< HEAD
                commitLogLowerBound = CommitLogPosition.serializer.deserialize(in);
=======
                commitLogLowerBound = ReplayPosition.serializer.deserialize(in);
            IntervalSet<ReplayPosition> commitLogIntervals;
            if (version.hasCommitLogIntervals())
                commitLogIntervals = replayPositionSetSerializer.deserialize(in);
            else
                commitLogIntervals = new IntervalSet<ReplayPosition>(commitLogLowerBound, commitLogUpperBound);
>>>>>>> 904cb5d1

            return new StatsMetadata(partitionSizes,
                                     columnCounts,
                                     commitLogIntervals,
                                     minTimestamp,
                                     maxTimestamp,
                                     minLocalDeletionTime,
                                     maxLocalDeletionTime,
                                     minTTL,
                                     maxTTL,
                                     compressionRatio,
                                     tombstoneHistogram,
                                     sstableLevel,
                                     minClusteringValues,
                                     maxClusteringValues,
                                     hasLegacyCounterShards,
                                     repairedAt,
                                     totalColumnsSet,
                                     totalRows);
        }
    }
}<|MERGE_RESOLUTION|>--- conflicted
+++ resolved
@@ -27,12 +27,8 @@
 import org.apache.commons.lang3.builder.EqualsBuilder;
 import org.apache.commons.lang3.builder.HashCodeBuilder;
 import org.apache.cassandra.db.TypeSizes;
-<<<<<<< HEAD
 import org.apache.cassandra.db.commitlog.CommitLogPosition;
-=======
 import org.apache.cassandra.db.commitlog.IntervalSet;
-import org.apache.cassandra.db.commitlog.ReplayPosition;
->>>>>>> 904cb5d1
 import org.apache.cassandra.io.util.DataInputPlus;
 import org.apache.cassandra.io.util.DataOutputPlus;
 import org.apache.cassandra.utils.ByteBufferUtil;
@@ -45,16 +41,11 @@
 public class StatsMetadata extends MetadataComponent
 {
     public static final IMetadataComponentSerializer serializer = new StatsMetadataSerializer();
-    public static final ISerializer<IntervalSet<ReplayPosition>> replayPositionSetSerializer = IntervalSet.serializer(ReplayPosition.serializer);
+    public static final ISerializer<IntervalSet<CommitLogPosition>> commitLogPositionSetSerializer = IntervalSet.serializer(CommitLogPosition.serializer);
 
     public final EstimatedHistogram estimatedPartitionSize;
     public final EstimatedHistogram estimatedColumnCount;
-<<<<<<< HEAD
-    public final CommitLogPosition commitLogLowerBound;
-    public final CommitLogPosition commitLogUpperBound;
-=======
-    public final IntervalSet<ReplayPosition> commitLogIntervals;
->>>>>>> 904cb5d1
+    public final IntervalSet<CommitLogPosition> commitLogIntervals;
     public final long minTimestamp;
     public final long maxTimestamp;
     public final int minLocalDeletionTime;
@@ -73,12 +64,7 @@
 
     public StatsMetadata(EstimatedHistogram estimatedPartitionSize,
                          EstimatedHistogram estimatedColumnCount,
-<<<<<<< HEAD
-                         CommitLogPosition commitLogLowerBound,
-                         CommitLogPosition commitLogUpperBound,
-=======
-                         IntervalSet<ReplayPosition> commitLogIntervals,
->>>>>>> 904cb5d1
+                         IntervalSet<CommitLogPosition> commitLogIntervals,
                          long minTimestamp,
                          long maxTimestamp,
                          int minLocalDeletionTime,
@@ -249,11 +235,7 @@
             int size = 0;
             size += EstimatedHistogram.serializer.serializedSize(component.estimatedPartitionSize);
             size += EstimatedHistogram.serializer.serializedSize(component.estimatedColumnCount);
-<<<<<<< HEAD
-            size += CommitLogPosition.serializer.serializedSize(component.commitLogUpperBound);
-=======
-            size += ReplayPosition.serializer.serializedSize(component.commitLogIntervals.upperBound().orElse(ReplayPosition.NONE));
->>>>>>> 904cb5d1
+            size += CommitLogPosition.serializer.serializedSize(component.commitLogIntervals.upperBound().orElse(CommitLogPosition.NONE));
             if (version.storeRows())
                 size += 8 + 8 + 4 + 4 + 4 + 4 + 8 + 8; // mix/max timestamp(long), min/maxLocalDeletionTime(int), min/max TTL, compressionRatio(double), repairedAt (long)
             else
@@ -272,13 +254,9 @@
             if (version.storeRows())
                 size += 8 + 8; // totalColumnsSet, totalRows
             if (version.hasCommitLogLowerBound())
-<<<<<<< HEAD
-                size += CommitLogPosition.serializer.serializedSize(component.commitLogLowerBound);
-=======
-                size += ReplayPosition.serializer.serializedSize(component.commitLogIntervals.lowerBound().orElse(ReplayPosition.NONE));
+                size += CommitLogPosition.serializer.serializedSize(component.commitLogIntervals.lowerBound().orElse(CommitLogPosition.NONE));
             if (version.hasCommitLogIntervals())
-                size += replayPositionSetSerializer.serializedSize(component.commitLogIntervals);
->>>>>>> 904cb5d1
+                size += commitLogPositionSetSerializer.serializedSize(component.commitLogIntervals);
             return size;
         }
 
@@ -286,11 +264,7 @@
         {
             EstimatedHistogram.serializer.serialize(component.estimatedPartitionSize, out);
             EstimatedHistogram.serializer.serialize(component.estimatedColumnCount, out);
-<<<<<<< HEAD
-            CommitLogPosition.serializer.serialize(component.commitLogUpperBound, out);
-=======
-            ReplayPosition.serializer.serialize(component.commitLogIntervals.upperBound().orElse(ReplayPosition.NONE), out);
->>>>>>> 904cb5d1
+            CommitLogPosition.serializer.serialize(component.commitLogIntervals.upperBound().orElse(CommitLogPosition.NONE), out);
             out.writeLong(component.minTimestamp);
             out.writeLong(component.maxTimestamp);
             if (version.storeRows())
@@ -320,13 +294,9 @@
             }
 
             if (version.hasCommitLogLowerBound())
-<<<<<<< HEAD
-                CommitLogPosition.serializer.serialize(component.commitLogLowerBound, out);
-=======
-                ReplayPosition.serializer.serialize(component.commitLogIntervals.lowerBound().orElse(ReplayPosition.NONE), out);
+                CommitLogPosition.serializer.serialize(component.commitLogIntervals.lowerBound().orElse(CommitLogPosition.NONE), out);
             if (version.hasCommitLogIntervals())
-                replayPositionSetSerializer.serialize(component.commitLogIntervals, out);
->>>>>>> 904cb5d1
+                commitLogPositionSetSerializer.serialize(component.commitLogIntervals, out);
         }
 
         public StatsMetadata deserialize(Version version, DataInputPlus in) throws IOException
@@ -367,16 +337,12 @@
             long totalRows = version.storeRows() ? in.readLong() : -1L;
 
             if (version.hasCommitLogLowerBound())
-<<<<<<< HEAD
                 commitLogLowerBound = CommitLogPosition.serializer.deserialize(in);
-=======
-                commitLogLowerBound = ReplayPosition.serializer.deserialize(in);
-            IntervalSet<ReplayPosition> commitLogIntervals;
+            IntervalSet<CommitLogPosition> commitLogIntervals;
             if (version.hasCommitLogIntervals())
-                commitLogIntervals = replayPositionSetSerializer.deserialize(in);
+                commitLogIntervals = commitLogPositionSetSerializer.deserialize(in);
             else
-                commitLogIntervals = new IntervalSet<ReplayPosition>(commitLogLowerBound, commitLogUpperBound);
->>>>>>> 904cb5d1
+                commitLogIntervals = new IntervalSet<CommitLogPosition>(commitLogLowerBound, commitLogUpperBound);
 
             return new StatsMetadata(partitionSizes,
                                      columnCounts,
