/*
 * Licensed to the Apache Software Foundation (ASF) under one
 * or more contributor license agreements.  See the NOTICE file
 * distributed with this work for additional information
 * regarding copyright ownership.  The ASF licenses this file
 * to you under the Apache License, Version 2.0 (the
 * "License"); you may not use this file except in compliance
 * with the License.  You may obtain a copy of the License at
 *
 *     http://www.apache.org/licenses/LICENSE-2.0
 *
 * Unless required by applicable law or agreed to in writing, software
 * distributed under the License is distributed on an "AS IS" BASIS,
 * WITHOUT WARRANTIES OR CONDITIONS OF ANY KIND, either express or implied.
 * See the License for the specific language governing permissions and
 * limitations under the License.
 */
package org.apache.cassandra.cql3.statements;

import java.nio.ByteBuffer;
import java.util.*;

import com.google.common.base.MoreObjects;
import com.google.common.collect.Maps;

import org.slf4j.Logger;
import org.slf4j.LoggerFactory;

import org.apache.cassandra.auth.Permission;
import org.apache.cassandra.schema.ColumnMetadata;
import org.apache.cassandra.schema.Schema;
import org.apache.cassandra.schema.TableMetadata;
import org.apache.cassandra.schema.TableMetadataRef;
import org.apache.cassandra.cql3.*;
import org.apache.cassandra.cql3.functions.Function;
import org.apache.cassandra.cql3.restrictions.StatementRestrictions;
import org.apache.cassandra.cql3.selection.RawSelector;
import org.apache.cassandra.cql3.selection.ResultSetBuilder;
import org.apache.cassandra.cql3.selection.Selectable;
import org.apache.cassandra.cql3.selection.Selection;
import org.apache.cassandra.cql3.selection.Selection.Selectors;
import org.apache.cassandra.db.*;
import org.apache.cassandra.db.aggregation.AggregationSpecification;
import org.apache.cassandra.db.aggregation.GroupMaker;
import org.apache.cassandra.db.filter.*;
import org.apache.cassandra.db.marshal.CollectionType;
import org.apache.cassandra.db.marshal.CompositeType;
import org.apache.cassandra.db.marshal.Int32Type;
import org.apache.cassandra.db.marshal.UserType;
import org.apache.cassandra.db.partitions.PartitionIterator;
import org.apache.cassandra.db.rows.ComplexColumnData;
import org.apache.cassandra.db.rows.Row;
import org.apache.cassandra.db.rows.RowIterator;
import org.apache.cassandra.db.view.View;
import org.apache.cassandra.dht.AbstractBounds;
import org.apache.cassandra.exceptions.*;
import org.apache.cassandra.index.SecondaryIndexManager;
import org.apache.cassandra.serializers.MarshalException;
import org.apache.cassandra.service.ClientState;
import org.apache.cassandra.service.ClientWarn;
import org.apache.cassandra.service.QueryState;
import org.apache.cassandra.service.pager.AggregationQueryPager;
import org.apache.cassandra.service.pager.PagingState;
import org.apache.cassandra.service.pager.QueryPager;
import org.apache.cassandra.transport.ProtocolVersion;
import org.apache.cassandra.transport.messages.ResultMessage;
import org.apache.cassandra.utils.ByteBufferUtil;
import org.apache.cassandra.utils.FBUtilities;

import static org.apache.cassandra.cql3.statements.RequestValidations.checkFalse;
import static org.apache.cassandra.cql3.statements.RequestValidations.checkNotNull;
import static org.apache.cassandra.cql3.statements.RequestValidations.checkNull;
import static org.apache.cassandra.cql3.statements.RequestValidations.checkTrue;
import static org.apache.cassandra.utils.ByteBufferUtil.UNSET_BYTE_BUFFER;

/**
 * Encapsulates a completely parsed SELECT query, including the target
 * column family, expression, result count, and ordering clause.
 *
 * A number of public methods here are only used internally. However,
 * many of these are made accessible for the benefit of custom
 * QueryHandler implementations, so before reducing their accessibility
 * due consideration should be given.
 */
public class SelectStatement implements CQLStatement
{
    private static final Logger logger = LoggerFactory.getLogger(SelectStatement.class);

    public static final int DEFAULT_PAGE_SIZE = 10000;

    private final int boundTerms;
    public final TableMetadata table;
    public final Parameters parameters;
    private final Selection selection;
    private final Term limit;
    private final Term perPartitionLimit;

    private final StatementRestrictions restrictions;

    private final boolean isReversed;

    /**
     * The <code>AggregationSpecification</code> used to make the aggregates.
     */
    private final AggregationSpecification aggregationSpec;

    /**
     * The comparator used to orders results when multiple keys are selected (using IN).
     */
    private final Comparator<List<ByteBuffer>> orderingComparator;

    // Used by forSelection below
    private static final Parameters defaultParameters = new Parameters(Collections.emptyMap(),
                                                                       Collections.emptyList(),
                                                                       false,
                                                                       false,
                                                                       false);

    public SelectStatement(TableMetadata table,
                           int boundTerms,
                           Parameters parameters,
                           Selection selection,
                           StatementRestrictions restrictions,
                           boolean isReversed,
                           AggregationSpecification aggregationSpec,
                           Comparator<List<ByteBuffer>> orderingComparator,
                           Term limit,
                           Term perPartitionLimit)
    {
        this.table = table;
        this.boundTerms = boundTerms;
        this.selection = selection;
        this.restrictions = restrictions;
        this.isReversed = isReversed;
        this.aggregationSpec = aggregationSpec;
        this.orderingComparator = orderingComparator;
        this.parameters = parameters;
        this.limit = limit;
        this.perPartitionLimit = perPartitionLimit;
    }

    public Iterable<Function> getFunctions()
    {
        List<Function> functions = new ArrayList<>();
        addFunctionsTo(functions);
        return functions;
    }

    private void addFunctionsTo(List<Function> functions)
    {
        selection.addFunctionsTo(functions);
        restrictions.addFunctionsTo(functions);

        if (limit != null)
            limit.addFunctionsTo(functions);

        if (perPartitionLimit != null)
            perPartitionLimit.addFunctionsTo(functions);
    }

    /**
     * The columns to fetch internally for this SELECT statement (which can be more than the one selected by the
     * user as it also include any restricted column in particular).
     */
    public ColumnFilter queriedColumns()
    {
        return selection.newSelectors(QueryOptions.DEFAULT).getColumnFilter();
    }

    // Creates a simple select based on the given selection.
    // Note that the results select statement should not be used for actual queries, but only for processing already
    // queried data through processColumnFamily.
    static SelectStatement forSelection(TableMetadata table, Selection selection)
    {
        return new SelectStatement(table,
                                   0,
                                   defaultParameters,
                                   selection,
                                   StatementRestrictions.empty(StatementType.SELECT, table),
                                   false,
                                   null,
                                   null,
                                   null,
                                   null);
    }

    public ResultSet.ResultMetadata getResultMetadata()
    {
        return selection.getResultMetadata();
    }

    public int getBoundTerms()
    {
        return boundTerms;
    }

    public void checkAccess(ClientState state) throws InvalidRequestException, UnauthorizedException
    {
        if (table.isView())
        {
            TableMetadataRef baseTable = View.findBaseTable(keyspace(), columnFamily());
            if (baseTable != null)
                state.hasColumnFamilyAccess(baseTable, Permission.SELECT);
        }
        else
        {
            state.hasColumnFamilyAccess(table, Permission.SELECT);
        }

        for (Function function : getFunctions())
            state.ensureHasPermission(Permission.EXECUTE, function);
    }

    public void validate(ClientState state) throws InvalidRequestException
    {
        // Nothing to do, all validation has been done by RawStatement.prepare()
    }

    public ResultMessage.Rows execute(QueryState state, QueryOptions options, long queryStartNanoTime) throws RequestExecutionException, RequestValidationException
    {
        ConsistencyLevel cl = options.getConsistency();
        checkNotNull(cl, "Invalid empty consistency level");

        cl.validateForRead(keyspace());

        int nowInSec = FBUtilities.nowInSeconds();
        int userLimit = getLimit(options);
        int userPerPartitionLimit = getPerPartitionLimit(options);
        int pageSize = options.getPageSize();

        Selectors selectors = selection.newSelectors(options);
        ReadQuery query = getQuery(options, selectors.getColumnFilter(), nowInSec, userLimit, userPerPartitionLimit, pageSize);

        if (aggregationSpec == null && (pageSize <= 0 || (query.limits().count() <= pageSize)))
            return execute(query, options, state, selectors, nowInSec, userLimit, queryStartNanoTime);

        QueryPager pager = getPager(query, options);

        return execute(Pager.forDistributedQuery(pager, cl, state.getClientState()),
                       options,
                       selectors,
                       pageSize,
                       nowInSec,
                       userLimit,
                       queryStartNanoTime);
    }

    public ReadQuery getQuery(QueryOptions options, int nowInSec) throws RequestValidationException
    {
        Selectors selectors = selection.newSelectors(options);
        return getQuery(options,
                        selectors.getColumnFilter(),
                        nowInSec,
                        getLimit(options),
                        getPerPartitionLimit(options),
                        options.getPageSize());
    }

    public ReadQuery getQuery(QueryOptions options,
                              ColumnFilter columnFilter,
                              int nowInSec,
                              int userLimit,
                              int perPartitionLimit,
                              int pageSize)
    {
        boolean isPartitionRangeQuery = restrictions.isKeyRange() || restrictions.usesSecondaryIndexing();

        DataLimits limit = getDataLimits(userLimit, perPartitionLimit, pageSize);

        if (isPartitionRangeQuery)
            return getRangeCommand(options, columnFilter, limit, nowInSec);

        return getSliceCommands(options, columnFilter, limit, nowInSec);
    }

    private ResultMessage.Rows execute(ReadQuery query,
                                       QueryOptions options,
                                       QueryState state,
                                       Selectors selectors,
                                       int nowInSec,
                                       int userLimit, long queryStartNanoTime) throws RequestValidationException, RequestExecutionException
    {
        try (PartitionIterator data = query.execute(options.getConsistency(), state.getClientState(), queryStartNanoTime))
        {
            return processResults(data, options, selectors, nowInSec, userLimit);
        }
    }

    // Simple wrapper class to avoid some code duplication
    private static abstract class Pager
    {
        protected QueryPager pager;

        protected Pager(QueryPager pager)
        {
            this.pager = pager;
        }

        public static Pager forInternalQuery(QueryPager pager, ReadExecutionController executionController)
        {
            return new InternalPager(pager, executionController);
        }

        public static Pager forDistributedQuery(QueryPager pager, ConsistencyLevel consistency, ClientState clientState)
        {
            return new NormalPager(pager, consistency, clientState);
        }

        public boolean isExhausted()
        {
            return pager.isExhausted();
        }

        public PagingState state()
        {
            return pager.state();
        }

        public abstract PartitionIterator fetchPage(int pageSize, long queryStartNanoTime);

        public static class NormalPager extends Pager
        {
            private final ConsistencyLevel consistency;
            private final ClientState clientState;

            private NormalPager(QueryPager pager, ConsistencyLevel consistency, ClientState clientState)
            {
                super(pager);
                this.consistency = consistency;
                this.clientState = clientState;
            }

            public PartitionIterator fetchPage(int pageSize, long queryStartNanoTime)
            {
                return pager.fetchPage(pageSize, consistency, clientState, queryStartNanoTime);
            }
        }

        public static class InternalPager extends Pager
        {
            private final ReadExecutionController executionController;

            private InternalPager(QueryPager pager, ReadExecutionController executionController)
            {
                super(pager);
                this.executionController = executionController;
            }

            public PartitionIterator fetchPage(int pageSize, long queryStartNanoTime)
            {
                return pager.fetchPageInternal(pageSize, executionController);
            }
        }
    }

    private ResultMessage.Rows execute(Pager pager,
                                       QueryOptions options,
                                       Selectors selectors,
                                       int pageSize,
                                       int nowInSec,
                                       int userLimit,
                                       long queryStartNanoTime) throws RequestValidationException, RequestExecutionException
    {
        if (aggregationSpec != null)
        {
            if (!restrictions.hasPartitionKeyRestrictions())
            {
                warn("Aggregation query used without partition key");
            }
            else if (restrictions.keyIsInRelation())
            {
                warn("Aggregation query used on multiple partition keys (IN restriction)");
            }
        }

        // We can't properly do post-query ordering if we page (see #6722)
        // For GROUP BY or aggregation queries we always page internally even if the user has turned paging off
        checkFalse(pageSize > 0 && needsPostQueryOrdering(),
                  "Cannot page queries with both ORDER BY and a IN restriction on the partition key;"
                  + " you must either remove the ORDER BY or the IN and sort client side, or disable paging for this query");

        ResultMessage.Rows msg;
        try (PartitionIterator page = pager.fetchPage(pageSize, queryStartNanoTime))
        {
            msg = processResults(page, options, selectors, nowInSec, userLimit);
        }

        // Please note that the isExhausted state of the pager only gets updated when we've closed the page, so this
        // shouldn't be moved inside the 'try' above.
        if (!pager.isExhausted())
            msg.result.metadata.setHasMorePages(pager.state());

        return msg;
    }

    private void warn(String msg)
    {
        logger.warn(msg);
        ClientWarn.instance.warn(msg);
    }

    private ResultMessage.Rows processResults(PartitionIterator partitions,
                                              QueryOptions options,
                                              Selectors selectors,
                                              int nowInSec,
                                              int userLimit) throws RequestValidationException
    {
        ResultSet rset = process(partitions, options, selectors, nowInSec, userLimit);
        return new ResultMessage.Rows(rset);
    }

    public ResultMessage.Rows executeInternal(QueryState state, QueryOptions options) throws RequestExecutionException, RequestValidationException
    {
        return executeInternal(state, options, FBUtilities.nowInSeconds(), System.nanoTime());
    }

    public ResultMessage.Rows executeInternal(QueryState state, QueryOptions options, int nowInSec, long queryStartNanoTime) throws RequestExecutionException, RequestValidationException
    {
        int userLimit = getLimit(options);
        int userPerPartitionLimit = getPerPartitionLimit(options);
        int pageSize = options.getPageSize();

        Selectors selectors = selection.newSelectors(options);
        ReadQuery query = getQuery(options, selectors.getColumnFilter(), nowInSec, userLimit, userPerPartitionLimit, pageSize);

        try (ReadExecutionController executionController = query.executionController())
        {
            if (aggregationSpec == null && (pageSize <= 0 || (query.limits().count() <= pageSize)))
            {
                try (PartitionIterator data = query.executeInternal(executionController))
                {
                    return processResults(data, options, selectors, nowInSec, userLimit);
                }
            }

            QueryPager pager = getPager(query, options);

            return execute(Pager.forInternalQuery(pager, executionController),
                           options,
                           selectors,
                           pageSize,
                           nowInSec,
                           userLimit,
                           queryStartNanoTime);
        }
    }

    private QueryPager getPager(ReadQuery query, QueryOptions options)
    {
        QueryPager pager = query.getPager(options.getPagingState(), options.getProtocolVersion());

        if (aggregationSpec == null || query == ReadQuery.EMPTY)
            return pager;

        return new AggregationQueryPager(pager, query.limits());
    }

    public ResultSet process(PartitionIterator partitions, int nowInSec) throws InvalidRequestException
    {
        QueryOptions options = QueryOptions.DEFAULT;
        Selectors selectors = selection.newSelectors(options);
        return process(partitions, options, selectors, nowInSec, getLimit(options));
    }

    public String keyspace()
    {
        return table.keyspace;
    }

    public String columnFamily()
    {
        return table.name;
    }

    /**
     * May be used by custom QueryHandler implementations
     */
    public Selection getSelection()
    {
        return selection;
    }

    /**
     * May be used by custom QueryHandler implementations
     */
    public StatementRestrictions getRestrictions()
    {
        return restrictions;
    }

    private ReadQuery getSliceCommands(QueryOptions options, ColumnFilter columnFilter, DataLimits limit, int nowInSec)
    {
        Collection<ByteBuffer> keys = restrictions.getPartitionKeys(options);
        if (keys.isEmpty())
            return ReadQuery.EMPTY;

        ClusteringIndexFilter filter = makeClusteringIndexFilter(options, columnFilter);
        if (filter == null)
            return ReadQuery.EMPTY;

        RowFilter rowFilter = getRowFilter(options);

        // Note that we use the total limit for every key, which is potentially inefficient.
        // However, IN + LIMIT is not a very sensible choice.
        List<SinglePartitionReadCommand> commands = new ArrayList<>(keys.size());
        for (ByteBuffer key : keys)
        {
            QueryProcessor.validateKey(key);
            DecoratedKey dk = table.partitioner.decorateKey(ByteBufferUtil.clone(key));
            commands.add(SinglePartitionReadCommand.create(table, nowInSec, columnFilter, rowFilter, limit, dk, filter));
        }

        return new SinglePartitionReadCommand.Group(commands, limit);
    }

    /**
     * Returns the slices fetched by this SELECT, assuming an internal call (no bound values in particular).
     * <p>
     * Note that if the SELECT intrinsically selects rows by names, we convert them into equivalent slices for
     * the purpose of this method. This is used for MVs to restrict what needs to be read when we want to read
     * everything that could be affected by a given view (and so, if the view SELECT statement has restrictions
     * on the clustering columns, we can restrict what we read).
     */
    public Slices clusteringIndexFilterAsSlices()
    {
        QueryOptions options = QueryOptions.forInternalCalls(Collections.emptyList());
        ColumnFilter columnFilter = selection.newSelectors(options).getColumnFilter();
        ClusteringIndexFilter filter = makeClusteringIndexFilter(options, columnFilter);
        if (filter instanceof ClusteringIndexSliceFilter)
            return ((ClusteringIndexSliceFilter)filter).requestedSlices();

        Slices.Builder builder = new Slices.Builder(table.comparator);
        for (Clustering clustering: ((ClusteringIndexNamesFilter)filter).requestedRows())
            builder.add(Slice.make(clustering));
        return builder.build();
    }

    /**
     * Returns a read command that can be used internally to query all the rows queried by this SELECT for a
     * give key (used for materialized views).
     */
    public SinglePartitionReadCommand internalReadForView(DecoratedKey key, int nowInSec)
    {
        QueryOptions options = QueryOptions.forInternalCalls(Collections.emptyList());
        ColumnFilter columnFilter = selection.newSelectors(options).getColumnFilter();
        ClusteringIndexFilter filter = makeClusteringIndexFilter(options, columnFilter);
        RowFilter rowFilter = getRowFilter(options);
        return SinglePartitionReadCommand.create(table, nowInSec, columnFilter, rowFilter, DataLimits.NONE, key, filter);
    }

    /**
     * The {@code RowFilter} for this SELECT, assuming an internal call (no bound values in particular).
     */
    public RowFilter rowFilterForInternalCalls()
    {
        return getRowFilter(QueryOptions.forInternalCalls(Collections.emptyList()));
    }

    private ReadQuery getRangeCommand(QueryOptions options, ColumnFilter columnFilter, DataLimits limit, int nowInSec)
    {
        ClusteringIndexFilter clusteringIndexFilter = makeClusteringIndexFilter(options, columnFilter);
        if (clusteringIndexFilter == null)
            return ReadQuery.EMPTY;

        RowFilter rowFilter = getRowFilter(options);

        // The LIMIT provided by the user is the number of CQL row he wants returned.
        // We want to have getRangeSlice to count the number of columns, not the number of keys.
        AbstractBounds<PartitionPosition> keyBounds = restrictions.getPartitionKeyBounds(options);
        if (keyBounds == null)
            return ReadQuery.EMPTY;

        PartitionRangeReadCommand command =
            PartitionRangeReadCommand.create(table, nowInSec, columnFilter, rowFilter, limit, new DataRange(keyBounds, clusteringIndexFilter));

        // If there's a secondary index that the command can use, have it validate the request parameters.
        command.maybeValidateIndex();

        return command;
    }

    private ClusteringIndexFilter makeClusteringIndexFilter(QueryOptions options, ColumnFilter columnFilter)
    {
        if (parameters.isDistinct)
        {
            // We need to be able to distinguish between partition having live rows and those that don't. But
            // doing so is not trivial since "having a live row" depends potentially on
            //   1) when the query is performed, due to TTLs
            //   2) how thing reconcile together between different nodes
            // so that it's hard to really optimize properly internally. So to keep it simple, we simply query
            // for the first row of the partition and hence uses Slices.ALL. We'll limit it to the first live
            // row however in getLimit().
            return new ClusteringIndexSliceFilter(Slices.ALL, false);
        }

        if (restrictions.isColumnRange())
        {
            Slices slices = makeSlices(options);
            if (slices == Slices.NONE && !selection.containsStaticColumns())
                return null;

            return new ClusteringIndexSliceFilter(slices, isReversed);
        }

        NavigableSet<Clustering> clusterings = getRequestedRows(options);
        // We can have no clusterings if either we're only selecting the static columns, or if we have
        // a 'IN ()' for clusterings. In that case, we still want to query if some static columns are
        // queried. But we're fine otherwise.
        if (clusterings.isEmpty() && columnFilter.fetchedColumns().statics.isEmpty())
            return null;

        return new ClusteringIndexNamesFilter(clusterings, isReversed);
    }

    private Slices makeSlices(QueryOptions options)
    throws InvalidRequestException
    {
        SortedSet<ClusteringBound> startBounds = restrictions.getClusteringColumnsBounds(Bound.START, options);
        SortedSet<ClusteringBound> endBounds = restrictions.getClusteringColumnsBounds(Bound.END, options);
        assert startBounds.size() == endBounds.size();

        // The case where startBounds == 1 is common enough that it's worth optimizing
        if (startBounds.size() == 1)
        {
            ClusteringBound start = startBounds.first();
            ClusteringBound end = endBounds.first();
            return table.comparator.compare(start, end) > 0
                 ? Slices.NONE
                 : Slices.with(table.comparator, Slice.make(start, end));
        }

        Slices.Builder builder = new Slices.Builder(table.comparator, startBounds.size());
        Iterator<ClusteringBound> startIter = startBounds.iterator();
        Iterator<ClusteringBound> endIter = endBounds.iterator();
        while (startIter.hasNext() && endIter.hasNext())
        {
            ClusteringBound start = startIter.next();
            ClusteringBound end = endIter.next();

            // Ignore slices that are nonsensical
            if (table.comparator.compare(start, end) > 0)
                continue;

            builder.add(start, end);
        }

        return builder.build();
    }

    private DataLimits getDataLimits(int userLimit, int perPartitionLimit, int pageSize)
    {
        int cqlRowLimit = DataLimits.NO_LIMIT;
        int cqlPerPartitionLimit = DataLimits.NO_LIMIT;

        // If we do post ordering we need to get all the results sorted before we can trim them.
        if (aggregationSpec != AggregationSpecification.AGGREGATE_EVERYTHING)
        {
            if (!needsPostQueryOrdering())
                cqlRowLimit = userLimit;
            cqlPerPartitionLimit = perPartitionLimit;
        }

        // Group by and aggregation queries will always be paged internally to avoid OOM.
        // If the user provided a pageSize we'll use that to page internally (because why not), otherwise we use our default
        if (pageSize <= 0)
            pageSize = DEFAULT_PAGE_SIZE;

        // Aggregation queries work fine on top of the group by paging but to maintain
        // backward compatibility we need to use the old way.
        if (aggregationSpec != null && aggregationSpec != AggregationSpecification.AGGREGATE_EVERYTHING)
        {
            if (parameters.isDistinct)
                return DataLimits.distinctLimits(cqlRowLimit);

            return DataLimits.groupByLimits(cqlRowLimit,
                                            cqlPerPartitionLimit,
                                            pageSize,
                                            aggregationSpec);
        }

        if (parameters.isDistinct)
            return cqlRowLimit == DataLimits.NO_LIMIT ? DataLimits.DISTINCT_NONE : DataLimits.distinctLimits(cqlRowLimit);

        return DataLimits.cqlLimits(cqlRowLimit, cqlPerPartitionLimit);
    }

    /**
     * Returns the limit specified by the user.
     * May be used by custom QueryHandler implementations
     *
     * @return the limit specified by the user or <code>DataLimits.NO_LIMIT</code> if no value
     * as been specified.
     */
    public int getLimit(QueryOptions options)
    {
        return getLimit(limit, options);
    }

    /**
     * Returns the per partition limit specified by the user.
     * May be used by custom QueryHandler implementations
     *
     * @return the per partition limit specified by the user or <code>DataLimits.NO_LIMIT</code> if no value
     * as been specified.
     */
    public int getPerPartitionLimit(QueryOptions options)
    {
        return getLimit(perPartitionLimit, options);
    }

    private int getLimit(Term limit, QueryOptions options)
    {
        int userLimit = DataLimits.NO_LIMIT;

        if (limit != null)
        {
            ByteBuffer b = checkNotNull(limit.bindAndGet(options), "Invalid null value of limit");
            // treat UNSET limit value as 'unlimited'
            if (b != UNSET_BYTE_BUFFER)
            {
                try
                {
                    Int32Type.instance.validate(b);
                    userLimit = Int32Type.instance.compose(b);
                    checkTrue(userLimit > 0, "LIMIT must be strictly positive");
                }
                catch (MarshalException e)
                {
                    throw new InvalidRequestException("Invalid limit value");
                }
            }
        }
        return userLimit;
    }

    private NavigableSet<Clustering> getRequestedRows(QueryOptions options) throws InvalidRequestException
    {
        // Note: getRequestedColumns don't handle static columns, but due to CASSANDRA-5762
        // we always do a slice for CQL3 tables, so it's ok to ignore them here
        assert !restrictions.isColumnRange();
        return restrictions.getClusteringColumns(options);
    }

    /**
     * May be used by custom QueryHandler implementations
     */
    public RowFilter getRowFilter(QueryOptions options) throws InvalidRequestException
    {
        ColumnFamilyStore cfs = Keyspace.open(keyspace()).getColumnFamilyStore(columnFamily());
        SecondaryIndexManager secondaryIndexManager = cfs.indexManager;
        RowFilter filter = restrictions.getRowFilter(secondaryIndexManager, options);
        return filter;
    }

    private ResultSet process(PartitionIterator partitions,
                              QueryOptions options,
                              Selectors selectors,
                              int nowInSec,
                              int userLimit) throws InvalidRequestException
    {
        GroupMaker groupMaker = aggregationSpec == null ? null : aggregationSpec.newGroupMaker();
        ResultSetBuilder result = new ResultSetBuilder(getResultMetadata(), selectors, groupMaker);

        while (partitions.hasNext())
        {
            try (RowIterator partition = partitions.next())
            {
                processPartition(partition, options, result, nowInSec);
            }
        }

        ResultSet cqlRows = result.build();

        orderResults(cqlRows);

        cqlRows.trim(userLimit);

        return cqlRows;
    }

    public static ByteBuffer[] getComponents(TableMetadata metadata, DecoratedKey dk)
    {
        ByteBuffer key = dk.getKey();
        if (metadata.partitionKeyType instanceof CompositeType)
        {
            return ((CompositeType)metadata.partitionKeyType).split(key);
        }
        else
        {
            return new ByteBuffer[]{ key };
        }
    }

    // Determines whether, when we have a partition result with not rows, we still return the static content (as a
    // result set row with null for all other regular columns.)
    private boolean returnStaticContentOnPartitionWithNoRows()
    {
        // The general rational is that if some rows are specifically selected by the query (have clustering or
        // regular columns restrictions), we ignore partitions that are empty outside of static content, but if it's a full partition
        // query, then we include that content.
        // We make an exception for "static compact" table are from a CQL standpoint we always want to show their static
        // content for backward compatiblity.
        return queriesFullPartitions() || table.isStaticCompactTable();
    }

    // Used by ModificationStatement for CAS operations
    void processPartition(RowIterator partition, QueryOptions options, ResultSetBuilder result, int nowInSec)
    throws InvalidRequestException
    {
        ProtocolVersion protocolVersion = options.getProtocolVersion();

        ByteBuffer[] keyComponents = getComponents(table, partition.partitionKey());

        Row staticRow = partition.staticRow();
        // If there is no rows, we include the static content if we should and we're done.
        if (!partition.hasNext())
        {
            if (!staticRow.isEmpty() && returnStaticContentOnPartitionWithNoRows())
            {
                result.newRow(partition.partitionKey(), staticRow.clustering());
                for (ColumnMetadata def : selection.getColumns())
                {
                    switch (def.kind)
                    {
                        case PARTITION_KEY:
                            result.add(keyComponents[def.position()]);
                            break;
                        case STATIC:
                            addValue(result, def, staticRow, nowInSec, protocolVersion);
                            break;
                        default:
                            result.add((ByteBuffer)null);
                    }
                }
            }
            return;
        }

        while (partition.hasNext())
        {
            Row row = partition.next();
            result.newRow( partition.partitionKey(), row.clustering());
            // Respect selection order
            for (ColumnMetadata def : selection.getColumns())
            {
                switch (def.kind)
                {
                    case PARTITION_KEY:
                        result.add(keyComponents[def.position()]);
                        break;
                    case CLUSTERING:
                        result.add(row.clustering().get(def.position()));
                        break;
                    case REGULAR:
                        addValue(result, def, row, nowInSec, protocolVersion);
                        break;
                    case STATIC:
                        addValue(result, def, staticRow, nowInSec, protocolVersion);
                        break;
                }
            }
        }
    }

    /**
     * Checks if the query is a full partitions selection.
     * @return {@code true} if the query is a full partitions selection, {@code false} otherwise.
     */
    private boolean queriesFullPartitions()
    {
        return !restrictions.hasClusteringColumnsRestrictions() && !restrictions.hasRegularColumnsRestrictions();
    }

    private static void addValue(ResultSetBuilder result, ColumnMetadata def, Row row, int nowInSec, ProtocolVersion protocolVersion)
    {
        if (def.isComplex())
        {
            assert def.type.isMultiCell();
            ComplexColumnData complexData = row.getComplexColumnData(def);
            if (complexData == null)
                result.add(null);
            else if (def.type.isCollection())
                result.add(((CollectionType) def.type).serializeForNativeProtocol(complexData.iterator(), protocolVersion));
            else
                result.add(((UserType) def.type).serializeForNativeProtocol(complexData.iterator(), protocolVersion));
        }
        else
        {
            result.add(row.getCell(def), nowInSec);
        }
    }

    private boolean needsPostQueryOrdering()
    {
        // We need post-query ordering only for queries with IN on the partition key and an ORDER BY.
        return restrictions.keyIsInRelation() && !parameters.orderings.isEmpty();
    }

    /**
     * Orders results when multiple keys are selected (using IN)
     */
    private void orderResults(ResultSet cqlRows)
    {
        if (cqlRows.size() == 0 || !needsPostQueryOrdering())
            return;

        Collections.sort(cqlRows.rows, orderingComparator);
    }

    public static class RawStatement extends CFStatement
    {
        public final Parameters parameters;
        public final List<RawSelector> selectClause;
        public final WhereClause whereClause;
        public final Term.Raw limit;
        public final Term.Raw perPartitionLimit;

        public RawStatement(CFName cfName, Parameters parameters,
                            List<RawSelector> selectClause,
                            WhereClause whereClause,
                            Term.Raw limit,
                            Term.Raw perPartitionLimit)
        {
            super(cfName);
            this.parameters = parameters;
            this.selectClause = selectClause;
            this.whereClause = whereClause;
            this.limit = limit;
            this.perPartitionLimit = perPartitionLimit;
        }

        public ParsedStatement.Prepared prepare() throws InvalidRequestException
        {
            return prepare(false);
        }

        public ParsedStatement.Prepared prepare(boolean forView) throws InvalidRequestException
        {
            TableMetadata table = Schema.instance.validateTable(keyspace(), columnFamily());
            VariableSpecifications boundNames = getBoundVariables();

<<<<<<< HEAD
            List<Selectable> selectables = RawSelector.toSelectables(selectClause, table);
            boolean containsOnlyStaticColumns = selectOnlyStaticColumns(table, selectables);

            StatementRestrictions restrictions = prepareRestrictions(table, boundNames, containsOnlyStaticColumns, forView);
=======
            Selection selection = prepareSelection(cfm, boundNames);
>>>>>>> 515f07b5

            // If we order post-query, the sorted column needs to be in the ResultSet for sorting,
            // even if we don't ultimately ship them to the client (CASSANDRA-4911).
            Map<ColumnMetadata, Boolean> orderingColumns = getOrderingColumns(table);
            Set<ColumnMetadata> resultSetOrderingColumns = restrictions.keyIsInRelation() ? orderingColumns.keySet()
                                                                                          : Collections.emptySet();

            Selection selection = selectables.isEmpty()
                    ? Selection.wildcard(table, parameters.isJson)
                    : Selection.fromSelectors(table,
                                              selectables,
                                              boundNames,
                                              resultSetOrderingColumns,
                                              restrictions.nonPKRestrictedColumns(false),
                                              !parameters.groups.isEmpty(),
                                              parameters.isJson);

            if (parameters.isDistinct)
            {
                checkNull(perPartitionLimit, "PER PARTITION LIMIT is not allowed with SELECT DISTINCT queries");
                validateDistinctSelection(table, selection, restrictions);
            }

            AggregationSpecification aggregationSpec = getAggregationSpecification(table,
                                                                                   selection,
                                                                                   restrictions,
                                                                                   parameters.isDistinct);

            checkFalse(aggregationSpec == AggregationSpecification.AGGREGATE_EVERYTHING && perPartitionLimit != null,
                       "PER PARTITION LIMIT is not allowed with aggregate queries.");

            Comparator<List<ByteBuffer>> orderingComparator = null;
            boolean isReversed = false;

            if (!orderingColumns.isEmpty())
            {
                assert !forView;
                verifyOrderingIsAllowed(restrictions);
                orderingComparator = getOrderingComparator(table, selection, restrictions, orderingColumns);
                isReversed = isReversed(table, orderingColumns, restrictions);
                if (isReversed)
                    orderingComparator = Collections.reverseOrder(orderingComparator);
            }

            checkNeedsFiltering(restrictions);

            SelectStatement stmt = new SelectStatement(table,
                                                       boundNames.size(),
                                                       parameters,
                                                       selection,
                                                       restrictions,
                                                       isReversed,
                                                       aggregationSpec,
                                                       orderingComparator,
                                                       prepareLimit(boundNames, limit, keyspace(), limitReceiver()),
                                                       prepareLimit(boundNames, perPartitionLimit, keyspace(), perPartitionLimitReceiver()));

            return new ParsedStatement.Prepared(stmt, boundNames, boundNames.getPartitionKeyBindIndexes(table));
        }

        /**
         * Checks if the specified selectables select only partition key columns or static columns
         *
         * @param table the table metadata
         * @param selectables the selectables to check
         * @return {@code true} if the specified selectables select only partition key columns or static columns,
         * {@code false} otherwise.
         */
        private boolean selectOnlyStaticColumns(TableMetadata table, List<Selectable> selectables)
        {
            if (table.isStaticCompactTable() || !table.hasStaticColumns() || selectables.isEmpty())
                return false;

            return Selectable.selectColumns(selectables, (column) -> column.isStatic())
                    && !Selectable.selectColumns(selectables, (column) -> !column.isPartitionKey() && !column.isStatic());
        }

        /**
         * Returns the columns used to order the data.
         * @return the columns used to order the data.
         */
        private Map<ColumnMetadata, Boolean> getOrderingColumns(TableMetadata table)
        {
            if (parameters.orderings.isEmpty())
                return Collections.emptyMap();

            Map<ColumnMetadata, Boolean> orderingColumns = new LinkedHashMap<>();
            for (Map.Entry<ColumnMetadata.Raw, Boolean> entry : parameters.orderings.entrySet())
            {
                orderingColumns.put(entry.getKey().prepare(table), entry.getValue());
            }
            return orderingColumns;
        }

        /**
         * Prepares the selection to use for the statement.
         *
         * @param cfm the table metadata
         * @param boundNames the bound names
         * @return the selection to use for the statement
         */
        private Selection prepareSelection(CFMetaData cfm, VariableSpecifications boundNames)
        {
            boolean hasGroupBy = !parameters.groups.isEmpty();

            if (selectClause.isEmpty())
                return hasGroupBy ? Selection.wildcardWithGroupBy(cfm, boundNames) : Selection.wildcard(cfm);

            return Selection.fromSelectors(cfm, selectClause, boundNames, hasGroupBy);
        }

        /**
         * Prepares the restrictions.
         *
         * @param metadata the column family meta data
         * @param boundNames the variable specifications
         * @param selectsOnlyStaticColumns {@code true} if the query select only static columns, {@code false} otherwise.
         * @return the restrictions
         * @throws InvalidRequestException if a problem occurs while building the restrictions
         */
        private StatementRestrictions prepareRestrictions(TableMetadata metadata,
                                                          VariableSpecifications boundNames,
                                                          boolean selectsOnlyStaticColumns,
                                                          boolean forView) throws InvalidRequestException
        {
            return new StatementRestrictions(StatementType.SELECT,
                                             metadata,
                                             whereClause,
                                             boundNames,
                                             selectsOnlyStaticColumns,
                                             parameters.allowFiltering,
                                             forView);
        }

        /** Returns a Term for the limit or null if no limit is set */
        private Term prepareLimit(VariableSpecifications boundNames, Term.Raw limit,
                                  String keyspace, ColumnSpecification limitReceiver) throws InvalidRequestException
        {
            if (limit == null)
                return null;

            Term prepLimit = limit.prepare(keyspace, limitReceiver);
            prepLimit.collectMarkerSpecification(boundNames);
            return prepLimit;
        }

        private static void verifyOrderingIsAllowed(StatementRestrictions restrictions) throws InvalidRequestException
        {
            checkFalse(restrictions.usesSecondaryIndexing(), "ORDER BY with 2ndary indexes is not supported.");
            checkFalse(restrictions.isKeyRange(), "ORDER BY is only supported when the partition key is restricted by an EQ or an IN.");
        }

        private static void validateDistinctSelection(TableMetadata metadata,
                                                      Selection selection,
                                                      StatementRestrictions restrictions)
                                                      throws InvalidRequestException
        {
            checkFalse(restrictions.hasClusteringColumnsRestrictions() ||
                       (restrictions.hasNonPrimaryKeyRestrictions() && !restrictions.nonPKRestrictedColumns(true).stream().allMatch(ColumnMetadata::isStatic)),
                       "SELECT DISTINCT with WHERE clause only supports restriction by partition key and/or static columns.");

            Collection<ColumnMetadata> requestedColumns = selection.getColumns();
            for (ColumnMetadata def : requestedColumns)
                checkFalse(!def.isPartitionKey() && !def.isStatic(),
                           "SELECT DISTINCT queries must only request partition key columns and/or static columns (not %s)",
                           def.name);

            // If it's a key range, we require that all partition key columns are selected so we don't have to bother
            // with post-query grouping.
            if (!restrictions.isKeyRange())
                return;

            for (ColumnMetadata def : metadata.partitionKeyColumns())
                checkTrue(requestedColumns.contains(def),
                          "SELECT DISTINCT queries must request all the partition key columns (missing %s)", def.name);
        }

        /**
         * Creates the <code>AggregationSpecification</code>s used to make the aggregates.
         *
         * @param metadata the table metadata
         * @param selection the selection
         * @param restrictions the restrictions
         * @param isDistinct <code>true</code> if the query is a DISTINCT one.
         * @return the <code>AggregationSpecification</code>s used to make the aggregates
         */
        private AggregationSpecification getAggregationSpecification(TableMetadata metadata,
                                                                     Selection selection,
                                                                     StatementRestrictions restrictions,
                                                                     boolean isDistinct)
        {
            if (parameters.groups.isEmpty())
                return selection.isAggregate() ? AggregationSpecification.AGGREGATE_EVERYTHING
                                               : null;

            int clusteringPrefixSize = 0;

            Iterator<ColumnMetadata> pkColumns = metadata.primaryKeyColumns().iterator();
            for (ColumnMetadata.Raw raw : parameters.groups)
            {
                ColumnMetadata def = raw.prepare(metadata);

                checkTrue(def.isPartitionKey() || def.isClusteringColumn(),
                          "Group by is currently only supported on the columns of the PRIMARY KEY, got %s", def.name);

                while (true)
                {
                    checkTrue(pkColumns.hasNext(),
                              "Group by currently only support groups of columns following their declared order in the PRIMARY KEY");

                    ColumnMetadata pkColumn = pkColumns.next();

                    if (pkColumn.isClusteringColumn())
                        clusteringPrefixSize++;

                    // As we do not support grouping on only part of the partition key, we only need to know
                    // which clustering columns need to be used to build the groups
                    if (pkColumn.equals(def))
                        break;

                    checkTrue(restrictions.isColumnRestrictedByEq(pkColumn),
                              "Group by currently only support groups of columns following their declared order in the PRIMARY KEY");
                }
            }

            checkFalse(pkColumns.hasNext() && pkColumns.next().isPartitionKey(),
                       "Group by is not supported on only a part of the partition key");

            checkFalse(clusteringPrefixSize > 0 && isDistinct,
                       "Grouping on clustering columns is not allowed for SELECT DISTINCT queries");

            return AggregationSpecification.aggregatePkPrefix(metadata.comparator, clusteringPrefixSize);
        }

        private Comparator<List<ByteBuffer>> getOrderingComparator(TableMetadata metadata,
                                                                   Selection selection,
                                                                   StatementRestrictions restrictions,
                                                                   Map<ColumnMetadata, Boolean> orderingColumns)
                                                                   throws InvalidRequestException
        {
            if (!restrictions.keyIsInRelation())
                return null;

            Map<ColumnIdentifier, Integer> orderingIndexes = getOrderingIndex(metadata, selection, orderingColumns);

            List<Integer> idToSort = new ArrayList<Integer>(orderingColumns.size());
            List<Comparator<ByteBuffer>> sorters = new ArrayList<Comparator<ByteBuffer>>(orderingColumns.size());

            for (ColumnMetadata orderingColumn : orderingColumns.keySet())
            {
                idToSort.add(orderingIndexes.get(orderingColumn.name));
                sorters.add(orderingColumn.type);
            }
            return idToSort.size() == 1 ? new SingleColumnComparator(idToSort.get(0), sorters.get(0))
                    : new CompositeComparator(sorters, idToSort);
        }

        private Map<ColumnIdentifier, Integer> getOrderingIndex(TableMetadata table,
                                                                Selection selection,
                                                                Map<ColumnMetadata, Boolean> orderingColumns)
        {
            Map<ColumnIdentifier, Integer> orderingIndexes = Maps.newHashMapWithExpectedSize(orderingColumns.size());
            for (ColumnMetadata def : orderingColumns.keySet())
            {
                int index = selection.getResultSetIndex(def);
                orderingIndexes.put(def.name, index);
            }
            return orderingIndexes;
        }

        private boolean isReversed(TableMetadata table, Map<ColumnMetadata, Boolean> orderingColumns, StatementRestrictions restrictions) throws InvalidRequestException
        {
            Boolean[] reversedMap = new Boolean[table.clusteringColumns().size()];
            int i = 0;
            for (Map.Entry<ColumnMetadata, Boolean> entry : orderingColumns.entrySet())
            {
                ColumnMetadata def = entry.getKey();
                boolean reversed = entry.getValue();

                checkTrue(def.isClusteringColumn(),
                          "Order by is currently only supported on the clustered columns of the PRIMARY KEY, got %s", def.name);

                while (i != def.position())
                {
                    checkTrue(restrictions.isColumnRestrictedByEq(table.clusteringColumns().get(i++)),
                              "Order by currently only supports the ordering of columns following their declared order in the PRIMARY KEY");
                }
                i++;
                reversedMap[def.position()] = (reversed != def.isReversedType());
            }

            // Check that all boolean in reversedMap, if set, agrees
            Boolean isReversed = null;
            for (Boolean b : reversedMap)
            {
                // Column on which order is specified can be in any order
                if (b == null)
                    continue;

                if (isReversed == null)
                {
                    isReversed = b;
                    continue;
                }
                checkTrue(isReversed.equals(b), "Unsupported order by relation");
            }
            assert isReversed != null;
            return isReversed;
        }

        /** If ALLOW FILTERING was not specified, this verifies that it is not needed */
        private void checkNeedsFiltering(StatementRestrictions restrictions) throws InvalidRequestException
        {
            // non-key-range non-indexed queries cannot involve filtering underneath
            if (!parameters.allowFiltering && (restrictions.isKeyRange() || restrictions.usesSecondaryIndexing()))
            {
                // We will potentially filter data if either:
                //  - Have more than one IndexExpression
                //  - Have no index expression and the row filter is not the identity
                checkFalse(restrictions.needFiltering(), StatementRestrictions.REQUIRES_ALLOW_FILTERING_MESSAGE);
            }
        }

        private ColumnSpecification limitReceiver()
        {
            return new ColumnSpecification(keyspace(), columnFamily(), new ColumnIdentifier("[limit]", true), Int32Type.instance);
        }

        private ColumnSpecification perPartitionLimitReceiver()
        {
            return new ColumnSpecification(keyspace(), columnFamily(), new ColumnIdentifier("[per_partition_limit]", true), Int32Type.instance);
        }

        @Override
        public String toString()
        {
            return MoreObjects.toStringHelper(this)
                              .add("name", cfName)
                              .add("selectClause", selectClause)
                              .add("whereClause", whereClause)
                              .add("isDistinct", parameters.isDistinct)
                              .toString();
        }
    }

    public static class Parameters
    {
        // Public because CASSANDRA-9858
        public final Map<ColumnMetadata.Raw, Boolean> orderings;
        public final List<ColumnMetadata.Raw> groups;
        public final boolean isDistinct;
        public final boolean allowFiltering;
        public final boolean isJson;

        public Parameters(Map<ColumnMetadata.Raw, Boolean> orderings,
                          List<ColumnMetadata.Raw> groups,
                          boolean isDistinct,
                          boolean allowFiltering,
                          boolean isJson)
        {
            this.orderings = orderings;
            this.groups = groups;
            this.isDistinct = isDistinct;
            this.allowFiltering = allowFiltering;
            this.isJson = isJson;
        }
    }

    private static abstract class ColumnComparator<T> implements Comparator<T>
    {
        protected final int compare(Comparator<ByteBuffer> comparator, ByteBuffer aValue, ByteBuffer bValue)
        {
            if (aValue == null)
                return bValue == null ? 0 : -1;

            return bValue == null ? 1 : comparator.compare(aValue, bValue);
        }
    }

    /**
     * Used in orderResults(...) method when single 'ORDER BY' condition where given
     */
    private static class SingleColumnComparator extends ColumnComparator<List<ByteBuffer>>
    {
        private final int index;
        private final Comparator<ByteBuffer> comparator;

        public SingleColumnComparator(int columnIndex, Comparator<ByteBuffer> orderer)
        {
            index = columnIndex;
            comparator = orderer;
        }

        public int compare(List<ByteBuffer> a, List<ByteBuffer> b)
        {
            return compare(comparator, a.get(index), b.get(index));
        }
    }

    /**
     * Used in orderResults(...) method when multiple 'ORDER BY' conditions where given
     */
    private static class CompositeComparator extends ColumnComparator<List<ByteBuffer>>
    {
        private final List<Comparator<ByteBuffer>> orderTypes;
        private final List<Integer> positions;

        private CompositeComparator(List<Comparator<ByteBuffer>> orderTypes, List<Integer> positions)
        {
            this.orderTypes = orderTypes;
            this.positions = positions;
        }

        public int compare(List<ByteBuffer> a, List<ByteBuffer> b)
        {
            for (int i = 0; i < positions.size(); i++)
            {
                Comparator<ByteBuffer> type = orderTypes.get(i);
                int columnPos = positions.get(i);

                int comparison = compare(type, a.get(columnPos), b.get(columnPos));

                if (comparison != 0)
                    return comparison;
            }

            return 0;
        }
    }
}<|MERGE_RESOLUTION|>--- conflicted
+++ resolved
@@ -939,14 +939,10 @@
             TableMetadata table = Schema.instance.validateTable(keyspace(), columnFamily());
             VariableSpecifications boundNames = getBoundVariables();
 
-<<<<<<< HEAD
             List<Selectable> selectables = RawSelector.toSelectables(selectClause, table);
             boolean containsOnlyStaticColumns = selectOnlyStaticColumns(table, selectables);
 
             StatementRestrictions restrictions = prepareRestrictions(table, boundNames, containsOnlyStaticColumns, forView);
-=======
-            Selection selection = prepareSelection(cfm, boundNames);
->>>>>>> 515f07b5
 
             // If we order post-query, the sorted column needs to be in the ResultSet for sorting,
             // even if we don't ultimately ship them to the client (CASSANDRA-4911).
@@ -954,15 +950,11 @@
             Set<ColumnMetadata> resultSetOrderingColumns = restrictions.keyIsInRelation() ? orderingColumns.keySet()
                                                                                           : Collections.emptySet();
 
-            Selection selection = selectables.isEmpty()
-                    ? Selection.wildcard(table, parameters.isJson)
-                    : Selection.fromSelectors(table,
-                                              selectables,
-                                              boundNames,
-                                              resultSetOrderingColumns,
-                                              restrictions.nonPKRestrictedColumns(false),
-                                              !parameters.groups.isEmpty(),
-                                              parameters.isJson);
+            Selection selection = prepareSelection(table,
+                                                   selectables,
+                                                   boundNames,
+                                                   resultSetOrderingColumns,
+                                                   restrictions);
 
             if (parameters.isDistinct)
             {
@@ -1007,6 +999,29 @@
             return new ParsedStatement.Prepared(stmt, boundNames, boundNames.getPartitionKeyBindIndexes(table));
         }
 
+        private Selection prepareSelection(TableMetadata table,
+                                           List<Selectable> selectables,
+                                           VariableSpecifications boundNames,
+                                           Set<ColumnMetadata> resultSetOrderingColumns,
+                                           StatementRestrictions restrictions)
+        {
+            boolean hasGroupBy = !parameters.groups.isEmpty();
+
+            if (selectables.isEmpty()) // wildcard query
+            {
+                return hasGroupBy ? Selection.wildcardWithGroupBy(table, boundNames, parameters.isJson)
+                                  : Selection.wildcard(table, parameters.isJson);
+            }
+
+            return Selection.fromSelectors(table,
+                                           selectables,
+                                           boundNames,
+                                           resultSetOrderingColumns,
+                                           restrictions.nonPKRestrictedColumns(false),
+                                           hasGroupBy,
+                                           parameters.isJson);
+        }
+
         /**
          * Checks if the specified selectables select only partition key columns or static columns
          *
@@ -1039,23 +1054,6 @@
                 orderingColumns.put(entry.getKey().prepare(table), entry.getValue());
             }
             return orderingColumns;
-        }
-
-        /**
-         * Prepares the selection to use for the statement.
-         *
-         * @param cfm the table metadata
-         * @param boundNames the bound names
-         * @return the selection to use for the statement
-         */
-        private Selection prepareSelection(CFMetaData cfm, VariableSpecifications boundNames)
-        {
-            boolean hasGroupBy = !parameters.groups.isEmpty();
-
-            if (selectClause.isEmpty())
-                return hasGroupBy ? Selection.wildcardWithGroupBy(cfm, boundNames) : Selection.wildcard(cfm);
-
-            return Selection.fromSelectors(cfm, selectClause, boundNames, hasGroupBy);
         }
 
         /**
