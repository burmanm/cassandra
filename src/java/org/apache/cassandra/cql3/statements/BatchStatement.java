/*
 * Licensed to the Apache Software Foundation (ASF) under one
 * or more contributor license agreements.  See the NOTICE file
 * distributed with this work for additional information
 * regarding copyright ownership.  The ASF licenses this file
 * to you under the Apache License, Version 2.0 (the
 * "License"); you may not use this file except in compliance
 * with the License.  You may obtain a copy of the License at
 *
 *     http://www.apache.org/licenses/LICENSE-2.0
 *
 * Unless required by applicable law or agreed to in writing, software
 * distributed under the License is distributed on an "AS IS" BASIS,
 * WITHOUT WARRANTIES OR CONDITIONS OF ANY KIND, either express or implied.
 * See the License for the specific language governing permissions and
 * limitations under the License.
 */
package org.apache.cassandra.cql3.statements;

import java.nio.ByteBuffer;
import java.util.*;
import java.util.concurrent.TimeUnit;

import com.google.common.base.Function;
import com.google.common.collect.Iterables;
import org.slf4j.Logger;
import org.slf4j.LoggerFactory;
import org.slf4j.helpers.MessageFormatter;

import org.apache.cassandra.config.CFMetaData;
import org.apache.cassandra.config.ColumnDefinition;
import org.apache.cassandra.config.DatabaseDescriptor;
import org.apache.cassandra.cql3.*;
import org.apache.cassandra.db.*;
<<<<<<< HEAD
import org.apache.cassandra.db.partitions.PartitionUpdate;
import org.apache.cassandra.db.rows.RowIterator;
import org.apache.cassandra.dht.Range;
import org.apache.cassandra.dht.Token;
import org.apache.cassandra.exceptions.*;
import org.apache.cassandra.service.*;
=======
import org.apache.cassandra.db.composites.Composite;
import org.apache.cassandra.exceptions.*;
import org.apache.cassandra.service.ClientState;
import org.apache.cassandra.service.ClientWarn;
import org.apache.cassandra.service.QueryState;
import org.apache.cassandra.service.StorageProxy;
>>>>>>> ab2b8a60
import org.apache.cassandra.tracing.Tracing;
import org.apache.cassandra.transport.messages.ResultMessage;
import org.apache.cassandra.utils.NoSpamLogger;
import org.apache.cassandra.utils.Pair;

import static org.apache.cassandra.cql3.statements.RequestValidations.checkFalse;

/**
 * A <code>BATCH</code> statement parsed from a CQL query.
 */
public class BatchStatement implements CQLStatement
{
    public enum Type
    {
        LOGGED, UNLOGGED, COUNTER
    }

    private final int boundTerms;
    public final Type type;
    private final List<ModificationStatement> statements;

    // Columns modified for each table (keyed by the table ID)
    private final Map<UUID, PartitionColumns> updatedColumns;
    // Columns on which there is conditions. Note that if there is any, then the batch can only be on a single partition (and thus table).
    private final PartitionColumns conditionColumns;

    private final boolean updatesRegularRows;
    private final boolean updatesStaticRow;
    private final Attributes attrs;
    private final boolean hasConditions;
    private static final Logger logger = LoggerFactory.getLogger(BatchStatement.class);
<<<<<<< HEAD

    private static final String UNLOGGED_BATCH_WARNING = "Unlogged batch covering {} partition{} detected " +
                                                         "against table{} {}. You should use a logged batch for " +
                                                         "atomicity, or asynchronous writes for performance.";

    private static final String LOGGED_BATCH_LOW_GCGS_WARNING = "Executing a LOGGED BATCH on table{} {}, configured with a " +
                                                                "gc_grace_seconds of 0. The gc_grace_seconds is used to TTL " +
                                                                "batchlog entries, so setting gc_grace_seconds too low on " +
                                                                "tables involved in an atomic batch might cause batchlog " +
                                                                "entries to expire before being replayed.";
=======
    private static final String unloggedBatchWarning = "Unlogged batch covering {} partitions detected against table{} {}. " +
                                                       "You should use a logged batch for atomicity, or asynchronous writes for performance.";
>>>>>>> ab2b8a60

    /**
     * Creates a new BatchStatement from a list of statements and a
     * Thrift consistency level.
     *
     * @param type       type of the batch
     * @param statements a list of UpdateStatements
     * @param attrs      additional attributes for statement (CL, timestamp, timeToLive)
     */
    public BatchStatement(int boundTerms, Type type, List<ModificationStatement> statements, Attributes attrs)
    {
        this.boundTerms = boundTerms;
        this.type = type;
        this.statements = statements;
        this.attrs = attrs;

        boolean hasConditions = false;
        MultiTableColumnsBuilder regularBuilder = new MultiTableColumnsBuilder();
        PartitionColumns.Builder conditionBuilder = PartitionColumns.builder();
        boolean updateRegular = false;
        boolean updateStatic = false;

        for (ModificationStatement stmt : statements)
        {
            regularBuilder.addAll(stmt.cfm, stmt.updatedColumns());
            updateRegular |= stmt.updatesRegularRows();
            if (stmt.hasConditions())
            {
                hasConditions = true;
                conditionBuilder.addAll(stmt.conditionColumns());
                updateStatic |= stmt.updatesStaticRow();
            }
        }

        this.updatedColumns = regularBuilder.build();
        this.conditionColumns = conditionBuilder.build();
        this.updatesRegularRows = updateRegular;
        this.updatesStaticRow = updateStatic;
        this.hasConditions = hasConditions;
    }

    public Iterable<org.apache.cassandra.cql3.functions.Function> getFunctions()
    {
        Iterable<org.apache.cassandra.cql3.functions.Function> functions = attrs.getFunctions();
        for (ModificationStatement statement : statements)
            functions = Iterables.concat(functions, statement.getFunctions());
        return functions;
    }

    public int getBoundTerms()
    {
        return boundTerms;
    }

    public void checkAccess(ClientState state) throws InvalidRequestException, UnauthorizedException
    {
        for (ModificationStatement statement : statements)
            statement.checkAccess(state);
    }

    // Validates a prepared batch statement without validating its nested statements.
    public void validate() throws InvalidRequestException
    {
        if (attrs.isTimeToLiveSet())
            throw new InvalidRequestException("Global TTL on the BATCH statement is not supported.");

        boolean timestampSet = attrs.isTimestampSet();
        if (timestampSet)
        {
            if (hasConditions)
                throw new InvalidRequestException("Cannot provide custom timestamp for conditional BATCH");

            if (isCounter())
                throw new InvalidRequestException("Cannot provide custom timestamp for counter BATCH");
        }

        boolean hasCounters = false;
        boolean hasNonCounters = false;

        for (ModificationStatement statement : statements)
        {
            if (timestampSet && statement.isCounter())
                throw new InvalidRequestException("Cannot provide custom timestamp for a BATCH containing counters");

            if (timestampSet && statement.isTimestampSet())
                throw new InvalidRequestException("Timestamp must be set either on BATCH or individual statements");

            if (isCounter() && !statement.isCounter())
                throw new InvalidRequestException("Cannot include non-counter statement in a counter batch");

            if (isLogged() && statement.isCounter())
                throw new InvalidRequestException("Cannot include a counter statement in a logged batch");

            if (statement.isCounter())
                hasCounters = true;
            else
                hasNonCounters = true;
        }

        if (hasCounters && hasNonCounters)
            throw new InvalidRequestException("Counter and non-counter mutations cannot exist in the same batch");

        if (hasConditions)
        {
            String ksName = null;
            String cfName = null;
            for (ModificationStatement stmt : statements)
            {
                if (ksName != null && (!stmt.keyspace().equals(ksName) || !stmt.columnFamily().equals(cfName)))
                    throw new InvalidRequestException("Batch with conditions cannot span multiple tables");
                ksName = stmt.keyspace();
                cfName = stmt.columnFamily();
            }
        }
    }

    private boolean isCounter()
    {
        return type == Type.COUNTER;
    }

    private boolean isLogged()
    {
        return type == Type.LOGGED;
    }

    // The batch itself will be validated in either Parsed#prepare() - for regular CQL3 batches,
    //   or in QueryProcessor.processBatch() - for native protocol batches.
    public void validate(ClientState state) throws InvalidRequestException
    {
        for (ModificationStatement statement : statements)
            statement.validate(state);
    }

    public List<ModificationStatement> getStatements()
    {
        return statements;
    }

    private Collection<? extends IMutation> getMutations(BatchQueryOptions options, boolean local, long now)
    throws RequestExecutionException, RequestValidationException
    {
        Set<String> tablesWithZeroGcGs = null;
        UpdatesCollector collector = new UpdatesCollector(updatedColumns, updatedRows());
        for (int i = 0; i < statements.size(); i++)
        {
            ModificationStatement statement = statements.get(i);
            if (isLogged() && statement.cfm.params.gcGraceSeconds == 0)
            {
                if (tablesWithZeroGcGs == null)
                    tablesWithZeroGcGs = new HashSet<>();
                tablesWithZeroGcGs.add(String.format("%s.%s", statement.cfm.ksName, statement.cfm.cfName));
            }
            QueryOptions statementOptions = options.forStatement(i);
            long timestamp = attrs.getTimestamp(now, statementOptions);
            statement.addUpdates(collector, statementOptions, local, timestamp);
        }

        if (tablesWithZeroGcGs != null)
        {
            String suffix = tablesWithZeroGcGs.size() == 1 ? "" : "s";
            NoSpamLogger.log(logger, NoSpamLogger.Level.WARN, 1, TimeUnit.MINUTES, LOGGED_BATCH_LOW_GCGS_WARNING,
                             suffix, tablesWithZeroGcGs);
            ClientWarn.instance.warn(MessageFormatter.arrayFormat(LOGGED_BATCH_LOW_GCGS_WARNING, new Object[] { suffix, tablesWithZeroGcGs })
                                                     .getMessage());
        }

        collector.validateIndexedColumns();
        return collector.toMutations();
    }

    private int updatedRows()
    {
        // Note: it's possible for 2 statements to actually apply to the same row, but that's just an estimation
        // for sizing our PartitionUpdate backing array, so it's good enough.
        return statements.size();
    }

    /**
     * Checks batch size to ensure threshold is met. If not, a warning is logged.
     *
     * @param cfs ColumnFamilies that will store the batch's mutations.
     */
    public static void verifyBatchSize(Iterable<PartitionUpdate> updates) throws InvalidRequestException
    {
        long size = 0;
        long warnThreshold = DatabaseDescriptor.getBatchSizeWarnThreshold();
        long failThreshold = DatabaseDescriptor.getBatchSizeFailThreshold();

        for (PartitionUpdate update : updates)
            size += update.dataSize();

        if (size > warnThreshold)
        {
            Set<String> tableNames = new HashSet<>();
            for (PartitionUpdate update : updates)
                tableNames.add(String.format("%s.%s", update.metadata().ksName, update.metadata().cfName));

            String format = "Batch of prepared statements for {} is of size {}, exceeding specified threshold of {} by {}.{}";
            if (size > failThreshold)
            {
                Tracing.trace(format, tableNames, size, failThreshold, size - failThreshold, " (see batch_size_fail_threshold_in_kb)");
                logger.error(format, tableNames, size, failThreshold, size - failThreshold, " (see batch_size_fail_threshold_in_kb)");
                throw new InvalidRequestException("Batch too large");
            }
            else if (logger.isWarnEnabled())
            {
                logger.warn(format, tableNames, size, warnThreshold, size - warnThreshold, "");
            }
            ClientWarn.instance.warn(MessageFormatter.arrayFormat(format, new Object[] {tableNames, size, warnThreshold, size - warnThreshold, ""}).getMessage());
        }
    }

    private void verifyBatchType(Iterable<PartitionUpdate> updates)
    {
        if (!isLogged() && Iterables.size(updates) > 1)
        {
            Set<DecoratedKey> keySet = new HashSet<>();
            Set<String> tableNames = new HashSet<>();

<<<<<<< HEAD
            Map<String, Collection<Range<Token>>> localTokensByKs = new HashMap<>();
            boolean localPartitionsOnly = true;
            for (PartitionUpdate update : updates)
            {
                keySet.add(update.partitionKey());
                tableNames.add(String.format("%s.%s", update.metadata().ksName, update.metadata().cfName));

                if (localPartitionsOnly)
                    localPartitionsOnly &= isPartitionLocal(localTokensByKs, update);
            }

            // CASSANDRA-9303: If we only have local mutations we do not warn
            if (localPartitionsOnly)
                return;


            NoSpamLogger.log(logger, NoSpamLogger.Level.WARN, 1, TimeUnit.MINUTES, UNLOGGED_BATCH_WARNING,
                             keySet.size(), keySet.size() == 1 ? "" : "s",
                             tableNames.size() == 1 ? "" : "s", tableNames);

            ClientWarn.instance.warn(MessageFormatter.arrayFormat(UNLOGGED_BATCH_WARNING, new Object[]{keySet.size(), keySet.size() == 1 ? "" : "s",
                                                    tableNames.size() == 1 ? "" : "s", tableNames}).getMessage());
        }
    }

    private boolean isPartitionLocal(Map<String, Collection<Range<Token>>> localTokensByKs, PartitionUpdate update)
    {
        Collection<Range<Token>> localRanges = localTokensByKs.get(update.metadata().ksName);
        if (localRanges == null)
        {
            localRanges = StorageService.instance.getLocalRanges(update.metadata().ksName);
            localTokensByKs.put(update.metadata().ksName, localRanges);
        }

        return Range.isInRanges(update.partitionKey().getToken(), localRanges);
    }
=======
            for (IMutation im : mutations)
            {
                keySet.add(im.key());

                for (ColumnFamily cf : im.getColumnFamilies())
                    ksCfPairs.add(String.format("%s.%s", cf.metadata().ksName, cf.metadata().cfName));
            }

            // CASSANDRA-11529: log only if we have more than a threshold of keys, this was also suggested in the
            // original ticket that introduced this warning, CASSANDRA-9282
            if (keySet.size() > DatabaseDescriptor.getUnloggedBatchAcrossPartitionsWarnThreshold())
            {
                NoSpamLogger.log(logger, NoSpamLogger.Level.WARN, 1, TimeUnit.MINUTES, unloggedBatchWarning,
                                 keySet.size(), ksCfPairs.size() == 1 ? "" : "s", ksCfPairs);

                ClientWarn.instance.warn(MessageFormatter.arrayFormat(unloggedBatchWarning,
                                                                  new Object[]{
                                                                              keySet.size(),
                                                                              ksCfPairs.size() == 1 ? "" : "s",
                                                                              ksCfPairs
                                                                  }).getMessage());
            }
        }
    }

>>>>>>> ab2b8a60

    public ResultMessage execute(QueryState queryState, QueryOptions options) throws RequestExecutionException, RequestValidationException
    {
        return execute(queryState, BatchQueryOptions.withoutPerStatementVariables(options));
    }

    public ResultMessage execute(QueryState queryState, BatchQueryOptions options) throws RequestExecutionException, RequestValidationException
    {
        return execute(queryState, options, false, options.getTimestamp(queryState));
    }

    private ResultMessage execute(QueryState queryState, BatchQueryOptions options, boolean local, long now)
    throws RequestExecutionException, RequestValidationException
    {
        if (options.getConsistency() == null)
            throw new InvalidRequestException("Invalid empty consistency level");
        if (options.getSerialConsistency() == null)
            throw new InvalidRequestException("Invalid empty serial consistency level");

        if (hasConditions)
            return executeWithConditions(options, queryState);

        executeWithoutConditions(getMutations(options, local, now), options.getConsistency());
        return new ResultMessage.Void();
    }

    private void executeWithoutConditions(Collection<? extends IMutation> mutations, ConsistencyLevel cl) throws RequestExecutionException, RequestValidationException
    {
        if (mutations.isEmpty())
            return;

        // Extract each collection of updates from it's IMutation and then lazily concatenate all of them into a single Iterable.
        Iterable<PartitionUpdate> updates = Iterables.concat(Iterables.transform(mutations, new Function<IMutation, Collection<PartitionUpdate>>()
        {
            public Collection<PartitionUpdate> apply(IMutation im)
            {
                return im.getPartitionUpdates();
            }
        }));

        verifyBatchSize(updates);
        verifyBatchType(updates);

        boolean mutateAtomic = (isLogged() && mutations.size() > 1);
        StorageProxy.mutateWithTriggers(mutations, cl, mutateAtomic);
    }

    private ResultMessage executeWithConditions(BatchQueryOptions options, QueryState state)
    throws RequestExecutionException, RequestValidationException
    {
        Pair<CQL3CasRequest, Set<ColumnDefinition>> p = makeCasRequest(options, state);
        CQL3CasRequest casRequest = p.left;
        Set<ColumnDefinition> columnsWithConditions = p.right;

        String ksName = casRequest.cfm.ksName;
        String tableName = casRequest.cfm.cfName;

        try (RowIterator result = StorageProxy.cas(ksName,
                                                   tableName,
                                                   casRequest.key,
                                                   casRequest,
                                                   options.getSerialConsistency(),
                                                   options.getConsistency(),
                                                   state.getClientState()))
        {
            return new ResultMessage.Rows(ModificationStatement.buildCasResultSet(ksName, tableName, result, columnsWithConditions, true, options.forStatement(0)));
        }
    }


    private Pair<CQL3CasRequest,Set<ColumnDefinition>> makeCasRequest(BatchQueryOptions options, QueryState state)
    {
        long now = state.getTimestamp();
        DecoratedKey key = null;
        CQL3CasRequest casRequest = null;
        Set<ColumnDefinition> columnsWithConditions = new LinkedHashSet<>();

        for (int i = 0; i < statements.size(); i++)
        {
            ModificationStatement statement = statements.get(i);
            QueryOptions statementOptions = options.forStatement(i);
            long timestamp = attrs.getTimestamp(now, statementOptions);
            List<ByteBuffer> pks = statement.buildPartitionKeyNames(statementOptions);
            if (pks.size() > 1)
                throw new IllegalArgumentException("Batch with conditions cannot span multiple partitions (you cannot use IN on the partition key)");
            if (key == null)
            {
                key = statement.cfm.decorateKey(pks.get(0));
                casRequest = new CQL3CasRequest(statement.cfm, key, true, conditionColumns, updatesRegularRows, updatesStaticRow);
            }
            else if (!key.getKey().equals(pks.get(0)))
            {
                throw new InvalidRequestException("Batch with conditions cannot span multiple partitions");
            }

            SortedSet<Clustering> clusterings = statement.createClustering(statementOptions);

            checkFalse(clusterings.size() > 1,
                       "IN on the clustering key columns is not supported with conditional updates");

            Clustering clustering = Iterables.getOnlyElement(clusterings);

            if (statement.hasConditions())
            {
                statement.addConditions(clustering, casRequest, statementOptions);
                // As soon as we have a ifNotExists, we set columnsWithConditions to null so that everything is in the resultSet
                if (statement.hasIfNotExistCondition() || statement.hasIfExistCondition())
                    columnsWithConditions = null;
                else if (columnsWithConditions != null)
                    Iterables.addAll(columnsWithConditions, statement.getColumnsWithConditions());
            }
            casRequest.addRowUpdate(clustering, statement, statementOptions, timestamp);
        }

        return Pair.create(casRequest, columnsWithConditions);
    }

    public ResultMessage executeInternal(QueryState queryState, QueryOptions options) throws RequestValidationException, RequestExecutionException
    {
        if (hasConditions)
            return executeInternalWithConditions(BatchQueryOptions.withoutPerStatementVariables(options), queryState);

        executeInternalWithoutCondition(queryState, options);
        return new ResultMessage.Void();
    }

    private ResultMessage executeInternalWithoutCondition(QueryState queryState, QueryOptions options) throws RequestValidationException, RequestExecutionException
    {
        for (IMutation mutation : getMutations(BatchQueryOptions.withoutPerStatementVariables(options), true, queryState.getTimestamp()))
        {
            assert mutation instanceof Mutation || mutation instanceof CounterMutation;

            if (mutation instanceof Mutation)
                ((Mutation) mutation).apply();
            else if (mutation instanceof CounterMutation)
                ((CounterMutation) mutation).apply();
        }
        return null;
    }

    private ResultMessage executeInternalWithConditions(BatchQueryOptions options, QueryState state) throws RequestExecutionException, RequestValidationException
    {
        Pair<CQL3CasRequest, Set<ColumnDefinition>> p = makeCasRequest(options, state);
        CQL3CasRequest request = p.left;
        Set<ColumnDefinition> columnsWithConditions = p.right;

        String ksName = request.cfm.ksName;
        String tableName = request.cfm.cfName;

        try (RowIterator result = ModificationStatement.casInternal(request, state))
        {
            return new ResultMessage.Rows(ModificationStatement.buildCasResultSet(ksName, tableName, result, columnsWithConditions, true, options.forStatement(0)));
        }
    }

    public String toString()
    {
        return String.format("BatchStatement(type=%s, statements=%s)", type, statements);
    }

    public static class Parsed extends CFStatement
    {
        private final Type type;
        private final Attributes.Raw attrs;
        private final List<ModificationStatement.Parsed> parsedStatements;

        public Parsed(Type type, Attributes.Raw attrs, List<ModificationStatement.Parsed> parsedStatements)
        {
            super(null);
            this.type = type;
            this.attrs = attrs;
            this.parsedStatements = parsedStatements;
        }

        @Override
        public void prepareKeyspace(ClientState state) throws InvalidRequestException
        {
            for (ModificationStatement.Parsed statement : parsedStatements)
                statement.prepareKeyspace(state);
        }

        public ParsedStatement.Prepared prepare() throws InvalidRequestException
        {
            VariableSpecifications boundNames = getBoundVariables();

            String firstKS = null;
            String firstCF = null;
            boolean haveMultipleCFs = false;

            List<ModificationStatement> statements = new ArrayList<>(parsedStatements.size());
            for (ModificationStatement.Parsed parsed : parsedStatements)
            {
                if (firstKS == null)
                {
                    firstKS = parsed.keyspace();
                    firstCF = parsed.columnFamily();
                }
                else if (!haveMultipleCFs)
                {
                    haveMultipleCFs = !firstKS.equals(parsed.keyspace()) || !firstCF.equals(parsed.columnFamily());
                }

                statements.add(parsed.prepare(boundNames));
            }

            Attributes prepAttrs = attrs.prepare("[batch]", "[batch]");
            prepAttrs.collectMarkerSpecification(boundNames);

            BatchStatement batchStatement = new BatchStatement(boundNames.size(), type, statements, prepAttrs);
            batchStatement.validate();

            // Use the CFMetadata of the first statement for partition key bind indexes.  If the statements affect
            // multiple tables, we won't send partition key bind indexes.
            Short[] partitionKeyBindIndexes = (haveMultipleCFs || batchStatement.statements.isEmpty())? null
                                                              : boundNames.getPartitionKeyBindIndexes(batchStatement.statements.get(0).cfm);

            return new ParsedStatement.Prepared(batchStatement, boundNames, partitionKeyBindIndexes);
        }
    }

    private static class MultiTableColumnsBuilder
    {
        private final Map<UUID, PartitionColumns.Builder> perTableBuilders = new HashMap<>();

        public void addAll(CFMetaData table, PartitionColumns columns)
        {
            PartitionColumns.Builder builder = perTableBuilders.get(table.cfId);
            if (builder == null)
            {
                builder = PartitionColumns.builder();
                perTableBuilders.put(table.cfId, builder);
            }
            builder.addAll(columns);
        }

        public Map<UUID, PartitionColumns> build()
        {
            Map<UUID, PartitionColumns> m = new HashMap<>();
            for (Map.Entry<UUID, PartitionColumns.Builder> p : perTableBuilders.entrySet())
                m.put(p.getKey(), p.getValue().build());
            return m;
        }
    }
}<|MERGE_RESOLUTION|>--- conflicted
+++ resolved
@@ -32,21 +32,10 @@
 import org.apache.cassandra.config.DatabaseDescriptor;
 import org.apache.cassandra.cql3.*;
 import org.apache.cassandra.db.*;
-<<<<<<< HEAD
 import org.apache.cassandra.db.partitions.PartitionUpdate;
 import org.apache.cassandra.db.rows.RowIterator;
-import org.apache.cassandra.dht.Range;
-import org.apache.cassandra.dht.Token;
 import org.apache.cassandra.exceptions.*;
 import org.apache.cassandra.service.*;
-=======
-import org.apache.cassandra.db.composites.Composite;
-import org.apache.cassandra.exceptions.*;
-import org.apache.cassandra.service.ClientState;
-import org.apache.cassandra.service.ClientWarn;
-import org.apache.cassandra.service.QueryState;
-import org.apache.cassandra.service.StorageProxy;
->>>>>>> ab2b8a60
 import org.apache.cassandra.tracing.Tracing;
 import org.apache.cassandra.transport.messages.ResultMessage;
 import org.apache.cassandra.utils.NoSpamLogger;
@@ -78,9 +67,8 @@
     private final Attributes attrs;
     private final boolean hasConditions;
     private static final Logger logger = LoggerFactory.getLogger(BatchStatement.class);
-<<<<<<< HEAD
-
-    private static final String UNLOGGED_BATCH_WARNING = "Unlogged batch covering {} partition{} detected " +
+
+    private static final String UNLOGGED_BATCH_WARNING = "Unlogged batch covering {} partitions detected " +
                                                          "against table{} {}. You should use a logged batch for " +
                                                          "atomicity, or asynchronous writes for performance.";
 
@@ -89,10 +77,6 @@
                                                                 "batchlog entries, so setting gc_grace_seconds too low on " +
                                                                 "tables involved in an atomic batch might cause batchlog " +
                                                                 "entries to expire before being replayed.";
-=======
-    private static final String unloggedBatchWarning = "Unlogged batch covering {} partitions detected against table{} {}. " +
-                                                       "You should use a logged batch for atomicity, or asynchronous writes for performance.";
->>>>>>> ab2b8a60
 
     /**
      * Creates a new BatchStatement from a list of statements and a
@@ -313,70 +297,27 @@
             Set<DecoratedKey> keySet = new HashSet<>();
             Set<String> tableNames = new HashSet<>();
 
-<<<<<<< HEAD
-            Map<String, Collection<Range<Token>>> localTokensByKs = new HashMap<>();
-            boolean localPartitionsOnly = true;
             for (PartitionUpdate update : updates)
             {
                 keySet.add(update.partitionKey());
+
                 tableNames.add(String.format("%s.%s", update.metadata().ksName, update.metadata().cfName));
-
-                if (localPartitionsOnly)
-                    localPartitionsOnly &= isPartitionLocal(localTokensByKs, update);
-            }
-
-            // CASSANDRA-9303: If we only have local mutations we do not warn
-            if (localPartitionsOnly)
-                return;
-
-
-            NoSpamLogger.log(logger, NoSpamLogger.Level.WARN, 1, TimeUnit.MINUTES, UNLOGGED_BATCH_WARNING,
-                             keySet.size(), keySet.size() == 1 ? "" : "s",
-                             tableNames.size() == 1 ? "" : "s", tableNames);
-
-            ClientWarn.instance.warn(MessageFormatter.arrayFormat(UNLOGGED_BATCH_WARNING, new Object[]{keySet.size(), keySet.size() == 1 ? "" : "s",
-                                                    tableNames.size() == 1 ? "" : "s", tableNames}).getMessage());
-        }
-    }
-
-    private boolean isPartitionLocal(Map<String, Collection<Range<Token>>> localTokensByKs, PartitionUpdate update)
-    {
-        Collection<Range<Token>> localRanges = localTokensByKs.get(update.metadata().ksName);
-        if (localRanges == null)
-        {
-            localRanges = StorageService.instance.getLocalRanges(update.metadata().ksName);
-            localTokensByKs.put(update.metadata().ksName, localRanges);
-        }
-
-        return Range.isInRanges(update.partitionKey().getToken(), localRanges);
-    }
-=======
-            for (IMutation im : mutations)
-            {
-                keySet.add(im.key());
-
-                for (ColumnFamily cf : im.getColumnFamilies())
-                    ksCfPairs.add(String.format("%s.%s", cf.metadata().ksName, cf.metadata().cfName));
             }
 
             // CASSANDRA-11529: log only if we have more than a threshold of keys, this was also suggested in the
             // original ticket that introduced this warning, CASSANDRA-9282
             if (keySet.size() > DatabaseDescriptor.getUnloggedBatchAcrossPartitionsWarnThreshold())
             {
-                NoSpamLogger.log(logger, NoSpamLogger.Level.WARN, 1, TimeUnit.MINUTES, unloggedBatchWarning,
-                                 keySet.size(), ksCfPairs.size() == 1 ? "" : "s", ksCfPairs);
-
-                ClientWarn.instance.warn(MessageFormatter.arrayFormat(unloggedBatchWarning,
-                                                                  new Object[]{
-                                                                              keySet.size(),
-                                                                              ksCfPairs.size() == 1 ? "" : "s",
-                                                                              ksCfPairs
-                                                                  }).getMessage());
-            }
-        }
-    }
-
->>>>>>> ab2b8a60
+
+                NoSpamLogger.log(logger, NoSpamLogger.Level.WARN, 1, TimeUnit.MINUTES, UNLOGGED_BATCH_WARNING,
+                                 keySet.size(), tableNames.size() == 1 ? "" : "s", tableNames);
+
+                ClientWarn.instance.warn(MessageFormatter.arrayFormat(UNLOGGED_BATCH_WARNING, new Object[]{keySet.size(),
+                                                    tableNames.size() == 1 ? "" : "s", tableNames}).getMessage());
+            }
+        }
+    }
+
 
     public ResultMessage execute(QueryState queryState, QueryOptions options) throws RequestExecutionException, RequestValidationException
     {
