/*
 * Licensed to the Apache Software Foundation (ASF) under one
 * or more contributor license agreements.  See the NOTICE file
 * distributed with this work for additional information
 * regarding copyright ownership.  The ASF licenses this file
 * to you under the Apache License, Version 2.0 (the
 * "License"); you may not use this file except in compliance
 * with the License.  You may obtain a copy of the License at
 *
 *     http://www.apache.org/licenses/LICENSE-2.0
 *
 * Unless required by applicable law or agreed to in writing, software
 * distributed under the License is distributed on an "AS IS" BASIS,
 * WITHOUT WARRANTIES OR CONDITIONS OF ANY KIND, either express or implied.
 * See the License for the specific language governing permissions and
 * limitations under the License.
 */

package org.apache.cassandra.cql3.statements;

import java.util.*;
import java.util.stream.Collectors;

import com.google.common.collect.Iterables;
import com.google.common.collect.Sets;

import org.slf4j.Logger;
import org.slf4j.LoggerFactory;

import org.apache.cassandra.auth.Permission;
<<<<<<< HEAD
=======
import org.apache.cassandra.config.CFMetaData;
import org.apache.cassandra.config.ColumnDefinition;
import org.apache.cassandra.config.DatabaseDescriptor;
import org.apache.cassandra.config.Schema;
import org.apache.cassandra.config.ViewDefinition;
>>>>>>> ea443dfe
import org.apache.cassandra.cql3.*;
import org.apache.cassandra.cql3.restrictions.StatementRestrictions;
import org.apache.cassandra.cql3.selection.RawSelector;
import org.apache.cassandra.cql3.selection.Selectable;
import org.apache.cassandra.db.marshal.AbstractType;
import org.apache.cassandra.db.marshal.DurationType;
import org.apache.cassandra.db.marshal.ReversedType;
import org.apache.cassandra.db.view.View;
import org.apache.cassandra.exceptions.AlreadyExistsException;
import org.apache.cassandra.exceptions.InvalidRequestException;
import org.apache.cassandra.exceptions.RequestValidationException;
import org.apache.cassandra.exceptions.UnauthorizedException;
import org.apache.cassandra.schema.ColumnMetadata;
import org.apache.cassandra.schema.MigrationManager;
import org.apache.cassandra.schema.Schema;
import org.apache.cassandra.schema.TableMetadata;
import org.apache.cassandra.schema.TableParams;
import org.apache.cassandra.schema.ViewMetadata;
import org.apache.cassandra.service.ClientState;
<<<<<<< HEAD
=======
import org.apache.cassandra.service.ClientWarn;
import org.apache.cassandra.service.MigrationManager;
>>>>>>> ea443dfe
import org.apache.cassandra.service.QueryState;
import org.apache.cassandra.transport.Event;

public class CreateViewStatement extends SchemaAlteringStatement
{
    private static final Logger logger = LoggerFactory.getLogger(CreateViewStatement.class);

    private final CFName baseName;
    private final List<RawSelector> selectClause;
    private final WhereClause whereClause;
    private final List<ColumnMetadata.Raw> partitionKeys;
    private final List<ColumnMetadata.Raw> clusteringKeys;
    public final CFProperties properties = new CFProperties();
    private final boolean ifNotExists;

    public CreateViewStatement(CFName viewName,
                               CFName baseName,
                               List<RawSelector> selectClause,
                               WhereClause whereClause,
                               List<ColumnMetadata.Raw> partitionKeys,
                               List<ColumnMetadata.Raw> clusteringKeys,
                               boolean ifNotExists)
    {
        super(viewName);
        this.baseName = baseName;
        this.selectClause = selectClause;
        this.whereClause = whereClause;
        this.partitionKeys = partitionKeys;
        this.clusteringKeys = clusteringKeys;
        this.ifNotExists = ifNotExists;
    }


    public void checkAccess(ClientState state) throws UnauthorizedException, InvalidRequestException
    {
        if (!baseName.hasKeyspace())
            baseName.setKeyspace(keyspace(), true);
        state.hasColumnFamilyAccess(keyspace(), baseName.getColumnFamily(), Permission.ALTER);
    }

    public void validate(ClientState state) throws RequestValidationException
    {
        // We do validation in announceMigration to reduce doubling up of work
    }

    private interface AddColumn
    {
        void add(ColumnIdentifier identifier, AbstractType<?> type);
    }

    private void add(TableMetadata baseCfm, Iterable<ColumnIdentifier> columns, AddColumn adder)
    {
        for (ColumnIdentifier column : columns)
        {
            AbstractType<?> type = baseCfm.getColumn(column).type;
            if (properties.definedOrdering.containsKey(column))
            {
                boolean desc = properties.definedOrdering.get(column);
                if (!desc && type.isReversed())
                {
                    type = ((ReversedType)type).baseType;
                }
                else if (desc && !type.isReversed())
                {
                    type = ReversedType.getInstance(type);
                }
            }
            adder.add(column, type);
        }
    }

    public Event.SchemaChange announceMigration(QueryState queryState, boolean isLocalOnly) throws RequestValidationException
    {
        if (!DatabaseDescriptor.enableMaterializedViews())
        {
            throw new InvalidRequestException("Materialized views are disabled. Enable in cassandra.yaml to use.");
        }

        // We need to make sure that:
        //  - primary key includes all columns in base table's primary key
        //  - make sure that the select statement does not have anything other than columns
        //    and their names match the base table's names
        //  - make sure that primary key does not include any collections
        //  - make sure there is no where clause in the select statement
        //  - make sure there is not currently a table or view
        //  - make sure baseTable gcGraceSeconds > 0

        properties.validate();

        if (properties.useCompactStorage)
            throw new InvalidRequestException("Cannot use 'COMPACT STORAGE' when defining a materialized view");

        // We enforce the keyspace because if the RF is different, the logic to wait for a
        // specific replica would break
        if (!baseName.getKeyspace().equals(keyspace()))
            throw new InvalidRequestException("Cannot create a materialized view on a table in a separate keyspace");

        TableMetadata metadata = Schema.instance.validateTable(baseName.getKeyspace(), baseName.getColumnFamily());

        if (metadata.isCounter())
            throw new InvalidRequestException("Materialized views are not supported on counter tables");
        if (metadata.isView())
            throw new InvalidRequestException("Materialized views cannot be created against other materialized views");

        if (metadata.params.gcGraceSeconds == 0)
        {
            throw new InvalidRequestException(String.format("Cannot create materialized view '%s' for base table " +
                                                            "'%s' with gc_grace_seconds of 0, since this value is " +
                                                            "used to TTL undelivered updates. Setting gc_grace_seconds" +
                                                            " too low might cause undelivered updates to expire " +
                                                            "before being replayed.", cfName.getColumnFamily(),
                                                            baseName.getColumnFamily()));
        }

        Set<ColumnIdentifier> included = Sets.newHashSetWithExpectedSize(selectClause.size());
        for (RawSelector selector : selectClause)
        {
            Selectable.Raw selectable = selector.selectable;
            if (selectable instanceof Selectable.WithFieldSelection.Raw)
                throw new InvalidRequestException("Cannot select out a part of type when defining a materialized view");
            if (selectable instanceof Selectable.WithFunction.Raw)
                throw new InvalidRequestException("Cannot use function when defining a materialized view");
            if (selectable instanceof Selectable.WritetimeOrTTL.Raw)
                throw new InvalidRequestException("Cannot use function when defining a materialized view");
            if (selectable instanceof Selectable.WithElementSelection.Raw)
                throw new InvalidRequestException("Cannot use collection element selection when defining a materialized view");
            if (selectable instanceof Selectable.WithSliceSelection.Raw)
                throw new InvalidRequestException("Cannot use collection slice selection when defining a materialized view");
            if (selector.alias != null)
                throw new InvalidRequestException("Cannot use alias when defining a materialized view");

            Selectable s = selectable.prepare(metadata);
            if (s instanceof Term.Raw)
                throw new InvalidRequestException("Cannot use terms in selection when defining a materialized view");

            ColumnMetadata cdef = (ColumnMetadata)s;
            included.add(cdef.name);
        }

        Set<ColumnMetadata.Raw> targetPrimaryKeys = new HashSet<>();
        for (ColumnMetadata.Raw identifier : Iterables.concat(partitionKeys, clusteringKeys))
        {
            if (!targetPrimaryKeys.add(identifier))
                throw new InvalidRequestException("Duplicate entry found in PRIMARY KEY: "+identifier);

            ColumnMetadata cdef = identifier.prepare(metadata);

            if (cdef.type.isMultiCell())
                throw new InvalidRequestException(String.format("Cannot use MultiCell column '%s' in PRIMARY KEY of materialized view", identifier));

            if (cdef.isStatic())
                throw new InvalidRequestException(String.format("Cannot use Static column '%s' in PRIMARY KEY of materialized view", identifier));

            if (cdef.type instanceof DurationType)
                throw new InvalidRequestException(String.format("Cannot use Duration column '%s' in PRIMARY KEY of materialized view", identifier));
        }

        // build the select statement
        Map<ColumnMetadata.Raw, Boolean> orderings = Collections.emptyMap();
        List<ColumnMetadata.Raw> groups = Collections.emptyList();
        SelectStatement.Parameters parameters = new SelectStatement.Parameters(orderings, groups, false, true, false);

        SelectStatement.RawStatement rawSelect = new SelectStatement.RawStatement(baseName, parameters, selectClause, whereClause, null, null);

        ClientState state = ClientState.forInternalCalls();
        state.setKeyspace(keyspace());

        rawSelect.prepareKeyspace(state);
        rawSelect.setBoundVariables(getBoundVariables());

        ParsedStatement.Prepared prepared = rawSelect.prepare(true);
        SelectStatement select = (SelectStatement) prepared.statement;
        StatementRestrictions restrictions = select.getRestrictions();

        if (!prepared.boundNames.isEmpty())
            throw new InvalidRequestException("Cannot use query parameters in CREATE MATERIALIZED VIEW statements");

        // SEE CASSANDRA-13798, use it if the use case is append-only.
        final boolean allowFilteringNonKeyColumns = Boolean.parseBoolean(System.getProperty("cassandra.mv.allow_filtering_nonkey_columns_unsafe",
                                                                                            "false"));
        if (!restrictions.nonPKRestrictedColumns(false).isEmpty() && !allowFilteringNonKeyColumns)
        {
            throw new InvalidRequestException(
                                              String.format("Non-primary key columns cannot be restricted in the SELECT statement used"
                                                      + " for materialized view creation (got restrictions on: %s)",
                                                            restrictions.nonPKRestrictedColumns(false)
                                                                        .stream()
                                                                        .map(def -> def.name.toString())
                                                                        .collect(Collectors.joining(", "))));
        }

        String whereClauseText = View.relationsToWhereClause(whereClause.relations);

        Set<ColumnIdentifier> basePrimaryKeyCols = new HashSet<>();
        for (ColumnMetadata definition : Iterables.concat(metadata.partitionKeyColumns(), metadata.clusteringColumns()))
            basePrimaryKeyCols.add(definition.name);

        List<ColumnIdentifier> targetClusteringColumns = new ArrayList<>();
        List<ColumnIdentifier> targetPartitionKeys = new ArrayList<>();

        // This is only used as an intermediate state; this is to catch whether multiple non-PK columns are used
        boolean hasNonPKColumn = false;
        for (ColumnMetadata.Raw raw : partitionKeys)
            hasNonPKColumn |= getColumnIdentifier(metadata, basePrimaryKeyCols, hasNonPKColumn, raw, targetPartitionKeys, restrictions);

        for (ColumnMetadata.Raw raw : clusteringKeys)
            hasNonPKColumn |= getColumnIdentifier(metadata, basePrimaryKeyCols, hasNonPKColumn, raw, targetClusteringColumns, restrictions);

        // We need to include all of the primary key columns from the base table in order to make sure that we do not
        // overwrite values in the view. We cannot support "collapsing" the base table into a smaller number of rows in
        // the view because if we need to generate a tombstone, we have no way of knowing which value is currently being
        // used in the view and whether or not to generate a tombstone. In order to not surprise our users, we require
        // that they include all of the columns. We provide them with a list of all of the columns left to include.
        boolean missingClusteringColumns = false;
        StringBuilder columnNames = new StringBuilder();
        List<ColumnIdentifier> includedColumns = new ArrayList<>();
        for (ColumnMetadata def : metadata.columns())
        {
            ColumnIdentifier identifier = def.name;
            boolean includeDef = included.isEmpty() || included.contains(identifier);

            if (includeDef && def.isStatic())
            {
                throw new InvalidRequestException(String.format("Unable to include static column '%s' which would be included by Materialized View SELECT * statement", identifier));
            }

            boolean defInTargetPrimaryKey = targetClusteringColumns.contains(identifier)
                                            || targetPartitionKeys.contains(identifier);

            if (includeDef && !defInTargetPrimaryKey)
            {
                includedColumns.add(identifier);
            }
            if (!def.isPrimaryKeyColumn()) continue;

            if (!defInTargetPrimaryKey)
            {
                if (missingClusteringColumns)
                    columnNames.append(',');
                else
                    missingClusteringColumns = true;
                columnNames.append(identifier);
            }
        }
        if (missingClusteringColumns)
            throw new InvalidRequestException(String.format("Cannot create Materialized View %s without primary key columns from base %s (%s)",
                                                            columnFamily(), baseName.getColumnFamily(), columnNames.toString()));

        if (targetPartitionKeys.isEmpty())
            throw new InvalidRequestException("Must select at least a column for a Materialized View");

        if (targetClusteringColumns.isEmpty())
            throw new InvalidRequestException("No columns are defined for Materialized View other than primary key");

        TableParams params = properties.properties.asNewTableParams();

        if (params.defaultTimeToLive > 0)
        {
            throw new InvalidRequestException("Cannot set default_time_to_live for a materialized view. " +
                                              "Data in a materialized view always expire at the same time than " +
                                              "the corresponding data in the parent table.");
        }

        TableMetadata.Builder builder =
            TableMetadata.builder(keyspace(), columnFamily(), properties.properties.getId())
                         .isView(true)
                         .params(params);

        add(metadata, targetPartitionKeys, builder::addPartitionKeyColumn);
        add(metadata, targetClusteringColumns, builder::addClusteringColumn);
        add(metadata, includedColumns, builder::addRegularColumn);

        ViewMetadata definition = new ViewMetadata(keyspace(),
                                                   columnFamily(),
                                                   metadata.id,
                                                   metadata.name,
                                                   included.isEmpty(),
                                                   rawSelect,
                                                   whereClauseText,
                                                   builder.build());

        logger.warn("Creating materialized view {} for {}.{}. " +
                    "Materialized views are experimental and are not recommended for production use.",
                    definition.viewName, cfm.ksName, cfm.cfName);

        try
        {
            ClientWarn.instance.warn("Materialized views are experimental and are not recommended for production use.");
            MigrationManager.announceNewView(definition, isLocalOnly);
            return new Event.SchemaChange(Event.SchemaChange.Change.CREATED, Event.SchemaChange.Target.TABLE, keyspace(), columnFamily());
        }
        catch (AlreadyExistsException e)
        {
            if (ifNotExists)
                return null;
            throw e;
        }
    }

    private static boolean getColumnIdentifier(TableMetadata cfm,
                                               Set<ColumnIdentifier> basePK,
                                               boolean hasNonPKColumn,
                                               ColumnMetadata.Raw raw,
                                               List<ColumnIdentifier> columns,
                                               StatementRestrictions restrictions)
    {
        ColumnMetadata def = raw.prepare(cfm);

        boolean isPk = basePK.contains(def.name);
        if (!isPk && hasNonPKColumn)
            throw new InvalidRequestException(String.format("Cannot include more than one non-primary key column '%s' in materialized view primary key", def.name));

        // We don't need to include the "IS NOT NULL" filter on a non-composite partition key
        // because we will never allow a single partition key to be NULL
        boolean isSinglePartitionKey = def.isPartitionKey()
                                       && cfm.partitionKeyColumns().size() == 1;
        if (!isSinglePartitionKey && !restrictions.isRestricted(def))
            throw new InvalidRequestException(String.format("Primary key column '%s' is required to be filtered by 'IS NOT NULL'", def.name));

        columns.add(def.name);
        return !isPk;
    }
}<|MERGE_RESOLUTION|>--- conflicted
+++ resolved
@@ -28,14 +28,7 @@
 import org.slf4j.LoggerFactory;
 
 import org.apache.cassandra.auth.Permission;
-<<<<<<< HEAD
-=======
-import org.apache.cassandra.config.CFMetaData;
-import org.apache.cassandra.config.ColumnDefinition;
 import org.apache.cassandra.config.DatabaseDescriptor;
-import org.apache.cassandra.config.Schema;
-import org.apache.cassandra.config.ViewDefinition;
->>>>>>> ea443dfe
 import org.apache.cassandra.cql3.*;
 import org.apache.cassandra.cql3.restrictions.StatementRestrictions;
 import org.apache.cassandra.cql3.selection.RawSelector;
@@ -55,11 +48,7 @@
 import org.apache.cassandra.schema.TableParams;
 import org.apache.cassandra.schema.ViewMetadata;
 import org.apache.cassandra.service.ClientState;
-<<<<<<< HEAD
-=======
 import org.apache.cassandra.service.ClientWarn;
-import org.apache.cassandra.service.MigrationManager;
->>>>>>> ea443dfe
 import org.apache.cassandra.service.QueryState;
 import org.apache.cassandra.transport.Event;
 
@@ -343,7 +332,7 @@
 
         logger.warn("Creating materialized view {} for {}.{}. " +
                     "Materialized views are experimental and are not recommended for production use.",
-                    definition.viewName, cfm.ksName, cfm.cfName);
+                    definition.name, metadata.keyspace, metadata.name);
 
         try
         {
