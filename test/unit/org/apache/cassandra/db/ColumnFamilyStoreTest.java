--- conflicted
+++ resolved
@@ -43,6 +43,8 @@
 import com.google.common.base.Function;
 import com.google.common.collect.Iterables;
 import com.google.common.collect.Sets;
+
+import org.apache.cassandra.db.index.PerRowSecondaryIndexTest;
 import org.apache.cassandra.io.sstable.*;
 import org.apache.cassandra.io.sstable.format.SSTableReader;
 import org.apache.cassandra.io.sstable.format.SSTableWriter;
@@ -111,6 +113,7 @@
     public static final String KEYSPACE1 = "ColumnFamilyStoreTest1";
     public static final String KEYSPACE2 = "ColumnFamilyStoreTest2";
     public static final String KEYSPACE3 = "ColumnFamilyStoreTest3";
+    public static final String KEYSPACE4 = "PerRowSecondaryIndex";
     public static final String CF_STANDARD1 = "Standard1";
     public static final String CF_STANDARD2 = "Standard2";
     public static final String CF_STANDARD3 = "Standard3";
@@ -160,6 +163,10 @@
                                     SimpleStrategy.class,
                                     KSMetaData.optsWithRF(5),
                                     SchemaLoader.indexCFMD(KEYSPACE3, CF_INDEX1, true));
+        SchemaLoader.createKeyspace(KEYSPACE4,
+                                    SimpleStrategy.class,
+                                    KSMetaData.optsWithRF(1),
+                                    SchemaLoader.perRowIndexedCFMD(KEYSPACE4, "Indexed1"));
     }
 
     @Test
@@ -2243,8 +2250,6 @@
         });
         System.err.println("Row key: " + rowKey + " Cols: " + transformed);
     }
-<<<<<<< HEAD
-=======
 
     @Test
     public void testRebuildSecondaryIndex() throws IOException
@@ -2252,7 +2257,7 @@
         CellName indexedCellName = cellname("indexed");
         Mutation rm;
 
-        rm = new Mutation("PerRowSecondaryIndex", ByteBufferUtil.bytes("k1"));
+        rm = new Mutation(KEYSPACE4, ByteBufferUtil.bytes("k1"));
         rm.add("Indexed1", indexedCellName, ByteBufferUtil.bytes("foo"), 1);
         rm.apply();
         assertTrue(Arrays.equals("k1".getBytes(), PerRowSecondaryIndexTest.TestIndex.LAST_INDEXED_KEY.array()));
@@ -2275,5 +2280,4 @@
 
         PerRowSecondaryIndexTest.TestIndex.reset();
     }
->>>>>>> 33c59132
 }